--- conflicted
+++ resolved
@@ -258,12 +258,7 @@
         ensureAudioNackAndStereo(media, this.remoteStereoMids, this.remoteNackMids);
       }
     });
-<<<<<<< HEAD
-    await this.setMungedLocalDescription(answer, write(sdpParsed));
-
-=======
     await this.setMungedSDP(answer, write(sdpParsed));
->>>>>>> b4e00b36
     return answer;
   }
 
@@ -277,28 +272,6 @@
     this.pc.close();
   }
 
-<<<<<<< HEAD
-  private async setMungedLocalDescription(
-    sd: RTCSessionDescriptionInit,
-    munged: string,
-  ): Promise<boolean> {
-    const originalSdp = sd.sdp;
-    sd.sdp = munged;
-    try {
-      log.debug('setting munged local description');
-      await this.pc.setLocalDescription(sd);
-      return true;
-    } catch (e) {
-      log.warn(`not able to set ${sd.type}, falling back to unmodified sdp`, {
-        error: e,
-      });
-      sd.sdp = originalSdp;
-    }
-
-    try {
-      await this.pc.setLocalDescription(sd);
-      return false;
-=======
   private async setMungedSDP(sd: RTCSessionDescriptionInit, munged?: string, remote?: boolean) {
     if (munged) {
       const originalSdp = sd.sdp;
@@ -325,7 +298,6 @@
       } else {
         await this.pc.setLocalDescription(sd);
       }
->>>>>>> b4e00b36
     } catch (e) {
       // this error cannot always be caught.
       // If the local description has a setCodecPreferences error, this error will be uncaught
