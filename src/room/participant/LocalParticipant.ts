import 'webrtc-adapter';
import log from '../../logger';
import type { InternalRoomOptions } from '../../options';
import { DataPacket, DataPacket_Kind, ParticipantInfo } from '../../proto/livekit_models';
import {
  AddTrackRequest,
  DataChannelInfo,
  SignalTarget,
  SubscribedQualityUpdate,
  TrackPublishedResponse,
  TrackUnpublishedResponse,
} from '../../proto/livekit_rtc';
import type RTCEngine from '../RTCEngine';
import { DeviceUnsupportedError, TrackInvalidError, UnexpectedConnectionState } from '../errors';
import { EngineEvent, ParticipantEvent, TrackEvent } from '../events';
import LocalAudioTrack from '../track/LocalAudioTrack';
import LocalTrack from '../track/LocalTrack';
import LocalTrackPublication from '../track/LocalTrackPublication';
import LocalVideoTrack, { videoLayersFromEncodings } from '../track/LocalVideoTrack';
import { Track } from '../track/Track';
import {
  AudioCaptureOptions,
  BackupVideoCodec,
  CreateLocalTracksOptions,
<<<<<<< HEAD
  isBackupCodec,
  isCodecEqual,
=======
>>>>>>> 64b812ec
  ScreenShareCaptureOptions,
  ScreenSharePresets,
  TrackPublishOptions,
  VideoCaptureOptions,
  isBackupCodec,
} from '../track/options';
import { constraintsForOptions, mergeDefaultOptions } from '../track/utils';
import type { DataPublishOptions } from '../types';
import { Future, isFireFox, isSVCCodec, isSafari, isWeb, supportsAV1, supportsVP9 } from '../utils';
import Participant from './Participant';
import { ParticipantTrackPermission, trackPermissionToProto } from './ParticipantTrackPermission';
import RemoteParticipant from './RemoteParticipant';
import {
  computeTrackBackupEncodings,
  computeVideoEncodings,
  mediaTrackToLocalTrack,
} from './publishUtils';

export default class LocalParticipant extends Participant {
  audioTracks: Map<string, LocalTrackPublication>;

  videoTracks: Map<string, LocalTrackPublication>;

  /** map of track sid => all published tracks */
  tracks: Map<string, LocalTrackPublication>;

  /** @internal */
  engine: RTCEngine;

  private pendingPublishing = new Set<Track.Source>();

  private pendingPublishPromises = new Map<LocalTrack, Promise<LocalTrackPublication>>();

  private cameraError: Error | undefined;

  private microphoneError: Error | undefined;

  private participantTrackPermissions: Array<ParticipantTrackPermission> = [];

  private allParticipantsAllowedToSubscribe: boolean = true;

  // keep a pointer to room options
  private roomOptions: InternalRoomOptions;

  private reconnectFuture?: Future<void>;

  /** @internal */
  constructor(sid: string, identity: string, engine: RTCEngine, options: InternalRoomOptions) {
    super(sid, identity);
    this.audioTracks = new Map();
    this.videoTracks = new Map();
    this.tracks = new Map();
    this.engine = engine;
    this.roomOptions = options;
    this.setupEngine(engine);
  }

  get lastCameraError(): Error | undefined {
    return this.cameraError;
  }

  get lastMicrophoneError(): Error | undefined {
    return this.microphoneError;
  }

  getTrack(source: Track.Source): LocalTrackPublication | undefined {
    const track = super.getTrack(source);
    if (track) {
      return track as LocalTrackPublication;
    }
  }

  getTrackByName(name: string): LocalTrackPublication | undefined {
    const track = super.getTrackByName(name);
    if (track) {
      return track as LocalTrackPublication;
    }
  }

  /**
   * @internal
   */
  setupEngine(engine: RTCEngine) {
    this.engine = engine;
    this.engine.client.onRemoteMuteChanged = (trackSid: string, muted: boolean) => {
      const pub = this.tracks.get(trackSid);
      if (!pub || !pub.track) {
        return;
      }
      if (muted) {
        pub.mute();
      } else {
        pub.unmute();
      }
    };

    this.engine.client.onSubscribedQualityUpdate = this.handleSubscribedQualityUpdate;

    this.engine.client.onLocalTrackUnpublished = this.handleLocalTrackUnpublished;

    this.engine
      .on(EngineEvent.Connected, this.handleReconnected)
      .on(EngineEvent.Restarted, this.handleReconnected)
      .on(EngineEvent.Resumed, this.handleReconnected)
      .on(EngineEvent.Restarting, this.handleReconnecting)
      .on(EngineEvent.Resuming, this.handleReconnecting)
      .on(EngineEvent.Disconnected, this.handleDisconnected);
  }

  private handleReconnecting = () => {
    if (!this.reconnectFuture) {
      this.reconnectFuture = new Future<void>();
    }
  };

  private handleReconnected = () => {
    this.reconnectFuture?.resolve?.();
    this.reconnectFuture = undefined;
    this.updateTrackSubscriptionPermissions();
  };

  private handleDisconnected = () => {
    this.reconnectFuture?.reject?.('Got disconnected during publishing attempt');
    this.reconnectFuture = undefined;
  };

  /**
   * Sets and updates the metadata of the local participant.
   * Note: this requires `CanUpdateOwnMetadata` permission encoded in the token.
   * @param metadata
   */
  setMetadata(metadata: string): void {
    super.setMetadata(metadata);
    this.engine.client.sendUpdateLocalMetadata(metadata, this.name ?? '');
  }

  /**
   * Sets and updates the name of the local participant.
   * Note: this requires `CanUpdateOwnMetadata` permission encoded in the token.
   * @param metadata
   */
  setName(name: string): void {
    super.setName(name);
    this.engine.client.sendUpdateLocalMetadata(this.metadata ?? '', name);
  }

  /**
   * Enable or disable a participant's camera track.
   *
   * If a track has already published, it'll mute or unmute the track.
   * Resolves with a `LocalTrackPublication` instance if successful and `undefined` otherwise
   */
  setCameraEnabled(
    enabled: boolean,
    options?: VideoCaptureOptions,
    publishOptions?: TrackPublishOptions,
  ): Promise<LocalTrackPublication | undefined> {
    return this.setTrackEnabled(Track.Source.Camera, enabled, options, publishOptions);
  }

  /**
   * Enable or disable a participant's microphone track.
   *
   * If a track has already published, it'll mute or unmute the track.
   * Resolves with a `LocalTrackPublication` instance if successful and `undefined` otherwise
   */
  setMicrophoneEnabled(
    enabled: boolean,
    options?: AudioCaptureOptions,
    publishOptions?: TrackPublishOptions,
  ): Promise<LocalTrackPublication | undefined> {
    return this.setTrackEnabled(Track.Source.Microphone, enabled, options, publishOptions);
  }

  /**
   * Start or stop sharing a participant's screen
   * Resolves with a `LocalTrackPublication` instance if successful and `undefined` otherwise
   */
  setScreenShareEnabled(
    enabled: boolean,
    options?: ScreenShareCaptureOptions,
    publishOptions?: TrackPublishOptions,
  ): Promise<LocalTrackPublication | undefined> {
    return this.setTrackEnabled(Track.Source.ScreenShare, enabled, options, publishOptions);
  }

  /**
   * Enable or disable publishing for a track by source. This serves as a simple
   * way to manage the common tracks (camera, mic, or screen share).
   * Resolves with LocalTrackPublication if successful and void otherwise
   */
  private async setTrackEnabled(
    source: Extract<Track.Source, Track.Source.Camera>,
    enabled: boolean,
    options?: VideoCaptureOptions,
    publishOptions?: TrackPublishOptions,
  ): Promise<LocalTrackPublication | undefined>;
  private async setTrackEnabled(
    source: Extract<Track.Source, Track.Source.Microphone>,
    enabled: boolean,
    options?: AudioCaptureOptions,
    publishOptions?: TrackPublishOptions,
  ): Promise<LocalTrackPublication | undefined>;
  private async setTrackEnabled(
    source: Extract<Track.Source, Track.Source.ScreenShare>,
    enabled: boolean,
    options?: ScreenShareCaptureOptions,
    publishOptions?: TrackPublishOptions,
  ): Promise<LocalTrackPublication | undefined>;
  private async setTrackEnabled(
    source: Track.Source,
    enabled: true,
    options?: VideoCaptureOptions | AudioCaptureOptions | ScreenShareCaptureOptions,
    publishOptions?: TrackPublishOptions,
  ) {
    log.debug('setTrackEnabled', { source, enabled });
    let track = this.getTrack(source);
    if (enabled) {
      if (track) {
        await track.unmute();
      } else {
        let localTracks: Array<LocalTrack> | undefined;
        if (this.pendingPublishing.has(source)) {
          log.info('skipping duplicate published source', { source });
          // no-op it's already been requested
          return;
        }
        this.pendingPublishing.add(source);
        try {
          switch (source) {
            case Track.Source.Camera:
              localTracks = await this.createTracks({
                video: (options as VideoCaptureOptions | undefined) ?? true,
              });

              break;
            case Track.Source.Microphone:
              localTracks = await this.createTracks({
                audio: (options as AudioCaptureOptions | undefined) ?? true,
              });
              break;
            case Track.Source.ScreenShare:
              localTracks = await this.createScreenTracks({
                ...(options as ScreenShareCaptureOptions | undefined),
              });
              break;
            default:
              throw new TrackInvalidError(source);
          }
          const publishPromises: Array<Promise<LocalTrackPublication>> = [];
          for (const localTrack of localTracks) {
            log.info('publishing track', { localTrack });
            publishPromises.push(this.publishTrack(localTrack, publishOptions));
          }
          const publishedTracks = await Promise.all(publishPromises);
          // for screen share publications including audio, this will only return the screen share publication, not the screen share audio one
          // revisit if we want to return an array of tracks instead for v2
          [track] = publishedTracks;
        } catch (e) {
          if (e instanceof Error && !(e instanceof TrackInvalidError)) {
            this.emit(ParticipantEvent.MediaDevicesError, e);
          }
          throw e;
        } finally {
          this.pendingPublishing.delete(source);
        }
      }
    } else if (track && track.track) {
      // screenshare cannot be muted, unpublish instead
      if (source === Track.Source.ScreenShare) {
        track = await this.unpublishTrack(track.track);
        const screenAudioTrack = this.getTrack(Track.Source.ScreenShareAudio);
        if (screenAudioTrack && screenAudioTrack.track) {
          this.unpublishTrack(screenAudioTrack.track);
        }
      } else {
        await track.mute();
      }
    }
    return track;
  }

  /**
   * Publish both camera and microphone at the same time. This is useful for
   * displaying a single Permission Dialog box to the end user.
   */
  async enableCameraAndMicrophone() {
    if (
      this.pendingPublishing.has(Track.Source.Camera) ||
      this.pendingPublishing.has(Track.Source.Microphone)
    ) {
      // no-op it's already been requested
      return;
    }

    this.pendingPublishing.add(Track.Source.Camera);
    this.pendingPublishing.add(Track.Source.Microphone);
    try {
      const tracks: LocalTrack[] = await this.createTracks({
        audio: true,
        video: true,
      });

      await Promise.all(tracks.map((track) => this.publishTrack(track)));
    } finally {
      this.pendingPublishing.delete(Track.Source.Camera);
      this.pendingPublishing.delete(Track.Source.Microphone);
    }
  }

  /**
   * Create local camera and/or microphone tracks
   * @param options
   * @returns
   */
  async createTracks(options?: CreateLocalTracksOptions): Promise<LocalTrack[]> {
    const opts = mergeDefaultOptions(
      options,
      this.roomOptions?.audioCaptureDefaults,
      this.roomOptions?.videoCaptureDefaults,
    );

    const constraints = constraintsForOptions(opts);
    let stream: MediaStream | undefined;
    try {
      stream = await navigator.mediaDevices.getUserMedia(constraints);
    } catch (err) {
      if (err instanceof Error) {
        if (constraints.audio) {
          this.microphoneError = err;
        }
        if (constraints.video) {
          this.cameraError = err;
        }
      }

      throw err;
    }

    if (constraints.audio) {
      this.microphoneError = undefined;
    }
    if (constraints.video) {
      this.cameraError = undefined;
    }

    return stream.getTracks().map((mediaStreamTrack) => {
      const isAudio = mediaStreamTrack.kind === 'audio';
      let trackOptions = isAudio ? options!.audio : options!.video;
      if (typeof trackOptions === 'boolean' || !trackOptions) {
        trackOptions = {};
      }
      let trackConstraints: MediaTrackConstraints | undefined;
      const conOrBool = isAudio ? constraints.audio : constraints.video;
      if (typeof conOrBool !== 'boolean') {
        trackConstraints = conOrBool;
      }
      const track = mediaTrackToLocalTrack(mediaStreamTrack, trackConstraints);
      if (track.kind === Track.Kind.Video) {
        track.source = Track.Source.Camera;
      } else if (track.kind === Track.Kind.Audio) {
        track.source = Track.Source.Microphone;
      }
      track.mediaStream = stream;
      return track;
    });
  }

  /**
   * Creates a screen capture tracks with getDisplayMedia().
   * A LocalVideoTrack is always created and returned.
   * If { audio: true }, and the browser supports audio capture, a LocalAudioTrack is also created.
   */
  async createScreenTracks(options?: ScreenShareCaptureOptions): Promise<Array<LocalTrack>> {
    if (options === undefined) {
      options = {};
    }
    if (options.resolution === undefined) {
      options.resolution = ScreenSharePresets.h1080fps15.resolution;
    }

    let videoConstraints: MediaTrackConstraints | boolean = true;
    if (options.resolution) {
      if (isSafari()) {
        videoConstraints = {
          width: { max: options.resolution.width },
          height: { max: options.resolution.height },
          frameRate: options.resolution.frameRate,
        };
      } else {
        videoConstraints = {
          width: { ideal: options.resolution.width },
          height: { ideal: options.resolution.height },
          frameRate: options.resolution.frameRate,
        };
      }
    }

    if (navigator.mediaDevices.getDisplayMedia === undefined) {
      throw new DeviceUnsupportedError('getDisplayMedia not supported');
    }

    const stream: MediaStream = await navigator.mediaDevices.getDisplayMedia({
      audio: options.audio ?? false,
      video: videoConstraints,
      // @ts-expect-error support for experimental display media features
      controller: options.controller,
      selfBrowserSurface: options.selfBrowserSurface,
      surfaceSwitching: options.surfaceSwitching,
      systemAudio: options.systemAudio,
    });

    const tracks = stream.getVideoTracks();
    if (tracks.length === 0) {
      throw new TrackInvalidError('no video track found');
    }
    const screenVideo = new LocalVideoTrack(tracks[0], undefined, false);
    screenVideo.source = Track.Source.ScreenShare;
    const localTracks: Array<LocalTrack> = [screenVideo];
    if (stream.getAudioTracks().length > 0) {
      const screenAudio = new LocalAudioTrack(stream.getAudioTracks()[0], undefined, false);
      screenAudio.source = Track.Source.ScreenShareAudio;
      localTracks.push(screenAudio);
    }
    return localTracks;
  }

  /**
   * Publish a new track to the room
   * @param track
   * @param options
   */
  async publishTrack(
    track: LocalTrack | MediaStreamTrack,
    options?: TrackPublishOptions,
  ): Promise<LocalTrackPublication> {
    await this.reconnectFuture?.promise;
    if (track instanceof LocalTrack && this.pendingPublishPromises.has(track)) {
      await this.pendingPublishPromises.get(track);
    }
    // convert raw media track into audio or video track
    if (track instanceof MediaStreamTrack) {
      switch (track.kind) {
        case 'audio':
          track = new LocalAudioTrack(track, undefined, true);
          break;
        case 'video':
          track = new LocalVideoTrack(track, undefined, true);
          break;
        default:
          throw new TrackInvalidError(`unsupported MediaStreamTrack kind ${track.kind}`);
      }
    }

    // is it already published? if so skip
    let existingPublication: LocalTrackPublication | undefined;
    this.tracks.forEach((publication) => {
      if (!publication.track) {
        return;
      }
      if (publication.track === track) {
        existingPublication = <LocalTrackPublication>publication;
      }
    });

    if (existingPublication) {
      log.warn('track has already been published, skipping');
      return existingPublication;
    }

    const isStereo =
      options?.forceStereo ||
      ('channelCount' in track.mediaStreamTrack.getSettings() &&
        // @ts-ignore `channelCount` on getSettings() is currently only available for Safari, but is generally the best way to determine a stereo track https://developer.mozilla.org/en-US/docs/Web/API/MediaTrackSettings/channelCount
        track.mediaStreamTrack.getSettings().channelCount === 2) ||
      track.mediaStreamTrack.getConstraints().channelCount === 2;

    // disable dtx for stereo track if not enabled explicitly
    if (isStereo) {
      if (!options) {
        options = {};
      }
      if (options.dtx === undefined) {
        log.info(
          `Opus DTX will be disabled for stereo tracks by default. Enable them explicitly to make it work.`,
        );
      }
      if (options.red === undefined) {
        log.info(
          `Opus RED will be disabled for stereo tracks by default. Enable them explicitly to make it work.`,
        );
      }
      options.dtx ??= false;
      options.red ??= false;
    }
    const opts: TrackPublishOptions = {
      ...this.roomOptions.publishDefaults,
      ...options,
    };

    if (opts.source) {
      track.source = opts.source;
    }
    const publishPromise = this.publish(track, opts, options, isStereo);
    this.pendingPublishPromises.set(track, publishPromise);
    try {
      const publication = await publishPromise;
      return publication;
    } catch (e) {
      throw e;
    } finally {
      this.pendingPublishPromises.delete(track);
    }
  }

  private async publish(
    track: LocalTrack,
    opts: TrackPublishOptions,
    options: TrackPublishOptions | undefined,
    isStereo: boolean,
  ) {
    const existingTrackOfSource = Array.from(this.tracks.values()).find(
      (publishedTrack) => track instanceof LocalTrack && publishedTrack.source === track.source,
    );
    if (existingTrackOfSource && track.source !== Track.Source.Unknown) {
      try {
        // throw an Error in order to capture the stack trace
        throw Error(`publishing a second track with the same source: ${track.source}`);
      } catch (e: unknown) {
        if (e instanceof Error) {
          log.warn(e.message, {
            oldTrack: existingTrackOfSource,
            newTrack: track,
            trace: e.stack,
          });
        }
      }
    }
    if (opts.stopMicTrackOnMute && track instanceof LocalAudioTrack) {
      track.stopOnMute = true;
    }

    if (track.source === Track.Source.ScreenShare && isFireFox()) {
      // Firefox does not work well with simulcasted screen share
      // we frequently get no data on layer 0 when enabled
      opts.simulcast = false;
    }

    // require full AV1/VP9 SVC support prior to using it
    if (opts.videoCodec === 'av1' && !supportsAV1()) {
      opts.videoCodec = undefined;
    }
    if (opts.videoCodec === 'vp9' && !supportsVP9()) {
      opts.videoCodec = undefined;
    }

    // handle track actions
    track.on(TrackEvent.Muted, this.onTrackMuted);
    track.on(TrackEvent.Unmuted, this.onTrackUnmuted);
    track.on(TrackEvent.Ended, this.handleTrackEnded);
    track.on(TrackEvent.UpstreamPaused, this.onTrackUpstreamPaused);
    track.on(TrackEvent.UpstreamResumed, this.onTrackUpstreamResumed);

    // create track publication from track
    const req = AddTrackRequest.fromPartial({
      // get local track id for use during publishing
      cid: track.mediaStreamTrack.id,
      name: options?.name,
      type: Track.kindToProto(track.kind),
      muted: track.isMuted,
      source: Track.sourceToProto(track.source),
      disableDtx: !(opts.dtx ?? true),
      stereo: isStereo,
      disableRed: !(opts.red ?? true),
    });

    // compute encodings and layers for video
    let encodings: RTCRtpEncodingParameters[] | undefined;
    let simEncodings: RTCRtpEncodingParameters[] | undefined;
    if (track.kind === Track.Kind.Video) {
      let dims: Track.Dimensions = {
        width: 0,
        height: 0,
      };
      try {
        dims = await track.waitForDimensions();
      } catch (e) {
        // log failure
        log.error('could not determine track dimensions');
      }
      // width and height should be defined for video
      req.width = dims.width;
      req.height = dims.height;
      // for svc codecs, disable simulcast and use vp8 for backup codec
      if (track instanceof LocalVideoTrack) {
        if (isSVCCodec(opts.videoCodec)) {
          // set scalabilityMode to 'L3T3' by default
          opts.scalabilityMode = opts.scalabilityMode ?? 'L3T3';
        }

        // set up backup
        if (opts.videoCodec && opts.backupCodec && opts.videoCodec !== opts.backupCodec.codec) {
          const simOpts = { ...opts };
          simOpts.simulcast = true;
          simEncodings = computeTrackBackupEncodings(track, opts.backupCodec.codec, simOpts);

          req.simulcastCodecs = [
            {
              codec: opts.videoCodec,
              cid: track.mediaStreamTrack.id,
              enableSimulcastLayers: true,
            },
            {
              codec: opts.backupCodec.codec,
              cid: '',
              enableSimulcastLayers: true,
            },
          ];
        }
      }

      encodings = computeVideoEncodings(
        track.source === Track.Source.ScreenShare,
        dims.width,
        dims.height,
        opts,
      );
      req.layers = videoLayersFromEncodings(req.width, req.height, simEncodings ?? encodings);
    } else if (track.kind === Track.Kind.Audio && opts.audioBitrate) {
      encodings = [
        {
          maxBitrate: opts.audioBitrate,
        },
      ];
    }

    if (!this.engine || this.engine.isClosed) {
      throw new UnexpectedConnectionState('cannot publish track when not connected');
    }

    const ti = await this.engine.addTrack(req);
    let primaryCodecSupported = false;
    let backupCodecSupported = false;
    ti.codecs.forEach((c) => {
      if (isCodecEqual(c.mimeType, opts.videoCodec)) {
        primaryCodecSupported = true;
      } else if (opts.backupCodec && isCodecEqual(c.mimeType, opts.backupCodec.codec)) {
        backupCodecSupported = true;
      }
    });

    if (req.simulcastCodecs.length > 0) {
      if (!primaryCodecSupported && !backupCodecSupported) {
        throw Error('cannot publish track, codec not supported by server');
      }

      if (!primaryCodecSupported && opts.backupCodec) {
        const backupCodec = opts.backupCodec;
        opts = { ...opts };
        log.debug(
          `primary codec ${opts.videoCodec} not supported, fallback to ${backupCodec.codec}`,
        );
        opts.videoCodec = backupCodec.codec;
        opts.videoEncoding = backupCodec.encoding;
        encodings = simEncodings;
      }
    }

    const publication = new LocalTrackPublication(track.kind, ti, track);
    // save options for when it needs to be republished again
    publication.options = opts;
    track.sid = ti.sid;

    if (!this.engine.publisher) {
      throw new UnexpectedConnectionState('publisher is closed');
    }
    log.debug(`publishing ${track.kind} with encodings`, { encodings, trackInfo: ti });

    // store RTPSender
    track.sender = await this.engine.createSender(track, opts, encodings);

    if (track.codec && isSVCCodec(track.codec) && encodings && encodings[0]?.maxBitrate) {
      this.engine.publisher.setTrackCodecBitrate(
        req.cid,
        track.codec,
        encodings[0].maxBitrate / 1000,
      );
    }

    this.engine.negotiate();

    if (track instanceof LocalVideoTrack) {
      track.startMonitor(this.engine.client);
    } else if (track instanceof LocalAudioTrack) {
      track.startMonitor();
    }

    this.addTrackPublication(publication);

    // send event for publication
    this.emit(ParticipantEvent.LocalTrackPublished, publication);
    return publication;
  }

  override get isLocal(): boolean {
    return true;
  }

  /** @internal
   * publish additional codec to existing track
   */
  async publishAdditionalCodecForTrack(
    track: LocalTrack | MediaStreamTrack,
    videoCodec: BackupVideoCodec,
    options?: TrackPublishOptions,
  ) {
    // is it not published? if so skip
    let existingPublication: LocalTrackPublication | undefined;
    this.tracks.forEach((publication) => {
      if (!publication.track) {
        return;
      }
      if (publication.track === track) {
        existingPublication = <LocalTrackPublication>publication;
      }
    });
    if (!existingPublication) {
      throw new TrackInvalidError('track is not published');
    }

    if (!(track instanceof LocalVideoTrack)) {
      throw new TrackInvalidError('track is not a video track');
    }

    const opts: TrackPublishOptions = {
      ...this.roomOptions?.publishDefaults,
      ...options,
    };

    const encodings = computeTrackBackupEncodings(track, videoCodec, opts);
    if (!encodings) {
      log.info(
        `backup codec has been disabled, ignoring request to add additional codec for track`,
      );
      return;
    }
    const simulcastTrack = track.addSimulcastTrack(videoCodec, encodings);
    const req = AddTrackRequest.fromPartial({
      cid: simulcastTrack.mediaStreamTrack.id,
      type: Track.kindToProto(track.kind),
      muted: track.isMuted,
      source: Track.sourceToProto(track.source),
      sid: track.sid,
      simulcastCodecs: [
        {
          codec: opts.videoCodec,
          cid: simulcastTrack.mediaStreamTrack.id,
          enableSimulcastLayers: opts.simulcast,
        },
      ],
    });
    req.layers = videoLayersFromEncodings(req.width, req.height, encodings);

    if (!this.engine || this.engine.isClosed) {
      throw new UnexpectedConnectionState('cannot publish track when not connected');
    }

    const ti = await this.engine.addTrack(req);

    const transceiverInit: RTCRtpTransceiverInit = { direction: 'sendonly' };
    if (encodings) {
      transceiverInit.sendEncodings = encodings;
    }
    await this.engine.createSimulcastSender(track, simulcastTrack, opts, encodings);

    this.engine.negotiate();
    log.debug(`published ${videoCodec} for track ${track.sid}`, { encodings, trackInfo: ti });
  }

  async unpublishTrack(
    track: LocalTrack | MediaStreamTrack,
    stopOnUnpublish?: boolean,
  ): Promise<LocalTrackPublication | undefined> {
    // look through all published tracks to find the right ones
    const publication = this.getPublicationForTrack(track);

    log.debug('unpublishing track', { track, method: 'unpublishTrack' });

    if (!publication || !publication.track) {
      log.warn('track was not unpublished because no publication was found', {
        track,
        method: 'unpublishTrack',
      });
      return undefined;
    }

    track = publication.track;
    track.off(TrackEvent.Muted, this.onTrackMuted);
    track.off(TrackEvent.Unmuted, this.onTrackUnmuted);
    track.off(TrackEvent.Ended, this.handleTrackEnded);
    track.off(TrackEvent.UpstreamPaused, this.onTrackUpstreamPaused);
    track.off(TrackEvent.UpstreamResumed, this.onTrackUpstreamResumed);

    if (stopOnUnpublish === undefined) {
      stopOnUnpublish = this.roomOptions?.stopLocalTrackOnUnpublish ?? true;
    }
    if (stopOnUnpublish) {
      track.stop();
    }

    let negotiationNeeded = false;
    const trackSender = track.sender;
    track.sender = undefined;
    if (
      this.engine.publisher &&
      this.engine.publisher.pc.connectionState !== 'closed' &&
      trackSender
    ) {
      try {
        if (this.engine.removeTrack(trackSender)) {
          negotiationNeeded = true;
        }
        if (track instanceof LocalVideoTrack) {
          for (const [, trackInfo] of track.simulcastCodecs) {
            if (trackInfo.sender) {
              if (this.engine.removeTrack(trackInfo.sender)) {
                negotiationNeeded = true;
              }
              trackInfo.sender = undefined;
            }
          }
          track.simulcastCodecs.clear();
        }
      } catch (e) {
        log.warn('failed to unpublish track', { error: e, method: 'unpublishTrack' });
      }
    }

    // remove from our maps
    this.tracks.delete(publication.trackSid);
    switch (publication.kind) {
      case Track.Kind.Audio:
        this.audioTracks.delete(publication.trackSid);
        break;
      case Track.Kind.Video:
        this.videoTracks.delete(publication.trackSid);
        break;
      default:
        break;
    }

    this.emit(ParticipantEvent.LocalTrackUnpublished, publication);
    publication.setTrack(undefined);

    if (negotiationNeeded) {
      await this.engine.negotiate();
    }
    return publication;
  }

  async unpublishTracks(
    tracks: LocalTrack[] | MediaStreamTrack[],
  ): Promise<LocalTrackPublication[]> {
    const results = await Promise.all(tracks.map((track) => this.unpublishTrack(track)));
    return results.filter(
      (track) => track instanceof LocalTrackPublication,
    ) as LocalTrackPublication[];
  }

  async republishAllTracks(options?: TrackPublishOptions) {
    const localPubs: LocalTrackPublication[] = [];
    this.tracks.forEach((pub) => {
      if (pub.track) {
        if (options) {
          pub.options = { ...pub.options, ...options };
        }
        localPubs.push(pub);
      }
    });

    await Promise.all(
      localPubs.map(async (pub) => {
        const track = pub.track!;
        await this.unpublishTrack(track, false);
        await this.publishTrack(track, pub.options);
      }),
    );
  }

  /**
   * Publish a new data payload to the room. Data will be forwarded to each
   * participant in the room if the destination field in publishOptions is empty
   *
   * @param data Uint8Array of the payload. To send string data, use TextEncoder.encode
   * @param kind whether to send this as reliable or lossy.
   * For data that you need delivery guarantee (such as chat messages), use Reliable.
   * For data that should arrive as quickly as possible, but you are ok with dropped
   * packets, use Lossy.
   * @param publishOptions optionally specify a `topic` and `destination`
   */
  async publishData(
    data: Uint8Array,
    kind: DataPacket_Kind,
    publishOptions?: DataPublishOptions,
  ): Promise<void>;
  /**
   * Publish a new data payload to the room. Data will be forwarded to each
   * participant in the room if the destination argument is empty
   *
   * @param data Uint8Array of the payload. To send string data, use TextEncoder.encode
   * @param kind whether to send this as reliable or lossy.
   * For data that you need delivery guarantee (such as chat messages), use Reliable.
   * For data that should arrive as quickly as possible, but you are ok with dropped
   * packets, use Lossy.
   * @param destination the participants who will receive the message
   */
  async publishData(
    data: Uint8Array,
    kind: DataPacket_Kind,
    destination?: RemoteParticipant[] | string[],
  ): Promise<void>;

  async publishData(
    data: Uint8Array,
    kind: DataPacket_Kind,
    publishOptions: DataPublishOptions | RemoteParticipant[] | string[] = {},
  ) {
    const destination = Array.isArray(publishOptions)
      ? publishOptions
      : publishOptions?.destination;
    const destinationSids: string[] = [];

    const topic = !Array.isArray(publishOptions) ? publishOptions.topic : undefined;

    if (destination !== undefined) {
      destination.forEach((val: any) => {
        if (val instanceof RemoteParticipant) {
          destinationSids.push(val.sid);
        } else {
          destinationSids.push(val);
        }
      });
    }

    const packet: DataPacket = {
      kind,
      value: {
        $case: 'user',
        user: {
          participantSid: this.sid,
          payload: data,
          destinationSids: destinationSids,
          topic,
        },
      },
    };

    await this.engine.sendDataPacket(packet, kind);
  }

  /**
   * Control who can subscribe to LocalParticipant's published tracks.
   *
   * By default, all participants can subscribe. This allows fine-grained control over
   * who is able to subscribe at a participant and track level.
   *
   * Note: if access is given at a track-level (i.e. both [allParticipantsAllowed] and
   * [ParticipantTrackPermission.allTracksAllowed] are false), any newer published tracks
   * will not grant permissions to any participants and will require a subsequent
   * permissions update to allow subscription.
   *
   * @param allParticipantsAllowed Allows all participants to subscribe all tracks.
   *  Takes precedence over [[participantTrackPermissions]] if set to true.
   *  By default this is set to true.
   * @param participantTrackPermissions Full list of individual permissions per
   *  participant/track. Any omitted participants will not receive any permissions.
   */
  setTrackSubscriptionPermissions(
    allParticipantsAllowed: boolean,
    participantTrackPermissions: ParticipantTrackPermission[] = [],
  ) {
    this.participantTrackPermissions = participantTrackPermissions;
    this.allParticipantsAllowedToSubscribe = allParticipantsAllowed;
    if (this.engine.client.isConnected) {
      this.updateTrackSubscriptionPermissions();
    }
  }

  /** @internal */
  updateInfo(info: ParticipantInfo): boolean {
    if (info.sid !== this.sid) {
      // drop updates that specify a wrong sid.
      // the sid for local participant is only explicitly set on join and full reconnect
      return false;
    }
    if (!super.updateInfo(info)) {
      return false;
    }

    // reconcile track mute status.
    // if server's track mute status doesn't match actual, we'll have to update
    // the server's copy
    info.tracks.forEach((ti) => {
      const pub = this.tracks.get(ti.sid);

      if (pub) {
        const mutedOnServer = pub.isMuted || (pub.track?.isUpstreamPaused ?? false);
        if (mutedOnServer !== ti.muted) {
          log.debug('updating server mute state after reconcile', {
            sid: ti.sid,
            muted: mutedOnServer,
          });
          this.engine.client.sendMuteTrack(ti.sid, mutedOnServer);
        }
      }
    });
    return true;
  }

  private updateTrackSubscriptionPermissions = () => {
    log.debug('updating track subscription permissions', {
      allParticipantsAllowed: this.allParticipantsAllowedToSubscribe,
      participantTrackPermissions: this.participantTrackPermissions,
    });
    this.engine.client.sendUpdateSubscriptionPermissions(
      this.allParticipantsAllowedToSubscribe,
      this.participantTrackPermissions.map((p) => trackPermissionToProto(p)),
    );
  };

  /** @internal */
  private onTrackUnmuted = (track: LocalTrack) => {
    this.onTrackMuted(track, track.isUpstreamPaused);
  };

  // when the local track changes in mute status, we'll notify server as such
  /** @internal */
  private onTrackMuted = (track: LocalTrack, muted?: boolean) => {
    if (muted === undefined) {
      muted = true;
    }

    if (!track.sid) {
      log.error('could not update mute status for unpublished track', track);
      return;
    }

    this.engine.updateMuteStatus(track.sid, muted);
  };

  private onTrackUpstreamPaused = (track: LocalTrack) => {
    log.debug('upstream paused');
    this.onTrackMuted(track, true);
  };

  private onTrackUpstreamResumed = (track: LocalTrack) => {
    log.debug('upstream resumed');
    this.onTrackMuted(track, track.isMuted);
  };

  private handleSubscribedQualityUpdate = async (update: SubscribedQualityUpdate) => {
    if (!this.roomOptions?.dynacast) {
      return;
    }
    const pub = this.videoTracks.get(update.trackSid);
    if (!pub) {
      log.warn('received subscribed quality update for unknown track', {
        method: 'handleSubscribedQualityUpdate',
        sid: update.trackSid,
      });
      return;
    }
    if (update.subscribedCodecs.length > 0) {
      if (!pub.videoTrack) {
        return;
      }
      const newCodecs = await pub.videoTrack.setPublishingCodecs(update.subscribedCodecs);
      for await (const codec of newCodecs) {
        if (isBackupCodec(codec)) {
          log.debug(`publish ${codec} for ${pub.videoTrack.sid}`);
          await this.publishAdditionalCodecForTrack(pub.videoTrack, codec, pub.options);
        }
      }
    } else if (update.subscribedQualities.length > 0) {
      await pub.videoTrack?.setPublishingLayers(update.subscribedQualities);
    }
  };

  private handleLocalTrackUnpublished = (unpublished: TrackUnpublishedResponse) => {
    const track = this.tracks.get(unpublished.trackSid);
    if (!track) {
      log.warn('received unpublished event for unknown track', {
        method: 'handleLocalTrackUnpublished',
        trackSid: unpublished.trackSid,
      });
      return;
    }
    this.unpublishTrack(track.track!);
  };

  private handleTrackEnded = async (track: LocalTrack) => {
    if (
      track.source === Track.Source.ScreenShare ||
      track.source === Track.Source.ScreenShareAudio
    ) {
      log.debug('unpublishing local track due to TrackEnded', {
        track: track.sid,
      });
      this.unpublishTrack(track);
    } else if (track.isUserProvided) {
      await track.mute();
    } else if (track instanceof LocalAudioTrack || track instanceof LocalVideoTrack) {
      try {
        if (isWeb()) {
          try {
            const currentPermissions = await navigator?.permissions.query({
              // the permission query for camera and microphone currently not supported in Safari and Firefox
              // @ts-ignore
              name: track.source === Track.Source.Camera ? 'camera' : 'microphone',
            });
            if (currentPermissions && currentPermissions.state === 'denied') {
              log.warn(`user has revoked access to ${track.source}`);

              // detect granted change after permissions were denied to try and resume then
              currentPermissions.onchange = () => {
                if (currentPermissions.state !== 'denied') {
                  if (!track.isMuted) {
                    track.restartTrack();
                  }
                  currentPermissions.onchange = null;
                }
              };
              throw new Error('GetUserMedia Permission denied');
            }
          } catch (e: any) {
            // permissions query fails for firefox, we continue and try to restart the track
          }
        }
        if (!track.isMuted) {
          log.debug('track ended, attempting to use a different device');
          await track.restartTrack();
        }
      } catch (e) {
        log.warn(`could not restart track, muting instead`);
        await track.mute();
      }
    }
  };

  private getPublicationForTrack(
    track: LocalTrack | MediaStreamTrack,
  ): LocalTrackPublication | undefined {
    let publication: LocalTrackPublication | undefined;
    this.tracks.forEach((pub) => {
      const localTrack = pub.track;
      if (!localTrack) {
        return;
      }

      // this looks overly complicated due to this object tree
      if (track instanceof MediaStreamTrack) {
        if (localTrack instanceof LocalAudioTrack || localTrack instanceof LocalVideoTrack) {
          if (localTrack.mediaStreamTrack === track) {
            publication = <LocalTrackPublication>pub;
          }
        }
      } else if (track === localTrack) {
        publication = <LocalTrackPublication>pub;
      }
    });
    return publication;
  }

  /** @internal */
  publishedTracksInfo(): TrackPublishedResponse[] {
    const infos: TrackPublishedResponse[] = [];
    this.tracks.forEach((track: LocalTrackPublication) => {
      if (track.track !== undefined) {
        infos.push({
          cid: track.track.mediaStreamID,
          track: track.trackInfo,
        });
      }
    });
    return infos;
  }

  /** @internal */
  dataChannelsInfo(): DataChannelInfo[] {
    const infos: DataChannelInfo[] = [];
    const getInfo = (dc: RTCDataChannel | undefined, target: SignalTarget) => {
      if (dc?.id !== undefined && dc.id !== null) {
        infos.push({
          label: dc.label,
          id: dc.id,
          target,
        });
      }
    };
    getInfo(this.engine.dataChannelForKind(DataPacket_Kind.LOSSY), SignalTarget.PUBLISHER);
    getInfo(this.engine.dataChannelForKind(DataPacket_Kind.RELIABLE), SignalTarget.PUBLISHER);
    getInfo(this.engine.dataChannelForKind(DataPacket_Kind.LOSSY, true), SignalTarget.SUBSCRIBER);
    getInfo(
      this.engine.dataChannelForKind(DataPacket_Kind.RELIABLE, true),
      SignalTarget.SUBSCRIBER,
    );
    return infos;
  }
}<|MERGE_RESOLUTION|>--- conflicted
+++ resolved
@@ -22,16 +22,12 @@
   AudioCaptureOptions,
   BackupVideoCodec,
   CreateLocalTracksOptions,
-<<<<<<< HEAD
-  isBackupCodec,
-  isCodecEqual,
-=======
->>>>>>> 64b812ec
   ScreenShareCaptureOptions,
   ScreenSharePresets,
   TrackPublishOptions,
   VideoCaptureOptions,
   isBackupCodec,
+  isCodecEqual,
 } from '../track/options';
 import { constraintsForOptions, mergeDefaultOptions } from '../track/utils';
 import type { DataPublishOptions } from '../types';
