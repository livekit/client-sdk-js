{
  "name": "livekit-client",
  "version": "2.16.0",
  "description": "JavaScript/TypeScript client SDK for LiveKit",
  "main": "./dist/livekit-client.umd.js",
  "unpkg": "./dist/livekit-client.umd.js",
  "module": "./dist/livekit-client.esm.mjs",
  "exports": {
    ".": {
      "types": "./dist/src/index.d.ts",
      "import": "./dist/livekit-client.esm.mjs",
      "require": "./dist/livekit-client.umd.js"
    },
    "./e2ee-worker": {
      "types": "./dist/src/e2ee/worker/e2ee.worker.d.ts",
      "import": "./dist/livekit-client.e2ee.worker.mjs",
      "require": "./dist/livekit-client.e2ee.worker.js"
    }
  },
  "files": [
    "dist",
    "src"
  ],
  "types": "dist/src/index.d.ts",
  "typesVersions": {
    "<4.8": {
      "./dist/src/index.d.ts": [
        "./dist/ts4.2/index.d.ts"
      ],
      "./dist/src/e2ee/worker/e2ee.worker.d.ts": [
        "./dist/ts4.2/e2ee/worker/e2ee.worker.d.ts"
      ]
    }
  },
  "repository": "git@github.com:livekit/client-sdk-js.git",
  "author": "LiveKit <hello@livekit.io>",
  "license": "Apache-2.0",
  "scripts": {
    "build": "rollup --config --bundleConfigAsCjs && rollup --config rollup.config.worker.js --bundleConfigAsCjs && pnpm downlevel-dts",
    "build:clean": "rm -rf ./dist && pnpm build",
    "build:watch": "rollup --watch --config --bundleConfigAsCjs",
    "build:worker:watch": "rollup --watch --config rollup.config.worker.js --bundleConfigAsCjs",
    "build-docs": "typedoc && mkdir -p docs/assets/github && cp .github/*.png docs/assets/github/ && find docs -name '*.html' -type f -exec sed -i.bak 's|=\"/.github/|=\"assets/github/|g' {} + && find docs -name '*.bak' -delete",
    "proto": "protoc --es_out src/proto --es_opt target=ts -I./protocol ./protocol/livekit_rtc.proto ./protocol/livekit_models.proto",
    "examples:demo": "vite examples/demo -c vite.config.mjs",
    "dev": "pnpm examples:demo",
    "lint": "eslint src",
    "test": "vitest run src",
    "deploy": "gh-pages -d examples/demo/dist",
    "format": "prettier --write src examples/**/*.ts",
    "format:check": "prettier --check src examples/**/*.ts",
    "ci:publish": "pnpm build:clean && pnpm compat && changeset publish",
    "downlevel-dts": "downlevel-dts ./dist/src ./dist/ts4.2 --to=4.2",
    "compat": "eslint --config ./eslint.config.dist.mjs --no-inline-config  ./dist/livekit-client.esm.mjs",
    "size-limit": "size-limit"
  },
  "dependencies": {
    "@livekit/mutex": "1.1.1",
    "@livekit/protocol": "1.42.2",
    "events": "^3.3.0",
    "jose": "^6.1.0",
    "loglevel": "^1.9.2",
    "neverthrow": "^8.2.0",
    "sdp-transform": "^2.15.0",
    "ts-debounce": "^4.0.0",
    "tslib": "2.8.1",
    "typed-emitter": "^2.1.0",
    "webrtc-adapter": "^9.0.1"
  },
  "peerDependencies": {
    "@types/dom-mediacapture-record": "^1"
  },
  "devDependencies": {
    "@babel/core": "7.28.5",
    "@babel/preset-env": "7.28.5",
    "@bufbuild/protoc-gen-es": "^1.10.0",
    "@changesets/cli": "2.29.7",
    "@eslint/js": "9.39.1",
    "@livekit/changesets-changelog-github": "^0.0.4",
    "@rollup/plugin-babel": "6.1.0",
    "@rollup/plugin-commonjs": "28.0.9",
    "@rollup/plugin-json": "6.1.0",
    "@rollup/plugin-node-resolve": "16.0.3",
    "@rollup/plugin-terser": "^0.4.4",
    "@size-limit/file": "^11.2.0",
    "@size-limit/webpack": "^11.2.0",
    "@stylistic/eslint-plugin": "^3.1.0",
    "@trivago/prettier-plugin-sort-imports": "^5.0.0",
    "@types/events": "^3.0.3",
    "@types/sdp-transform": "2.15.0",
    "@types/ua-parser-js": "0.7.39",
    "@typescript-eslint/eslint-plugin": "7.18.0",
    "@typescript-eslint/parser": "7.18.0",
    "downlevel-dts": "^0.11.0",
    "eslint": "9.39.1",
    "eslint-config-airbnb-extended": "^2.3.2",
    "eslint-config-prettier": "10.1.8",
<<<<<<< HEAD
    "eslint-plugin-ecmascript-compat": "^3.2.1",
    "eslint-plugin-import": "2.32.0",
    "eslint-plugin-neverthrow": "^1.1.4",
=======
    "eslint-plugin-compat": "^6.0.2",
    "eslint-plugin-import-x": "^4.16.1",
    "eslint-plugin-prettier": "^5.5.4",
>>>>>>> de8e54a5
    "gh-pages": "6.3.0",
    "happy-dom": "^17.2.0",
    "jsdom": "^26.1.0",
    "prettier": "^3.4.2",
    "rollup": "4.53.2",
    "rollup-plugin-delete": "^2.1.0",
    "rollup-plugin-typescript2": "0.36.0",
    "size-limit": "^11.2.0",
    "typedoc": "0.28.14",
    "typedoc-plugin-no-inherit": "1.6.1",
    "typescript": "5.8.3",
    "typescript-eslint": "^8.47.0",
    "vite": "7.2.2",
    "vitest": "^3.0.0"
  },
  "packageManager": "pnpm@10.22.0"
}<|MERGE_RESOLUTION|>--- conflicted
+++ resolved
@@ -95,15 +95,9 @@
     "eslint": "9.39.1",
     "eslint-config-airbnb-extended": "^2.3.2",
     "eslint-config-prettier": "10.1.8",
-<<<<<<< HEAD
-    "eslint-plugin-ecmascript-compat": "^3.2.1",
-    "eslint-plugin-import": "2.32.0",
-    "eslint-plugin-neverthrow": "^1.1.4",
-=======
     "eslint-plugin-compat": "^6.0.2",
     "eslint-plugin-import-x": "^4.16.1",
     "eslint-plugin-prettier": "^5.5.4",
->>>>>>> de8e54a5
     "gh-pages": "6.3.0",
     "happy-dom": "^17.2.0",
     "jsdom": "^26.1.0",
