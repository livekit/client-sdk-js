--- conflicted
+++ resolved
@@ -1,10 +1,6 @@
 {
   "name": "livekit-client",
-<<<<<<< HEAD
-  "version": "3.0.0",
-=======
   "version": "2.15.8",
->>>>>>> a626a7a3
   "description": "JavaScript/TypeScript client SDK for LiveKit",
   "main": "./dist/livekit-client.umd.js",
   "unpkg": "./dist/livekit-client.umd.js",
@@ -25,13 +21,9 @@
   "types": "dist/src/index.d.ts",
   "typesVersions": {
     "<4.8": {
-<<<<<<< HEAD
-      "./dist/src/index.d.ts": ["./dist/ts4.2/src/index.d.ts"],
-=======
       "./dist/src/index.d.ts": [
         "./dist/ts4.2/index.d.ts"
       ],
->>>>>>> a626a7a3
       "./dist/src/e2ee/worker/e2ee.worker.d.ts": [
         "./dist/ts4.2/e2ee/worker/e2ee.worker.d.ts"
       ]
@@ -61,11 +53,7 @@
   },
   "dependencies": {
     "@livekit/mutex": "1.1.1",
-<<<<<<< HEAD
-    "@livekit/protocol": "file:../protocol/packages/javascript",
-=======
     "@livekit/protocol": "1.42.0",
->>>>>>> a626a7a3
     "events": "^3.3.0",
     "jose": "^6.1.0",
     "loglevel": "^1.9.2",
