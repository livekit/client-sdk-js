--- conflicted
+++ resolved
@@ -39,11 +39,7 @@
   type UserPacket,
 } from '@livekit/protocol';
 import { EventEmitter } from 'events';
-<<<<<<< HEAD
-import { type Result, ResultAsync, err, errAsync, ok, okAsync } from 'neverthrow';
-=======
-import { type Result, err, errAsync, ok, safeTry } from 'neverthrow';
->>>>>>> 6ee7b586
+import { type Result, ResultAsync, err, errAsync, ok, okAsync, safeTry } from 'neverthrow';
 import type { MediaAttributes } from 'sdp-transform';
 import type TypedEventEmitter from 'typed-emitter';
 import type { SignalOptions } from '../api/SignalClient';
