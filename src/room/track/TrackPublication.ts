--- conflicted
+++ resolved
@@ -1,11 +1,7 @@
 import EventEmitter from 'eventemitter3';
 import log from '../../logger';
-<<<<<<< HEAD
-import type { TrackInfo } from '../../proto/livekit_models';
 import { Encryption_Type } from '../../proto/livekit_models';
-=======
 import type { SubscriptionError, TrackInfo } from '../../proto/livekit_models';
->>>>>>> b4e00b36
 import type { UpdateSubscription, UpdateTrackSettings } from '../../proto/livekit_rtc';
 import { TrackEvent } from '../events';
 import LocalAudioTrack from './LocalAudioTrack';
