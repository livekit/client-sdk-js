--- conflicted
+++ resolved
@@ -1,11 +1,6 @@
 import type { SignalClient } from '../../api/SignalClient';
-<<<<<<< HEAD
-import log from '../../logger';
+import type { StructuredLogger } from '../../logger';
 import { VideoQuality as ProtoVideoQuality, VideoLayer } from '../../proto/livekit_models_pb';
-=======
-import type { StructuredLogger } from '../../logger';
-import { VideoLayer, VideoQuality } from '../../proto/livekit_models_pb';
->>>>>>> fcdba036
 import { SubscribedCodec, SubscribedQuality } from '../../proto/livekit_rtc_pb';
 import { ScalabilityMode } from '../participant/publishUtils';
 import type { VideoSenderStats } from '../stats';
