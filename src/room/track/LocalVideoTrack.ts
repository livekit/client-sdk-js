import { SignalClient } from '../../api/SignalClient';
import log from '../../logger';
import { VideoLayer, VideoQuality } from '../../proto/livekit_models';
import { SubscribedCodec, SubscribedQuality } from '../../proto/livekit_rtc';
import { computeBitrate, monitorFrequency, VideoSenderStats } from '../stats';
import { isFireFox, isMobile } from '../utils';
import LocalTrack from './LocalTrack';
import { VideoCaptureOptions, VideoCodec } from './options';
import { Track } from './Track';
import { constraintsForOptions } from './utils';

export class SimulcastTrackInfo {
  codec: VideoCodec;
  // simulcast: boolean;
  // simulcastLayers: VideoLayer[];

  mediaStreamTrack: MediaStreamTrack;

  sender?: RTCRtpSender;

  encodings?: RTCRtpEncodingParameters[];

  constructor(codec: VideoCodec, mediaStreamTrack: MediaStreamTrack) {
    this.codec = codec;
    this.mediaStreamTrack = mediaStreamTrack;
  }
}

export default class LocalVideoTrack extends LocalTrack {
  /* internal */
  signalClient?: SignalClient;

  private prevStats?: Map<string, VideoSenderStats>;

  private encodings?: RTCRtpEncodingParameters[];

  private simulcastCodecs: Map<VideoCodec, SimulcastTrackInfo> = new Map<VideoCodec, SimulcastTrackInfo>();

  constructor(mediaTrack: MediaStreamTrack, constraints?: MediaTrackConstraints) {
    super(mediaTrack, Track.Kind.Video, constraints);
  }

  get isSimulcast(): boolean {
    if (this.sender && this.sender.getParameters().encodings.length > 1) {
      return true;
    }
    return false;
  }

  /* @internal */
  startMonitor(signalClient: SignalClient) {
    this.signalClient = signalClient;
    // save original encodings
    // TODO : merge simulcast tracks stats
    const params = this.sender?.getParameters();
    if (params) {
      this.encodings = params.encodings;
    }

    setTimeout(() => {
      this.monitorSender();
    }, monitorFrequency);
  }

  stop() {
    log.info(`stop track ${this.mediaStreamTrack.id}`);
    this.sender = undefined;
<<<<<<< HEAD
    this.mediaStreamTrack.getConstraints();
    this.simulcastCodecs.forEach((trackInfo) => {
      log.info(`stop track ${trackInfo.mediaStreamTrack.id}`);
      trackInfo.mediaStreamTrack.stop();
      trackInfo.sender = undefined;
    })
    this.simulcastCodecs.clear();
=======
    this._mediaStreamTrack.getConstraints();
>>>>>>> 8bed8d43
    super.stop();
  }

  async mute(): Promise<LocalVideoTrack> {
    if (this.source === Track.Source.Camera) {
      log.debug('stopping camera track');
      // also stop the track, so that camera indicator is turned off
      this._mediaStreamTrack.stop();
    }
    await super.mute();
    return this;
  }

  async unmute(): Promise<LocalVideoTrack> {
    if (this.source === Track.Source.Camera) {
      log.debug('reacquiring camera track');
      await this.restartTrack();
    }
    await super.unmute();
    return this;
  }

  async getSenderStats(): Promise<VideoSenderStats[]> {
    if (!this.sender) {
      return [];
    }

    const items: VideoSenderStats[] = [];

    const stats = await this.sender.getStats();
    stats.forEach((v) => {
      if (v.type === 'outbound-rtp') {
        const vs: VideoSenderStats = {
          type: 'video',
          streamId: v.id,
          frameHeight: v.frameHeight,
          frameWidth: v.frameWidth,
          firCount: v.firCount,
          pliCount: v.pliCount,
          nackCount: v.nackCount,
          packetsSent: v.packetsSent,
          bytesSent: v.bytesSent,
          framesSent: v.framesSent,
          timestamp: v.timestamp,
          rid: v.rid ?? '',
          retransmittedPacketsSent: v.retransmittedPacketsSent,
          qualityLimitationReason: v.qualityLimitationReason,
          qualityLimitationResolutionChanges: v.qualityLimitationResolutionChanges,
        };

        // locate the appropriate remote-inbound-rtp item
        const r = stats.get(v.remoteId);
        if (r) {
          vs.jitter = r.jitter;
          vs.packetsLost = r.packetsLost;
          vs.roundTripTime = r.roundTripTime;
        }

        items.push(vs);
      }
    });

    return items;
  }

  setPublishingQuality(maxQuality: VideoQuality) {
    const qualities: SubscribedQuality[] = [];
    for (let q = VideoQuality.LOW; q <= VideoQuality.HIGH; q += 1) {
      qualities.push({
        quality: q,
        enabled: q <= maxQuality,
      });
    }
    log.debug(`setting publishing quality. max quality ${maxQuality}`);
    this.setPublishingLayers(qualities);
  }

  async setDeviceId(deviceId: string) {
    if (this.constraints.deviceId === deviceId) {
      return;
    }
    this.constraints.deviceId = deviceId;
    // when video is muted, underlying media stream track is stopped and
    // will be restarted later
    if (!this.isMuted) {
      await this.restartTrack();
    }
  }

  async restartTrack(options?: VideoCaptureOptions) {
    let constraints: MediaTrackConstraints | undefined;
    if (options) {
      const streamConstraints = constraintsForOptions({ video: options });
      if (typeof streamConstraints.video !== 'boolean') {
        constraints = streamConstraints.video;
      }
    }
    await this.restart(constraints);
  }

  addSimulcastTrack(codec: VideoCodec, encodings?: RTCRtpEncodingParameters[]): SimulcastTrackInfo {
    if (this.simulcastCodecs.has(codec)) {
      throw new Error(`${codec} already added`);
    }
    const simulcastCodecInfo: SimulcastTrackInfo = {
      codec,
      mediaStreamTrack: this.mediaStreamTrack.clone(),
      sender: undefined,
      encodings,
    };
    this.simulcastCodecs.set(codec, simulcastCodecInfo);
    return simulcastCodecInfo;
  }

  setSimulcastTrackSender(codec: VideoCodec, sender: RTCRtpSender) {
    const simulcastCodecInfo = this.simulcastCodecs.get(codec);
    if (!simulcastCodecInfo) {
      return
    }
    simulcastCodecInfo.sender = sender;
  }

  /**
   * @internal
   * Sets codecs that should be publishing
   */
  async setPublishingCodecs(codecs: SubscribedCodec[]) {
    log.debug('setting publishing codecs', codecs);

    for await (const codec of codecs) {
      if (this.codec === codec.codec) {
        await this.setPublishingLayers(codec.qualities);
      } else {
        const simulcastCodecInfo = this.simulcastCodecs.get(codec.codec as VideoCodec);
        log.debug(`try setPublishingCodec for ${codec.codec}`, simulcastCodecInfo);
        if (!simulcastCodecInfo || !simulcastCodecInfo.sender) {
          return;
        }

        if (simulcastCodecInfo.encodings) {
          log.debug(`try setPublishingLayersForSender ${codec.codec}`);
          await setPublishingLayersForSender(simulcastCodecInfo.sender, simulcastCodecInfo.encodings!, codec.qualities);
        }
      }
    }
  }

  /**
   * @internal
   * Sets layers that should be publishing
   */
  async setPublishingLayers(qualities: SubscribedQuality[]) {
    log.debug('setting publishing layers', qualities);
    if (!this.sender || !this.encodings) {
      return;
    }

    await setPublishingLayersForSender(this.sender, this.encodings, qualities);
  }

  private monitorSender = async () => {
    if (!this.sender) {
      this._currentBitrate = 0;
      return;
    }

    let stats: VideoSenderStats[] | undefined;
    try {
      stats = await this.getSenderStats();
    } catch (e) {
      log.error('could not get audio sender stats', { error: e });
      return;
    }
    const statsMap = new Map<string, VideoSenderStats>(stats.map((s) => [s.rid, s]));

    if (this.prevStats) {
      let totalBitrate = 0;
      statsMap.forEach((s, key) => {
        const prev = this.prevStats?.get(key);
        totalBitrate += computeBitrate(s, prev);
      });
      this._currentBitrate = totalBitrate;
    }

    this.prevStats = statsMap;
    setTimeout(() => {
      this.monitorSender();
    }, monitorFrequency);
  };

  protected async handleAppVisibilityChanged() {
    await super.handleAppVisibilityChanged();
    if (!isMobile()) return;
    if (this.isInBackground && this.source === Track.Source.Camera) {
      this._mediaStreamTrack.enabled = false;
    }
  }
}

async function setPublishingLayersForSender(sender: RTCRtpSender, senderEncodings: RTCRtpEncodingParameters[], qualities: SubscribedQuality[]) {
  log.debug(`setPublishingLayersForSender ${sender}, qualities: ${qualities}, encodings: ${senderEncodings}`);
  const params = sender.getParameters();
  const { encodings } = params;
  if (!encodings) {
    return;
  }

  if (encodings.length !== senderEncodings.length) {
    log.warn('cannot set publishing layers, encodings mismatch');
    return;
  }

  let hasChanged = false;
  encodings.forEach((encoding, idx) => {
    let rid = encoding.rid ?? '';
    if (rid === '') {
      rid = 'q';
    }
    const quality = videoQualityForRid(rid);
    const subscribedQuality = qualities.find((q) => q.quality === quality);
    if (!subscribedQuality) {
      return;
    }
    if (encoding.active !== subscribedQuality.enabled) {
      hasChanged = true;
      encoding.active = subscribedQuality.enabled;
      log.debug(
        `setting layer ${subscribedQuality.quality} to ${encoding.active ? 'enabled' : 'disabled'
        }`,
      );

      // FireFox does not support setting encoding.active to false, so we
      // have a workaround of lowering its bitrate and resolution to the min.
      if (isFireFox()) {
        if (subscribedQuality.enabled) {
          encoding.scaleResolutionDownBy = senderEncodings[idx].scaleResolutionDownBy;
          encoding.maxBitrate = senderEncodings[idx].maxBitrate;
          /* @ts-ignore */
          encoding.maxFrameRate = senderEncodings[idx].maxFrameRate;
        } else {
          encoding.scaleResolutionDownBy = 4;
          encoding.maxBitrate = 10;
          /* @ts-ignore */
          encoding.maxFrameRate = 2;
        }
      }
    }
  });

  if (hasChanged) {
    params.encodings = encodings;
    await sender.setParameters(params);
  }
}

export function videoQualityForRid(rid: string): VideoQuality {
  switch (rid) {
    case 'f':
      return VideoQuality.HIGH;
    case 'h':
      return VideoQuality.MEDIUM;
    case 'q':
      return VideoQuality.LOW;
    default:
      return VideoQuality.UNRECOGNIZED;
  }
}

export function videoLayersFromEncodings(
  width: number,
  height: number,
  encodings?: RTCRtpEncodingParameters[],
): VideoLayer[] {
  // default to a single layer, HQ
  if (!encodings) {
    return [
      {
        quality: VideoQuality.HIGH,
        width,
        height,
        bitrate: 0,
        ssrc: 0,
      },
    ];
  }
  return encodings.map((encoding) => {
    const scale = encoding.scaleResolutionDownBy ?? 1;
    let quality = videoQualityForRid(encoding.rid ?? '');
    if (quality === VideoQuality.UNRECOGNIZED && encodings.length === 1) {
      quality = VideoQuality.HIGH;
    }
    return {
      quality,
      width: width / scale,
      height: height / scale,
      bitrate: encoding.maxBitrate ?? 0,
      ssrc: 0,
    };
  });
}<|MERGE_RESOLUTION|>--- conflicted
+++ resolved
@@ -65,17 +65,13 @@
   stop() {
     log.info(`stop track ${this.mediaStreamTrack.id}`);
     this.sender = undefined;
-<<<<<<< HEAD
-    this.mediaStreamTrack.getConstraints();
+    this._mediaStreamTrack.getConstraints();
     this.simulcastCodecs.forEach((trackInfo) => {
       log.info(`stop track ${trackInfo.mediaStreamTrack.id}`);
       trackInfo.mediaStreamTrack.stop();
       trackInfo.sender = undefined;
     })
     this.simulcastCodecs.clear();
-=======
-    this._mediaStreamTrack.getConstraints();
->>>>>>> 8bed8d43
     super.stop();
   }
 
