lockfileVersion: '9.0'

settings:
  autoInstallPeers: true
  excludeLinksFromLockfile: false

importers:

  .:
    dependencies:
      '@livekit/mutex':
        specifier: 1.1.1
        version: 1.1.1
      '@livekit/protocol':
        specifier: file:../protocol/packages/javascript
        version: file:../protocol/packages/javascript
      '@types/dom-mediacapture-record':
        specifier: ^1
        version: 1.0.22
      events:
        specifier: ^3.3.0
        version: 3.3.0
      loglevel:
        specifier: ^1.9.2
        version: 1.9.2
      sdp-transform:
        specifier: ^2.15.0
        version: 2.15.0
      ts-debounce:
        specifier: ^4.0.0
        version: 4.0.0
      tslib:
        specifier: 2.8.1
        version: 2.8.1
      typed-emitter:
        specifier: ^2.1.0
        version: 2.1.0
      webrtc-adapter:
        specifier: ^9.0.1
        version: 9.0.3
    devDependencies:
      '@babel/core':
        specifier: 7.28.3
        version: 7.28.3
      '@babel/preset-env':
        specifier: 7.28.3
        version: 7.28.3(@babel/core@7.28.3)
      '@bufbuild/protoc-gen-es':
        specifier: ^1.10.0
        version: 1.10.1(@bufbuild/protobuf@1.10.1)
      '@changesets/cli':
        specifier: 2.29.5
        version: 2.29.5
      '@livekit/changesets-changelog-github':
        specifier: ^0.0.4
        version: 0.0.4
      '@rollup/plugin-babel':
        specifier: 6.0.4
        version: 6.0.4(@babel/core@7.28.3)(rollup@4.46.2)
      '@rollup/plugin-commonjs':
        specifier: 28.0.6
        version: 28.0.6(rollup@4.46.2)
      '@rollup/plugin-json':
        specifier: 6.1.0
        version: 6.1.0(rollup@4.46.2)
      '@rollup/plugin-node-resolve':
        specifier: 16.0.1
        version: 16.0.1(rollup@4.46.2)
      '@rollup/plugin-terser':
        specifier: ^0.4.4
        version: 0.4.4(rollup@4.46.2)
      '@size-limit/file':
        specifier: ^11.2.0
        version: 11.2.0(size-limit@11.2.0)
      '@size-limit/webpack':
        specifier: ^11.2.0
        version: 11.2.0(size-limit@11.2.0)
      '@trivago/prettier-plugin-sort-imports':
        specifier: ^5.0.0
        version: 5.2.2(prettier@3.6.2)
      '@types/events':
        specifier: ^3.0.3
        version: 3.0.3
      '@types/sdp-transform':
        specifier: 2.15.0
        version: 2.15.0
      '@types/ua-parser-js':
        specifier: 0.7.39
        version: 0.7.39
      '@typescript-eslint/eslint-plugin':
        specifier: 7.18.0
        version: 7.18.0(@typescript-eslint/parser@7.18.0(eslint@8.57.1)(typescript@5.8.3))(eslint@8.57.1)(typescript@5.8.3)
      '@typescript-eslint/parser':
        specifier: 7.18.0
        version: 7.18.0(eslint@8.57.1)(typescript@5.8.3)
      downlevel-dts:
        specifier: ^0.11.0
        version: 0.11.0
      eslint:
        specifier: 8.57.1
        version: 8.57.1
      eslint-config-airbnb-typescript:
        specifier: 18.0.0
        version: 18.0.0(@typescript-eslint/eslint-plugin@7.18.0(@typescript-eslint/parser@7.18.0(eslint@8.57.1)(typescript@5.8.3))(eslint@8.57.1)(typescript@5.8.3))(@typescript-eslint/parser@7.18.0(eslint@8.57.1)(typescript@5.8.3))(eslint-plugin-import@2.32.0(@typescript-eslint/parser@7.18.0(eslint@8.57.1)(typescript@5.8.3))(eslint@8.57.1))(eslint@8.57.1)
      eslint-config-prettier:
        specifier: 10.1.8
        version: 10.1.8(eslint@8.57.1)
      eslint-plugin-ecmascript-compat:
        specifier: ^3.2.1
        version: 3.2.1(eslint@8.57.1)
      eslint-plugin-import:
        specifier: 2.32.0
        version: 2.32.0(@typescript-eslint/parser@7.18.0(eslint@8.57.1)(typescript@5.8.3))(eslint@8.57.1)
      gh-pages:
        specifier: 6.3.0
        version: 6.3.0
      happy-dom:
        specifier: ^17.2.0
        version: 17.6.3
      jsdom:
        specifier: ^26.1.0
        version: 26.1.0
      prettier:
        specifier: ^3.4.2
        version: 3.6.2
      rollup:
        specifier: 4.46.2
        version: 4.46.2
      rollup-plugin-delete:
        specifier: ^2.1.0
        version: 2.2.0(rollup@4.46.2)
      rollup-plugin-typescript2:
        specifier: 0.36.0
        version: 0.36.0(rollup@4.46.2)(typescript@5.8.3)
      size-limit:
        specifier: ^11.2.0
        version: 11.2.0
      typedoc:
        specifier: 0.28.10
        version: 0.28.10(typescript@5.8.3)
      typedoc-plugin-no-inherit:
        specifier: 1.6.1
        version: 1.6.1(typedoc@0.28.10(typescript@5.8.3))
      typescript:
        specifier: 5.8.3
        version: 5.8.3
      vite:
        specifier: 7.1.2
        version: 7.1.2(jiti@2.4.2)(terser@5.39.2)(yaml@2.8.0)
      vitest:
        specifier: ^3.0.0
        version: 3.2.4(happy-dom@17.6.3)(jiti@2.4.2)(jsdom@26.1.0)(terser@5.39.2)(yaml@2.8.0)

packages:

  '@aashutoshrathi/word-wrap@1.2.6':
    resolution: {integrity: sha512-1Yjs2SvM8TflER/OD3cOjhWWOZb58A2t7wpE2S9XfBYTiIl+XFhQG2bjy4Pu1I+EAlCNUzRDYDdFwFYUKvXcIA==}
    engines: {node: '>=0.10.0'}

  '@ampproject/remapping@2.2.1':
    resolution: {integrity: sha512-lFMjJTrFL3j7L9yBxwYfCq2k6qqwHyzuUl/XBnif78PWTJYyL/dfowQHWE3sp6U6ZzqWiiIZnpTMO96zhkjwtg==}
    engines: {node: '>=6.0.0'}

  '@asamuzakjp/css-color@3.1.7':
    resolution: {integrity: sha512-Ok5fYhtwdyJQmU1PpEv6Si7Y+A4cYb8yNM9oiIJC9TzXPMuN9fvdonKJqcnz9TbFqV6bQ8z0giRq0iaOpGZV2g==}

  '@babel/code-frame@7.27.1':
    resolution: {integrity: sha512-cjQ7ZlQ0Mv3b47hABuTevyTuYN4i+loJKGeV9flcCgIK37cCXRh+L1bd3iBHlynerhQ7BhCkn2BPbQUL+rGqFg==}
    engines: {node: '>=6.9.0'}

  '@babel/compat-data@7.28.0':
    resolution: {integrity: sha512-60X7qkglvrap8mn1lh2ebxXdZYtUcpd7gsmy9kLaBJ4i/WdY8PqTSdxyA8qraikqKQK5C1KRBKXqznrVapyNaw==}
    engines: {node: '>=6.9.0'}

  '@babel/core@7.28.3':
    resolution: {integrity: sha512-yDBHV9kQNcr2/sUr9jghVyz9C3Y5G2zUM2H2lo+9mKv4sFgbA8s8Z9t8D1jiTkGoO/NoIfKMyKWr4s6CN23ZwQ==}
    engines: {node: '>=6.9.0'}

  '@babel/generator@7.27.0':
    resolution: {integrity: sha512-VybsKvpiN1gU1sdMZIp7FcqphVVKEwcuj02x73uvcHE0PTihx1nlBcowYWhDwjpoAXRv43+gDzyggGnn1XZhVw==}
    engines: {node: '>=6.9.0'}

  '@babel/generator@7.28.0':
    resolution: {integrity: sha512-lJjzvrbEeWrhB4P3QBsH7tey117PjLZnDbLiQEKjQ/fNJTjuq4HSqgFA+UNSwZT8D7dxxbnuSBMsa1lrWzKlQg==}
    engines: {node: '>=6.9.0'}

  '@babel/generator@7.28.3':
    resolution: {integrity: sha512-3lSpxGgvnmZznmBkCRnVREPUFJv2wrv9iAoFDvADJc0ypmdOxdUtcLeBgBJ6zE0PMeTKnxeQzyk0xTBq4Ep7zw==}
    engines: {node: '>=6.9.0'}

  '@babel/helper-annotate-as-pure@7.27.3':
    resolution: {integrity: sha512-fXSwMQqitTGeHLBC08Eq5yXz2m37E4pJX1qAU1+2cNedz/ifv/bVXft90VeSav5nFO61EcNgwr0aJxbyPaWBPg==}
    engines: {node: '>=6.9.0'}

  '@babel/helper-compilation-targets@7.27.2':
    resolution: {integrity: sha512-2+1thGUUWWjLTYTHZWK1n8Yga0ijBz1XAhUXcKy81rd5g6yh7hGqMp45v7cadSbEHc9G3OTv45SyneRN3ps4DQ==}
    engines: {node: '>=6.9.0'}

  '@babel/helper-create-class-features-plugin@7.27.1':
    resolution: {integrity: sha512-QwGAmuvM17btKU5VqXfb+Giw4JcN0hjuufz3DYnpeVDvZLAObloM77bhMXiqry3Iio+Ai4phVRDwl6WU10+r5A==}
    engines: {node: '>=6.9.0'}
    peerDependencies:
      '@babel/core': ^7.0.0

  '@babel/helper-create-class-features-plugin@7.28.3':
    resolution: {integrity: sha512-V9f6ZFIYSLNEbuGA/92uOvYsGCJNsuA8ESZ4ldc09bWk/j8H8TKiPw8Mk1eG6olpnO0ALHJmYfZvF4MEE4gajg==}
    engines: {node: '>=6.9.0'}
    peerDependencies:
      '@babel/core': ^7.0.0

  '@babel/helper-create-regexp-features-plugin@7.27.1':
    resolution: {integrity: sha512-uVDC72XVf8UbrH5qQTc18Agb8emwjTiZrQE11Nv3CuBEZmVvTwwE9CBUEvHku06gQCAyYf8Nv6ja1IN+6LMbxQ==}
    engines: {node: '>=6.9.0'}
    peerDependencies:
      '@babel/core': ^7.0.0

  '@babel/helper-define-polyfill-provider@0.6.5':
    resolution: {integrity: sha512-uJnGFcPsWQK8fvjgGP5LZUZZsYGIoPeRjSF5PGwrelYgq7Q15/Ft9NGFp1zglwgIv//W0uG4BevRuSJRyylZPg==}
    peerDependencies:
      '@babel/core': ^7.4.0 || ^8.0.0-0 <8.0.0

  '@babel/helper-globals@7.28.0':
    resolution: {integrity: sha512-+W6cISkXFa1jXsDEdYA8HeevQT/FULhxzR99pxphltZcVaugps53THCeiWA8SguxxpSp3gKPiuYfSWopkLQ4hw==}
    engines: {node: '>=6.9.0'}

  '@babel/helper-member-expression-to-functions@7.27.1':
    resolution: {integrity: sha512-E5chM8eWjTp/aNoVpcbfM7mLxu9XGLWYise2eBKGQomAk/Mb4XoxyqXTZbuTohbsl8EKqdlMhnDI2CCLfcs9wA==}
    engines: {node: '>=6.9.0'}

  '@babel/helper-module-imports@7.24.7':
    resolution: {integrity: sha512-8AyH3C+74cgCVVXow/myrynrAGv+nTVg5vKu2nZph9x7RcRwzmh0VFallJuFTZ9mx6u4eSdXZfcOzSqTUm0HCA==}
    engines: {node: '>=6.9.0'}

  '@babel/helper-module-imports@7.27.1':
    resolution: {integrity: sha512-0gSFWUPNXNopqtIPQvlD5WgXYI5GY2kP2cCvoT8kczjbfcfuIljTbcWrulD1CIPIX2gt1wghbDy08yE1p+/r3w==}
    engines: {node: '>=6.9.0'}

  '@babel/helper-module-transforms@7.27.3':
    resolution: {integrity: sha512-dSOvYwvyLsWBeIRyOeHXp5vPj5l1I011r52FM1+r1jCERv+aFXYk4whgQccYEGYxK2H3ZAIA8nuPkQ0HaUo3qg==}
    engines: {node: '>=6.9.0'}
    peerDependencies:
      '@babel/core': ^7.0.0

  '@babel/helper-module-transforms@7.28.3':
    resolution: {integrity: sha512-gytXUbs8k2sXS9PnQptz5o0QnpLL51SwASIORY6XaBKF88nsOT0Zw9szLqlSGQDP/4TljBAD5y98p2U1fqkdsw==}
    engines: {node: '>=6.9.0'}
    peerDependencies:
      '@babel/core': ^7.0.0

  '@babel/helper-optimise-call-expression@7.27.1':
    resolution: {integrity: sha512-URMGH08NzYFhubNSGJrpUEphGKQwMQYBySzat5cAByY1/YgIRkULnIy3tAMeszlL/so2HbeilYloUmSpd7GdVw==}
    engines: {node: '>=6.9.0'}

  '@babel/helper-plugin-utils@7.27.1':
    resolution: {integrity: sha512-1gn1Up5YXka3YYAHGKpbideQ5Yjf1tDa9qYcgysz+cNCXukyLl6DjPXhD3VRwSb8c0J9tA4b2+rHEZtc6R0tlw==}
    engines: {node: '>=6.9.0'}

  '@babel/helper-remap-async-to-generator@7.27.1':
    resolution: {integrity: sha512-7fiA521aVw8lSPeI4ZOD3vRFkoqkJcS+z4hFo82bFSH/2tNd6eJ5qCVMS5OzDmZh/kaHQeBaeyxK6wljcPtveA==}
    engines: {node: '>=6.9.0'}
    peerDependencies:
      '@babel/core': ^7.0.0

  '@babel/helper-replace-supers@7.27.1':
    resolution: {integrity: sha512-7EHz6qDZc8RYS5ElPoShMheWvEgERonFCs7IAonWLLUTXW59DP14bCZt89/GKyreYn8g3S83m21FelHKbeDCKA==}
    engines: {node: '>=6.9.0'}
    peerDependencies:
      '@babel/core': ^7.0.0

  '@babel/helper-skip-transparent-expression-wrappers@7.27.1':
    resolution: {integrity: sha512-Tub4ZKEXqbPjXgWLl2+3JpQAYBJ8+ikpQ2Ocj/q/r0LwE3UhENh7EUabyHjz2kCEsrRY83ew2DQdHluuiDQFzg==}
    engines: {node: '>=6.9.0'}

  '@babel/helper-string-parser@7.25.9':
    resolution: {integrity: sha512-4A/SCr/2KLd5jrtOMFzaKjVtAei3+2r/NChoBNoZ3EyP/+GlhoaEGoWOZUmFmoITP7zOJyHIMm+DYRd8o3PvHA==}
    engines: {node: '>=6.9.0'}

  '@babel/helper-string-parser@7.27.1':
    resolution: {integrity: sha512-qMlSxKbpRlAridDExk92nSobyDdpPijUq2DW6oDnUqd0iOGxmQjyqhMIihI9+zv4LPyZdRje2cavWPbCbWm3eA==}
    engines: {node: '>=6.9.0'}

  '@babel/helper-validator-identifier@7.25.9':
    resolution: {integrity: sha512-Ed61U6XJc3CVRfkERJWDz4dJwKe7iLmmJsbOGu9wSloNSFttHV0I8g6UAgb7qnK5ly5bGLPd4oXZlxCdANBOWQ==}
    engines: {node: '>=6.9.0'}

  '@babel/helper-validator-identifier@7.27.1':
    resolution: {integrity: sha512-D2hP9eA+Sqx1kBZgzxZh0y1trbuU+JoDkiEwqhQ36nodYqJwyEIhPSdMNd7lOm/4io72luTPWH20Yda0xOuUow==}
    engines: {node: '>=6.9.0'}

  '@babel/helper-validator-option@7.27.1':
    resolution: {integrity: sha512-YvjJow9FxbhFFKDSuFnVCe2WxXk1zWc22fFePVNEaWJEu8IrZVlda6N0uHwzZrUM1il7NC9Mlp4MaJYbYd9JSg==}
    engines: {node: '>=6.9.0'}

  '@babel/helper-wrap-function@7.27.1':
    resolution: {integrity: sha512-NFJK2sHUvrjo8wAU/nQTWU890/zB2jj0qBcCbZbbf+005cAsv6tMjXz31fBign6M5ov1o0Bllu+9nbqkfsjjJQ==}
    engines: {node: '>=6.9.0'}

  '@babel/helpers@7.28.3':
    resolution: {integrity: sha512-PTNtvUQihsAsDHMOP5pfobP8C6CM4JWXmP8DrEIt46c3r2bf87Ua1zoqevsMo9g+tWDwgWrFP5EIxuBx5RudAw==}
    engines: {node: '>=6.9.0'}

  '@babel/parser@7.27.0':
    resolution: {integrity: sha512-iaepho73/2Pz7w2eMS0Q5f83+0RKI7i4xmiYeBmDzfRVbQtTOG7Ts0S4HzJVsTMGI9keU8rNfuZr8DKfSt7Yyg==}
    engines: {node: '>=6.0.0'}
    hasBin: true

  '@babel/parser@7.28.0':
    resolution: {integrity: sha512-jVZGvOxOuNSsuQuLRTh13nU0AogFlw32w/MT+LV6D3sP5WdbW61E77RnkbaO2dUvmPAYrBDJXGn5gGS6tH4j8g==}
    engines: {node: '>=6.0.0'}
    hasBin: true

  '@babel/parser@7.28.3':
    resolution: {integrity: sha512-7+Ey1mAgYqFAx2h0RuoxcQT5+MlG3GTV0TQrgr7/ZliKsm/MNDxVVutlWaziMq7wJNAz8MTqz55XLpWvva6StA==}
    engines: {node: '>=6.0.0'}
    hasBin: true

  '@babel/plugin-bugfix-firefox-class-in-computed-class-key@7.27.1':
    resolution: {integrity: sha512-QPG3C9cCVRQLxAVwmefEmwdTanECuUBMQZ/ym5kiw3XKCGA7qkuQLcjWWHcrD/GKbn/WmJwaezfuuAOcyKlRPA==}
    engines: {node: '>=6.9.0'}
    peerDependencies:
      '@babel/core': ^7.0.0

  '@babel/plugin-bugfix-safari-class-field-initializer-scope@7.27.1':
    resolution: {integrity: sha512-qNeq3bCKnGgLkEXUuFry6dPlGfCdQNZbn7yUAPCInwAJHMU7THJfrBSozkcWq5sNM6RcF3S8XyQL2A52KNR9IA==}
    engines: {node: '>=6.9.0'}
    peerDependencies:
      '@babel/core': ^7.0.0

  '@babel/plugin-bugfix-safari-id-destructuring-collision-in-function-expression@7.27.1':
    resolution: {integrity: sha512-g4L7OYun04N1WyqMNjldFwlfPCLVkgB54A/YCXICZYBsvJJE3kByKv9c9+R/nAfmIfjl2rKYLNyMHboYbZaWaA==}
    engines: {node: '>=6.9.0'}
    peerDependencies:
      '@babel/core': ^7.0.0

  '@babel/plugin-bugfix-v8-spread-parameters-in-optional-chaining@7.27.1':
    resolution: {integrity: sha512-oO02gcONcD5O1iTLi/6frMJBIwWEHceWGSGqrpCmEL8nogiS6J9PBlE48CaK20/Jx1LuRml9aDftLgdjXT8+Cw==}
    engines: {node: '>=6.9.0'}
    peerDependencies:
      '@babel/core': ^7.13.0

  '@babel/plugin-bugfix-v8-static-class-fields-redefine-readonly@7.28.3':
    resolution: {integrity: sha512-b6YTX108evsvE4YgWyQ921ZAFFQm3Bn+CA3+ZXlNVnPhx+UfsVURoPjfGAPCjBgrqo30yX/C2nZGX96DxvR9Iw==}
    engines: {node: '>=6.9.0'}
    peerDependencies:
      '@babel/core': ^7.0.0

  '@babel/plugin-proposal-private-property-in-object@7.21.0-placeholder-for-preset-env.2':
    resolution: {integrity: sha512-SOSkfJDddaM7mak6cPEpswyTRnuRltl429hMraQEglW+OkovnCzsiszTmsrlY//qLFjCpQDFRvjdm2wA5pPm9w==}
    engines: {node: '>=6.9.0'}
    peerDependencies:
      '@babel/core': ^7.0.0-0

  '@babel/plugin-syntax-import-assertions@7.27.1':
    resolution: {integrity: sha512-UT/Jrhw57xg4ILHLFnzFpPDlMbcdEicaAtjPQpbj9wa8T4r5KVWCimHcL/460g8Ht0DMxDyjsLgiWSkVjnwPFg==}
    engines: {node: '>=6.9.0'}
    peerDependencies:
      '@babel/core': ^7.0.0-0

  '@babel/plugin-syntax-import-attributes@7.27.1':
    resolution: {integrity: sha512-oFT0FrKHgF53f4vOsZGi2Hh3I35PfSmVs4IBFLFj4dnafP+hIWDLg3VyKmUHfLoLHlyxY4C7DGtmHuJgn+IGww==}
    engines: {node: '>=6.9.0'}
    peerDependencies:
      '@babel/core': ^7.0.0-0

  '@babel/plugin-syntax-unicode-sets-regex@7.18.6':
    resolution: {integrity: sha512-727YkEAPwSIQTv5im8QHz3upqp92JTWhidIC81Tdx4VJYIte/VndKf1qKrfnnhPLiPghStWfvC/iFaMCQu7Nqg==}
    engines: {node: '>=6.9.0'}
    peerDependencies:
      '@babel/core': ^7.0.0

  '@babel/plugin-transform-arrow-functions@7.27.1':
    resolution: {integrity: sha512-8Z4TGic6xW70FKThA5HYEKKyBpOOsucTOD1DjU3fZxDg+K3zBJcXMFnt/4yQiZnf5+MiOMSXQ9PaEK/Ilh1DeA==}
    engines: {node: '>=6.9.0'}
    peerDependencies:
      '@babel/core': ^7.0.0-0

  '@babel/plugin-transform-async-generator-functions@7.28.0':
    resolution: {integrity: sha512-BEOdvX4+M765icNPZeidyADIvQ1m1gmunXufXxvRESy/jNNyfovIqUyE7MVgGBjWktCoJlzvFA1To2O4ymIO3Q==}
    engines: {node: '>=6.9.0'}
    peerDependencies:
      '@babel/core': ^7.0.0-0

  '@babel/plugin-transform-async-to-generator@7.27.1':
    resolution: {integrity: sha512-NREkZsZVJS4xmTr8qzE5y8AfIPqsdQfRuUiLRTEzb7Qii8iFWCyDKaUV2c0rCuh4ljDZ98ALHP/PetiBV2nddA==}
    engines: {node: '>=6.9.0'}
    peerDependencies:
      '@babel/core': ^7.0.0-0

  '@babel/plugin-transform-block-scoped-functions@7.27.1':
    resolution: {integrity: sha512-cnqkuOtZLapWYZUYM5rVIdv1nXYuFVIltZ6ZJ7nIj585QsjKM5dhL2Fu/lICXZ1OyIAFc7Qy+bvDAtTXqGrlhg==}
    engines: {node: '>=6.9.0'}
    peerDependencies:
      '@babel/core': ^7.0.0-0

  '@babel/plugin-transform-block-scoping@7.28.0':
    resolution: {integrity: sha512-gKKnwjpdx5sER/wl0WN0efUBFzF/56YZO0RJrSYP4CljXnP31ByY7fol89AzomdlLNzI36AvOTmYHsnZTCkq8Q==}
    engines: {node: '>=6.9.0'}
    peerDependencies:
      '@babel/core': ^7.0.0-0

  '@babel/plugin-transform-class-properties@7.27.1':
    resolution: {integrity: sha512-D0VcalChDMtuRvJIu3U/fwWjf8ZMykz5iZsg77Nuj821vCKI3zCyRLwRdWbsuJ/uRwZhZ002QtCqIkwC/ZkvbA==}
    engines: {node: '>=6.9.0'}
    peerDependencies:
      '@babel/core': ^7.0.0-0

  '@babel/plugin-transform-class-static-block@7.28.3':
    resolution: {integrity: sha512-LtPXlBbRoc4Njl/oh1CeD/3jC+atytbnf/UqLoqTDcEYGUPj022+rvfkbDYieUrSj3CaV4yHDByPE+T2HwfsJg==}
    engines: {node: '>=6.9.0'}
    peerDependencies:
      '@babel/core': ^7.12.0

  '@babel/plugin-transform-classes@7.28.3':
    resolution: {integrity: sha512-DoEWC5SuxuARF2KdKmGUq3ghfPMO6ZzR12Dnp5gubwbeWJo4dbNWXJPVlwvh4Zlq6Z7YVvL8VFxeSOJgjsx4Sg==}
    engines: {node: '>=6.9.0'}
    peerDependencies:
      '@babel/core': ^7.0.0-0

  '@babel/plugin-transform-computed-properties@7.27.1':
    resolution: {integrity: sha512-lj9PGWvMTVksbWiDT2tW68zGS/cyo4AkZ/QTp0sQT0mjPopCmrSkzxeXkznjqBxzDI6TclZhOJbBmbBLjuOZUw==}
    engines: {node: '>=6.9.0'}
    peerDependencies:
      '@babel/core': ^7.0.0-0

  '@babel/plugin-transform-destructuring@7.28.0':
    resolution: {integrity: sha512-v1nrSMBiKcodhsyJ4Gf+Z0U/yawmJDBOTpEB3mcQY52r9RIyPneGyAS/yM6seP/8I+mWI3elOMtT5dB8GJVs+A==}
    engines: {node: '>=6.9.0'}
    peerDependencies:
      '@babel/core': ^7.0.0-0

  '@babel/plugin-transform-dotall-regex@7.27.1':
    resolution: {integrity: sha512-gEbkDVGRvjj7+T1ivxrfgygpT7GUd4vmODtYpbs0gZATdkX8/iSnOtZSxiZnsgm1YjTgjI6VKBGSJJevkrclzw==}
    engines: {node: '>=6.9.0'}
    peerDependencies:
      '@babel/core': ^7.0.0-0

  '@babel/plugin-transform-duplicate-keys@7.27.1':
    resolution: {integrity: sha512-MTyJk98sHvSs+cvZ4nOauwTTG1JeonDjSGvGGUNHreGQns+Mpt6WX/dVzWBHgg+dYZhkC4X+zTDfkTU+Vy9y7Q==}
    engines: {node: '>=6.9.0'}
    peerDependencies:
      '@babel/core': ^7.0.0-0

  '@babel/plugin-transform-duplicate-named-capturing-groups-regex@7.27.1':
    resolution: {integrity: sha512-hkGcueTEzuhB30B3eJCbCYeCaaEQOmQR0AdvzpD4LoN0GXMWzzGSuRrxR2xTnCrvNbVwK9N6/jQ92GSLfiZWoQ==}
    engines: {node: '>=6.9.0'}
    peerDependencies:
      '@babel/core': ^7.0.0

  '@babel/plugin-transform-dynamic-import@7.27.1':
    resolution: {integrity: sha512-MHzkWQcEmjzzVW9j2q8LGjwGWpG2mjwaaB0BNQwst3FIjqsg8Ct/mIZlvSPJvfi9y2AC8mi/ktxbFVL9pZ1I4A==}
    engines: {node: '>=6.9.0'}
    peerDependencies:
      '@babel/core': ^7.0.0-0

  '@babel/plugin-transform-explicit-resource-management@7.28.0':
    resolution: {integrity: sha512-K8nhUcn3f6iB+P3gwCv/no7OdzOZQcKchW6N389V6PD8NUWKZHzndOd9sPDVbMoBsbmjMqlB4L9fm+fEFNVlwQ==}
    engines: {node: '>=6.9.0'}
    peerDependencies:
      '@babel/core': ^7.0.0-0

  '@babel/plugin-transform-exponentiation-operator@7.27.1':
    resolution: {integrity: sha512-uspvXnhHvGKf2r4VVtBpeFnuDWsJLQ6MF6lGJLC89jBR1uoVeqM416AZtTuhTezOfgHicpJQmoD5YUakO/YmXQ==}
    engines: {node: '>=6.9.0'}
    peerDependencies:
      '@babel/core': ^7.0.0-0

  '@babel/plugin-transform-export-namespace-from@7.27.1':
    resolution: {integrity: sha512-tQvHWSZ3/jH2xuq/vZDy0jNn+ZdXJeM8gHvX4lnJmsc3+50yPlWdZXIc5ay+umX+2/tJIqHqiEqcJvxlmIvRvQ==}
    engines: {node: '>=6.9.0'}
    peerDependencies:
      '@babel/core': ^7.0.0-0

  '@babel/plugin-transform-for-of@7.27.1':
    resolution: {integrity: sha512-BfbWFFEJFQzLCQ5N8VocnCtA8J1CLkNTe2Ms2wocj75dd6VpiqS5Z5quTYcUoo4Yq+DN0rtikODccuv7RU81sw==}
    engines: {node: '>=6.9.0'}
    peerDependencies:
      '@babel/core': ^7.0.0-0

  '@babel/plugin-transform-function-name@7.27.1':
    resolution: {integrity: sha512-1bQeydJF9Nr1eBCMMbC+hdwmRlsv5XYOMu03YSWFwNs0HsAmtSxxF1fyuYPqemVldVyFmlCU7w8UE14LupUSZQ==}
    engines: {node: '>=6.9.0'}
    peerDependencies:
      '@babel/core': ^7.0.0-0

  '@babel/plugin-transform-json-strings@7.27.1':
    resolution: {integrity: sha512-6WVLVJiTjqcQauBhn1LkICsR2H+zm62I3h9faTDKt1qP4jn2o72tSvqMwtGFKGTpojce0gJs+76eZ2uCHRZh0Q==}
    engines: {node: '>=6.9.0'}
    peerDependencies:
      '@babel/core': ^7.0.0-0

  '@babel/plugin-transform-literals@7.27.1':
    resolution: {integrity: sha512-0HCFSepIpLTkLcsi86GG3mTUzxV5jpmbv97hTETW3yzrAij8aqlD36toB1D0daVFJM8NK6GvKO0gslVQmm+zZA==}
    engines: {node: '>=6.9.0'}
    peerDependencies:
      '@babel/core': ^7.0.0-0

  '@babel/plugin-transform-logical-assignment-operators@7.27.1':
    resolution: {integrity: sha512-SJvDs5dXxiae4FbSL1aBJlG4wvl594N6YEVVn9e3JGulwioy6z3oPjx/sQBO3Y4NwUu5HNix6KJ3wBZoewcdbw==}
    engines: {node: '>=6.9.0'}
    peerDependencies:
      '@babel/core': ^7.0.0-0

  '@babel/plugin-transform-member-expression-literals@7.27.1':
    resolution: {integrity: sha512-hqoBX4dcZ1I33jCSWcXrP+1Ku7kdqXf1oeah7ooKOIiAdKQ+uqftgCFNOSzA5AMS2XIHEYeGFg4cKRCdpxzVOQ==}
    engines: {node: '>=6.9.0'}
    peerDependencies:
      '@babel/core': ^7.0.0-0

  '@babel/plugin-transform-modules-amd@7.27.1':
    resolution: {integrity: sha512-iCsytMg/N9/oFq6n+gFTvUYDZQOMK5kEdeYxmxt91fcJGycfxVP9CnrxoliM0oumFERba2i8ZtwRUCMhvP1LnA==}
    engines: {node: '>=6.9.0'}
    peerDependencies:
      '@babel/core': ^7.0.0-0

  '@babel/plugin-transform-modules-commonjs@7.27.1':
    resolution: {integrity: sha512-OJguuwlTYlN0gBZFRPqwOGNWssZjfIUdS7HMYtN8c1KmwpwHFBwTeFZrg9XZa+DFTitWOW5iTAG7tyCUPsCCyw==}
    engines: {node: '>=6.9.0'}
    peerDependencies:
      '@babel/core': ^7.0.0-0

  '@babel/plugin-transform-modules-systemjs@7.27.1':
    resolution: {integrity: sha512-w5N1XzsRbc0PQStASMksmUeqECuzKuTJer7kFagK8AXgpCMkeDMO5S+aaFb7A51ZYDF7XI34qsTX+fkHiIm5yA==}
    engines: {node: '>=6.9.0'}
    peerDependencies:
      '@babel/core': ^7.0.0-0

  '@babel/plugin-transform-modules-umd@7.27.1':
    resolution: {integrity: sha512-iQBE/xC5BV1OxJbp6WG7jq9IWiD+xxlZhLrdwpPkTX3ydmXdvoCpyfJN7acaIBZaOqTfr76pgzqBJflNbeRK+w==}
    engines: {node: '>=6.9.0'}
    peerDependencies:
      '@babel/core': ^7.0.0-0

  '@babel/plugin-transform-named-capturing-groups-regex@7.27.1':
    resolution: {integrity: sha512-SstR5JYy8ddZvD6MhV0tM/j16Qds4mIpJTOd1Yu9J9pJjH93bxHECF7pgtc28XvkzTD6Pxcm/0Z73Hvk7kb3Ng==}
    engines: {node: '>=6.9.0'}
    peerDependencies:
      '@babel/core': ^7.0.0

  '@babel/plugin-transform-new-target@7.27.1':
    resolution: {integrity: sha512-f6PiYeqXQ05lYq3TIfIDu/MtliKUbNwkGApPUvyo6+tc7uaR4cPjPe7DFPr15Uyycg2lZU6btZ575CuQoYh7MQ==}
    engines: {node: '>=6.9.0'}
    peerDependencies:
      '@babel/core': ^7.0.0-0

  '@babel/plugin-transform-nullish-coalescing-operator@7.27.1':
    resolution: {integrity: sha512-aGZh6xMo6q9vq1JGcw58lZ1Z0+i0xB2x0XaauNIUXd6O1xXc3RwoWEBlsTQrY4KQ9Jf0s5rgD6SiNkaUdJegTA==}
    engines: {node: '>=6.9.0'}
    peerDependencies:
      '@babel/core': ^7.0.0-0

  '@babel/plugin-transform-numeric-separator@7.27.1':
    resolution: {integrity: sha512-fdPKAcujuvEChxDBJ5c+0BTaS6revLV7CJL08e4m3de8qJfNIuCc2nc7XJYOjBoTMJeqSmwXJ0ypE14RCjLwaw==}
    engines: {node: '>=6.9.0'}
    peerDependencies:
      '@babel/core': ^7.0.0-0

  '@babel/plugin-transform-object-rest-spread@7.28.0':
    resolution: {integrity: sha512-9VNGikXxzu5eCiQjdE4IZn8sb9q7Xsk5EXLDBKUYg1e/Tve8/05+KJEtcxGxAgCY5t/BpKQM+JEL/yT4tvgiUA==}
    engines: {node: '>=6.9.0'}
    peerDependencies:
      '@babel/core': ^7.0.0-0

  '@babel/plugin-transform-object-super@7.27.1':
    resolution: {integrity: sha512-SFy8S9plRPbIcxlJ8A6mT/CxFdJx/c04JEctz4jf8YZaVS2px34j7NXRrlGlHkN/M2gnpL37ZpGRGVFLd3l8Ng==}
    engines: {node: '>=6.9.0'}
    peerDependencies:
      '@babel/core': ^7.0.0-0

  '@babel/plugin-transform-optional-catch-binding@7.27.1':
    resolution: {integrity: sha512-txEAEKzYrHEX4xSZN4kJ+OfKXFVSWKB2ZxM9dpcE3wT7smwkNmXo5ORRlVzMVdJbD+Q8ILTgSD7959uj+3Dm3Q==}
    engines: {node: '>=6.9.0'}
    peerDependencies:
      '@babel/core': ^7.0.0-0

  '@babel/plugin-transform-optional-chaining@7.27.1':
    resolution: {integrity: sha512-BQmKPPIuc8EkZgNKsv0X4bPmOoayeu4F1YCwx2/CfmDSXDbp7GnzlUH+/ul5VGfRg1AoFPsrIThlEBj2xb4CAg==}
    engines: {node: '>=6.9.0'}
    peerDependencies:
      '@babel/core': ^7.0.0-0

  '@babel/plugin-transform-parameters@7.27.7':
    resolution: {integrity: sha512-qBkYTYCb76RRxUM6CcZA5KRu8K4SM8ajzVeUgVdMVO9NN9uI/GaVmBg/WKJJGnNokV9SY8FxNOVWGXzqzUidBg==}
    engines: {node: '>=6.9.0'}
    peerDependencies:
      '@babel/core': ^7.0.0-0

  '@babel/plugin-transform-private-methods@7.27.1':
    resolution: {integrity: sha512-10FVt+X55AjRAYI9BrdISN9/AQWHqldOeZDUoLyif1Kn05a56xVBXb8ZouL8pZ9jem8QpXaOt8TS7RHUIS+GPA==}
    engines: {node: '>=6.9.0'}
    peerDependencies:
      '@babel/core': ^7.0.0-0

  '@babel/plugin-transform-private-property-in-object@7.27.1':
    resolution: {integrity: sha512-5J+IhqTi1XPa0DXF83jYOaARrX+41gOewWbkPyjMNRDqgOCqdffGh8L3f/Ek5utaEBZExjSAzcyjmV9SSAWObQ==}
    engines: {node: '>=6.9.0'}
    peerDependencies:
      '@babel/core': ^7.0.0-0

  '@babel/plugin-transform-property-literals@7.27.1':
    resolution: {integrity: sha512-oThy3BCuCha8kDZ8ZkgOg2exvPYUlprMukKQXI1r1pJ47NCvxfkEy8vK+r/hT9nF0Aa4H1WUPZZjHTFtAhGfmQ==}
    engines: {node: '>=6.9.0'}
    peerDependencies:
      '@babel/core': ^7.0.0-0

  '@babel/plugin-transform-regenerator@7.28.3':
    resolution: {integrity: sha512-K3/M/a4+ESb5LEldjQb+XSrpY0nF+ZBFlTCbSnKaYAMfD8v33O6PMs4uYnOk19HlcsI8WMu3McdFPTiQHF/1/A==}
    engines: {node: '>=6.9.0'}
    peerDependencies:
      '@babel/core': ^7.0.0-0

  '@babel/plugin-transform-regexp-modifiers@7.27.1':
    resolution: {integrity: sha512-TtEciroaiODtXvLZv4rmfMhkCv8jx3wgKpL68PuiPh2M4fvz5jhsA7697N1gMvkvr/JTF13DrFYyEbY9U7cVPA==}
    engines: {node: '>=6.9.0'}
    peerDependencies:
      '@babel/core': ^7.0.0

  '@babel/plugin-transform-reserved-words@7.27.1':
    resolution: {integrity: sha512-V2ABPHIJX4kC7HegLkYoDpfg9PVmuWy/i6vUM5eGK22bx4YVFD3M5F0QQnWQoDs6AGsUWTVOopBiMFQgHaSkVw==}
    engines: {node: '>=6.9.0'}
    peerDependencies:
      '@babel/core': ^7.0.0-0

  '@babel/plugin-transform-shorthand-properties@7.27.1':
    resolution: {integrity: sha512-N/wH1vcn4oYawbJ13Y/FxcQrWk63jhfNa7jef0ih7PHSIHX2LB7GWE1rkPrOnka9kwMxb6hMl19p7lidA+EHmQ==}
    engines: {node: '>=6.9.0'}
    peerDependencies:
      '@babel/core': ^7.0.0-0

  '@babel/plugin-transform-spread@7.27.1':
    resolution: {integrity: sha512-kpb3HUqaILBJcRFVhFUs6Trdd4mkrzcGXss+6/mxUd273PfbWqSDHRzMT2234gIg2QYfAjvXLSquP1xECSg09Q==}
    engines: {node: '>=6.9.0'}
    peerDependencies:
      '@babel/core': ^7.0.0-0

  '@babel/plugin-transform-sticky-regex@7.27.1':
    resolution: {integrity: sha512-lhInBO5bi/Kowe2/aLdBAawijx+q1pQzicSgnkB6dUPc1+RC8QmJHKf2OjvU+NZWitguJHEaEmbV6VWEouT58g==}
    engines: {node: '>=6.9.0'}
    peerDependencies:
      '@babel/core': ^7.0.0-0

  '@babel/plugin-transform-template-literals@7.27.1':
    resolution: {integrity: sha512-fBJKiV7F2DxZUkg5EtHKXQdbsbURW3DZKQUWphDum0uRP6eHGGa/He9mc0mypL680pb+e/lDIthRohlv8NCHkg==}
    engines: {node: '>=6.9.0'}
    peerDependencies:
      '@babel/core': ^7.0.0-0

  '@babel/plugin-transform-typeof-symbol@7.27.1':
    resolution: {integrity: sha512-RiSILC+nRJM7FY5srIyc4/fGIwUhyDuuBSdWn4y6yT6gm652DpCHZjIipgn6B7MQ1ITOUnAKWixEUjQRIBIcLw==}
    engines: {node: '>=6.9.0'}
    peerDependencies:
      '@babel/core': ^7.0.0-0

  '@babel/plugin-transform-unicode-escapes@7.27.1':
    resolution: {integrity: sha512-Ysg4v6AmF26k9vpfFuTZg8HRfVWzsh1kVfowA23y9j/Gu6dOuahdUVhkLqpObp3JIv27MLSii6noRnuKN8H0Mg==}
    engines: {node: '>=6.9.0'}
    peerDependencies:
      '@babel/core': ^7.0.0-0

  '@babel/plugin-transform-unicode-property-regex@7.27.1':
    resolution: {integrity: sha512-uW20S39PnaTImxp39O5qFlHLS9LJEmANjMG7SxIhap8rCHqu0Ik+tLEPX5DKmHn6CsWQ7j3lix2tFOa5YtL12Q==}
    engines: {node: '>=6.9.0'}
    peerDependencies:
      '@babel/core': ^7.0.0-0

  '@babel/plugin-transform-unicode-regex@7.27.1':
    resolution: {integrity: sha512-xvINq24TRojDuyt6JGtHmkVkrfVV3FPT16uytxImLeBZqW3/H52yN+kM1MGuyPkIQxrzKwPHs5U/MP3qKyzkGw==}
    engines: {node: '>=6.9.0'}
    peerDependencies:
      '@babel/core': ^7.0.0-0

  '@babel/plugin-transform-unicode-sets-regex@7.27.1':
    resolution: {integrity: sha512-EtkOujbc4cgvb0mlpQefi4NTPBzhSIevblFevACNLUspmrALgmEBdL/XfnyyITfd8fKBZrZys92zOWcik7j9Tw==}
    engines: {node: '>=6.9.0'}
    peerDependencies:
      '@babel/core': ^7.0.0

  '@babel/preset-env@7.28.3':
    resolution: {integrity: sha512-ROiDcM+GbYVPYBOeCR6uBXKkQpBExLl8k9HO1ygXEyds39j+vCCsjmj7S8GOniZQlEs81QlkdJZe76IpLSiqpg==}
    engines: {node: '>=6.9.0'}
    peerDependencies:
      '@babel/core': ^7.0.0-0

  '@babel/preset-modules@0.1.6-no-external-plugins':
    resolution: {integrity: sha512-HrcgcIESLm9aIR842yhJ5RWan/gebQUJ6E/E5+rf0y9o6oj7w0Br+sWuL6kEQ/o/AdfvR1Je9jG18/gnpwjEyA==}
    peerDependencies:
      '@babel/core': ^7.0.0-0 || ^8.0.0-0 <8.0.0

  '@babel/runtime@7.23.2':
    resolution: {integrity: sha512-mM8eg4yl5D6i3lu2QKPuPH4FArvJ8KhTofbE7jwMUv9KX5mBvwPAqnV3MlyBNqdp9RyRKP6Yck8TrfYrPvX3bg==}
    engines: {node: '>=6.9.0'}

  '@babel/template@7.27.2':
    resolution: {integrity: sha512-LPDZ85aEJyYSd18/DkjNh4/y1ntkE5KwUHWTiqgRxruuZL2F1yuHligVHLvcHY2vMHXttKFpJn6LwfI7cw7ODw==}
    engines: {node: '>=6.9.0'}

  '@babel/traverse@7.27.0':
    resolution: {integrity: sha512-19lYZFzYVQkkHkl4Cy4WrAVcqBkgvV2YM2TU3xG6DIwO7O3ecbDPfW3yM3bjAGcqcQHi+CCtjMR3dIEHxsd6bA==}
    engines: {node: '>=6.9.0'}

  '@babel/traverse@7.28.0':
    resolution: {integrity: sha512-mGe7UK5wWyh0bKRfupsUchrQGqvDbZDbKJw+kcRGSmdHVYrv+ltd0pnpDTVpiTqnaBru9iEvA8pz8W46v0Amwg==}
    engines: {node: '>=6.9.0'}

  '@babel/traverse@7.28.3':
    resolution: {integrity: sha512-7w4kZYHneL3A6NP2nxzHvT3HCZ7puDZZjFMqDpBPECub79sTtSO5CGXDkKrTQq8ksAwfD/XI2MRFX23njdDaIQ==}
    engines: {node: '>=6.9.0'}

  '@babel/types@7.27.0':
    resolution: {integrity: sha512-H45s8fVLYjbhFH62dIJ3WtmJ6RSPt/3DRO0ZcT2SUiYiQyz3BLVb9ADEnLl91m74aQPS3AzzeajZHYOalWe3bg==}
    engines: {node: '>=6.9.0'}

  '@babel/types@7.28.0':
    resolution: {integrity: sha512-jYnje+JyZG5YThjHiF28oT4SIZLnYOcSBb6+SDaFIyzDVSkXQmQQYclJ2R+YxcdmK0AX6x1E5OQNtuh3jHDrUg==}
    engines: {node: '>=6.9.0'}

  '@babel/types@7.28.2':
    resolution: {integrity: sha512-ruv7Ae4J5dUYULmeXw1gmb7rYRz57OWCPM57pHojnLq/3Z1CK2lNSLTCVjxVk1F/TZHwOZZrOWi0ur95BbLxNQ==}
    engines: {node: '>=6.9.0'}

  '@bufbuild/protobuf@1.10.1':
    resolution: {integrity: sha512-wJ8ReQbHxsAfXhrf9ixl0aYbZorRuOWpBNzm8pL8ftmSxQx/wnJD5Eg861NwJU/czy2VXFIebCeZnZrI9rktIQ==}

  '@bufbuild/protoc-gen-es@1.10.1':
    resolution: {integrity: sha512-YADugbvibIdZSb0NGf5OF87IyKTuMvMFZ7vMHgm6pL1SCfDwJ/ZRianTdrPG9hq/gOipK+NwHmXBViyS3J7nxA==}
    engines: {node: '>=14'}
    hasBin: true
    peerDependencies:
      '@bufbuild/protobuf': 1.10.1
    peerDependenciesMeta:
      '@bufbuild/protobuf':
        optional: true

  '@bufbuild/protoplugin@1.10.1':
    resolution: {integrity: sha512-LaSbfwabAFIvbVnbn8jWwElRoffCIxhVraO8arliVwWupWezHLXgqPHEYLXZY/SsAR+/YsFBQJa8tAGtNPJyaQ==}

  '@changesets/apply-release-plan@7.0.12':
    resolution: {integrity: sha512-EaET7As5CeuhTzvXTQCRZeBUcisoYPDDcXvgTE/2jmmypKp0RC7LxKj/yzqeh/1qFTZI7oDGFcL1PHRuQuketQ==}

  '@changesets/assemble-release-plan@6.0.9':
    resolution: {integrity: sha512-tPgeeqCHIwNo8sypKlS3gOPmsS3wP0zHt67JDuL20P4QcXiw/O4Hl7oXiuLnP9yg+rXLQ2sScdV1Kkzde61iSQ==}

  '@changesets/changelog-git@0.2.1':
    resolution: {integrity: sha512-x/xEleCFLH28c3bQeQIyeZf8lFXyDFVn1SgcBiR2Tw/r4IAWlk1fzxCEZ6NxQAjF2Nwtczoen3OA2qR+UawQ8Q==}

  '@changesets/cli@2.29.5':
    resolution: {integrity: sha512-0j0cPq3fgxt2dPdFsg4XvO+6L66RC0pZybT9F4dG5TBrLA3jA/1pNkdTXH9IBBVHkgsKrNKenI3n1mPyPlIydg==}
    hasBin: true

  '@changesets/config@3.1.1':
    resolution: {integrity: sha512-bd+3Ap2TKXxljCggI0mKPfzCQKeV/TU4yO2h2C6vAihIo8tzseAn2e7klSuiyYYXvgu53zMN1OeYMIQkaQoWnA==}

  '@changesets/errors@0.2.0':
    resolution: {integrity: sha512-6BLOQUscTpZeGljvyQXlWOItQyU71kCdGz7Pi8H8zdw6BI0g3m43iL4xKUVPWtG+qrrL9DTjpdn8eYuCQSRpow==}

  '@changesets/get-dependents-graph@2.1.3':
    resolution: {integrity: sha512-gphr+v0mv2I3Oxt19VdWRRUxq3sseyUpX9DaHpTUmLj92Y10AGy+XOtV+kbM6L/fDcpx7/ISDFK6T8A/P3lOdQ==}

  '@changesets/get-github-info@0.5.2':
    resolution: {integrity: sha512-JppheLu7S114aEs157fOZDjFqUDpm7eHdq5E8SSR0gUBTEK0cNSHsrSR5a66xs0z3RWuo46QvA3vawp8BxDHvg==}

  '@changesets/get-release-plan@4.0.13':
    resolution: {integrity: sha512-DWG1pus72FcNeXkM12tx+xtExyH/c9I1z+2aXlObH3i9YA7+WZEVaiHzHl03thpvAgWTRaH64MpfHxozfF7Dvg==}

  '@changesets/get-version-range-type@0.4.0':
    resolution: {integrity: sha512-hwawtob9DryoGTpixy1D3ZXbGgJu1Rhr+ySH2PvTLHvkZuQ7sRT4oQwMh0hbqZH1weAooedEjRsbrWcGLCeyVQ==}

  '@changesets/git@3.0.4':
    resolution: {integrity: sha512-BXANzRFkX+XcC1q/d27NKvlJ1yf7PSAgi8JG6dt8EfbHFHi4neau7mufcSca5zRhwOL8j9s6EqsxmT+s+/E6Sw==}

  '@changesets/logger@0.1.1':
    resolution: {integrity: sha512-OQtR36ZlnuTxKqoW4Sv6x5YIhOmClRd5pWsjZsddYxpWs517R0HkyiefQPIytCVh4ZcC5x9XaG8KTdd5iRQUfg==}

  '@changesets/parse@0.4.1':
    resolution: {integrity: sha512-iwksMs5Bf/wUItfcg+OXrEpravm5rEd9Bf4oyIPL4kVTmJQ7PNDSd6MDYkpSJR1pn7tz/k8Zf2DhTCqX08Ou+Q==}

  '@changesets/pre@2.0.2':
    resolution: {integrity: sha512-HaL/gEyFVvkf9KFg6484wR9s0qjAXlZ8qWPDkTyKF6+zqjBe/I2mygg3MbpZ++hdi0ToqNUF8cjj7fBy0dg8Ug==}

  '@changesets/read@0.6.5':
    resolution: {integrity: sha512-UPzNGhsSjHD3Veb0xO/MwvasGe8eMyNrR/sT9gR8Q3DhOQZirgKhhXv/8hVsI0QpPjR004Z9iFxoJU6in3uGMg==}

  '@changesets/should-skip-package@0.1.2':
    resolution: {integrity: sha512-qAK/WrqWLNCP22UDdBTMPH5f41elVDlsNyat180A33dWxuUDyNpg6fPi/FyTZwRriVjg0L8gnjJn2F9XAoF0qw==}

  '@changesets/types@4.1.0':
    resolution: {integrity: sha512-LDQvVDv5Kb50ny2s25Fhm3d9QSZimsoUGBsUioj6MC3qbMUCuC8GPIvk/M6IvXx3lYhAs0lwWUQLb+VIEUCECw==}

  '@changesets/types@5.2.1':
    resolution: {integrity: sha512-myLfHbVOqaq9UtUKqR/nZA/OY7xFjQMdfgfqeZIBK4d0hA6pgxArvdv8M+6NUzzBsjWLOtvApv8YHr4qM+Kpfg==}

  '@changesets/types@6.1.0':
    resolution: {integrity: sha512-rKQcJ+o1nKNgeoYRHKOS07tAMNd3YSN0uHaJOZYjBAgxfV7TUE7JE+z4BzZdQwb5hKaYbayKN5KrYV7ODb2rAA==}

  '@changesets/write@0.4.0':
    resolution: {integrity: sha512-CdTLvIOPiCNuH71pyDu3rA+Q0n65cmAbXnwWH84rKGiFumFzkmHNT8KHTMEchcxN+Kl8I54xGUhJ7l3E7X396Q==}

  '@csstools/color-helpers@5.0.2':
    resolution: {integrity: sha512-JqWH1vsgdGcw2RR6VliXXdA0/59LttzlU8UlRT/iUUsEeWfYq8I+K0yhihEUTTHLRm1EXvpsCx3083EU15ecsA==}
    engines: {node: '>=18'}

  '@csstools/css-calc@2.1.3':
    resolution: {integrity: sha512-XBG3talrhid44BY1x3MHzUx/aTG8+x/Zi57M4aTKK9RFB4aLlF3TTSzfzn8nWVHWL3FgAXAxmupmDd6VWww+pw==}
    engines: {node: '>=18'}
    peerDependencies:
      '@csstools/css-parser-algorithms': ^3.0.4
      '@csstools/css-tokenizer': ^3.0.3

  '@csstools/css-color-parser@3.0.9':
    resolution: {integrity: sha512-wILs5Zk7BU86UArYBJTPy/FMPPKVKHMj1ycCEyf3VUptol0JNRLFU/BZsJ4aiIHJEbSLiizzRrw8Pc1uAEDrXw==}
    engines: {node: '>=18'}
    peerDependencies:
      '@csstools/css-parser-algorithms': ^3.0.4
      '@csstools/css-tokenizer': ^3.0.3

  '@csstools/css-parser-algorithms@3.0.4':
    resolution: {integrity: sha512-Up7rBoV77rv29d3uKHUIVubz1BTcgyUK72IvCQAbfbMv584xHcGKCKbWh7i8hPrRJ7qU4Y8IO3IY9m+iTB7P3A==}
    engines: {node: '>=18'}
    peerDependencies:
      '@csstools/css-tokenizer': ^3.0.3

  '@csstools/css-tokenizer@3.0.3':
    resolution: {integrity: sha512-UJnjoFsmxfKUdNYdWgOB0mWUypuLvAfQPH1+pyvRJs6euowbFkFC6P13w1l8mJyi3vxYMxc9kld5jZEGRQs6bw==}
    engines: {node: '>=18'}

  '@esbuild/aix-ppc64@0.25.5':
    resolution: {integrity: sha512-9o3TMmpmftaCMepOdA5k/yDw8SfInyzWWTjYTFCX3kPSDJMROQTb8jg+h9Cnwnmm1vOzvxN7gIfB5V2ewpjtGA==}
    engines: {node: '>=18'}
    cpu: [ppc64]
    os: [aix]

  '@esbuild/android-arm64@0.25.5':
    resolution: {integrity: sha512-VGzGhj4lJO+TVGV1v8ntCZWJktV7SGCs3Pn1GRWI1SBFtRALoomm8k5E9Pmwg3HOAal2VDc2F9+PM/rEY6oIDg==}
    engines: {node: '>=18'}
    cpu: [arm64]
    os: [android]

  '@esbuild/android-arm@0.25.5':
    resolution: {integrity: sha512-AdJKSPeEHgi7/ZhuIPtcQKr5RQdo6OO2IL87JkianiMYMPbCtot9fxPbrMiBADOWWm3T2si9stAiVsGbTQFkbA==}
    engines: {node: '>=18'}
    cpu: [arm]
    os: [android]

  '@esbuild/android-x64@0.25.5':
    resolution: {integrity: sha512-D2GyJT1kjvO//drbRT3Hib9XPwQeWd9vZoBJn+bu/lVsOZ13cqNdDeqIF/xQ5/VmWvMduP6AmXvylO/PIc2isw==}
    engines: {node: '>=18'}
    cpu: [x64]
    os: [android]

  '@esbuild/darwin-arm64@0.25.5':
    resolution: {integrity: sha512-GtaBgammVvdF7aPIgH2jxMDdivezgFu6iKpmT+48+F8Hhg5J/sfnDieg0aeG/jfSvkYQU2/pceFPDKlqZzwnfQ==}
    engines: {node: '>=18'}
    cpu: [arm64]
    os: [darwin]

  '@esbuild/darwin-x64@0.25.5':
    resolution: {integrity: sha512-1iT4FVL0dJ76/q1wd7XDsXrSW+oLoquptvh4CLR4kITDtqi2e/xwXwdCVH8hVHU43wgJdsq7Gxuzcs6Iq/7bxQ==}
    engines: {node: '>=18'}
    cpu: [x64]
    os: [darwin]

  '@esbuild/freebsd-arm64@0.25.5':
    resolution: {integrity: sha512-nk4tGP3JThz4La38Uy/gzyXtpkPW8zSAmoUhK9xKKXdBCzKODMc2adkB2+8om9BDYugz+uGV7sLmpTYzvmz6Sw==}
    engines: {node: '>=18'}
    cpu: [arm64]
    os: [freebsd]

  '@esbuild/freebsd-x64@0.25.5':
    resolution: {integrity: sha512-PrikaNjiXdR2laW6OIjlbeuCPrPaAl0IwPIaRv+SMV8CiM8i2LqVUHFC1+8eORgWyY7yhQY+2U2fA55mBzReaw==}
    engines: {node: '>=18'}
    cpu: [x64]
    os: [freebsd]

  '@esbuild/linux-arm64@0.25.5':
    resolution: {integrity: sha512-Z9kfb1v6ZlGbWj8EJk9T6czVEjjq2ntSYLY2cw6pAZl4oKtfgQuS4HOq41M/BcoLPzrUbNd+R4BXFyH//nHxVg==}
    engines: {node: '>=18'}
    cpu: [arm64]
    os: [linux]

  '@esbuild/linux-arm@0.25.5':
    resolution: {integrity: sha512-cPzojwW2okgh7ZlRpcBEtsX7WBuqbLrNXqLU89GxWbNt6uIg78ET82qifUy3W6OVww6ZWobWub5oqZOVtwolfw==}
    engines: {node: '>=18'}
    cpu: [arm]
    os: [linux]

  '@esbuild/linux-ia32@0.25.5':
    resolution: {integrity: sha512-sQ7l00M8bSv36GLV95BVAdhJ2QsIbCuCjh/uYrWiMQSUuV+LpXwIqhgJDcvMTj+VsQmqAHL2yYaasENvJ7CDKA==}
    engines: {node: '>=18'}
    cpu: [ia32]
    os: [linux]

  '@esbuild/linux-loong64@0.25.5':
    resolution: {integrity: sha512-0ur7ae16hDUC4OL5iEnDb0tZHDxYmuQyhKhsPBV8f99f6Z9KQM02g33f93rNH5A30agMS46u2HP6qTdEt6Q1kg==}
    engines: {node: '>=18'}
    cpu: [loong64]
    os: [linux]

  '@esbuild/linux-mips64el@0.25.5':
    resolution: {integrity: sha512-kB/66P1OsHO5zLz0i6X0RxlQ+3cu0mkxS3TKFvkb5lin6uwZ/ttOkP3Z8lfR9mJOBk14ZwZ9182SIIWFGNmqmg==}
    engines: {node: '>=18'}
    cpu: [mips64el]
    os: [linux]

  '@esbuild/linux-ppc64@0.25.5':
    resolution: {integrity: sha512-UZCmJ7r9X2fe2D6jBmkLBMQetXPXIsZjQJCjgwpVDz+YMcS6oFR27alkgGv3Oqkv07bxdvw7fyB71/olceJhkQ==}
    engines: {node: '>=18'}
    cpu: [ppc64]
    os: [linux]

  '@esbuild/linux-riscv64@0.25.5':
    resolution: {integrity: sha512-kTxwu4mLyeOlsVIFPfQo+fQJAV9mh24xL+y+Bm6ej067sYANjyEw1dNHmvoqxJUCMnkBdKpvOn0Ahql6+4VyeA==}
    engines: {node: '>=18'}
    cpu: [riscv64]
    os: [linux]

  '@esbuild/linux-s390x@0.25.5':
    resolution: {integrity: sha512-K2dSKTKfmdh78uJ3NcWFiqyRrimfdinS5ErLSn3vluHNeHVnBAFWC8a4X5N+7FgVE1EjXS1QDZbpqZBjfrqMTQ==}
    engines: {node: '>=18'}
    cpu: [s390x]
    os: [linux]

  '@esbuild/linux-x64@0.25.5':
    resolution: {integrity: sha512-uhj8N2obKTE6pSZ+aMUbqq+1nXxNjZIIjCjGLfsWvVpy7gKCOL6rsY1MhRh9zLtUtAI7vpgLMK6DxjO8Qm9lJw==}
    engines: {node: '>=18'}
    cpu: [x64]
    os: [linux]

  '@esbuild/netbsd-arm64@0.25.5':
    resolution: {integrity: sha512-pwHtMP9viAy1oHPvgxtOv+OkduK5ugofNTVDilIzBLpoWAM16r7b/mxBvfpuQDpRQFMfuVr5aLcn4yveGvBZvw==}
    engines: {node: '>=18'}
    cpu: [arm64]
    os: [netbsd]

  '@esbuild/netbsd-x64@0.25.5':
    resolution: {integrity: sha512-WOb5fKrvVTRMfWFNCroYWWklbnXH0Q5rZppjq0vQIdlsQKuw6mdSihwSo4RV/YdQ5UCKKvBy7/0ZZYLBZKIbwQ==}
    engines: {node: '>=18'}
    cpu: [x64]
    os: [netbsd]

  '@esbuild/openbsd-arm64@0.25.5':
    resolution: {integrity: sha512-7A208+uQKgTxHd0G0uqZO8UjK2R0DDb4fDmERtARjSHWxqMTye4Erz4zZafx7Di9Cv+lNHYuncAkiGFySoD+Mw==}
    engines: {node: '>=18'}
    cpu: [arm64]
    os: [openbsd]

  '@esbuild/openbsd-x64@0.25.5':
    resolution: {integrity: sha512-G4hE405ErTWraiZ8UiSoesH8DaCsMm0Cay4fsFWOOUcz8b8rC6uCvnagr+gnioEjWn0wC+o1/TAHt+It+MpIMg==}
    engines: {node: '>=18'}
    cpu: [x64]
    os: [openbsd]

  '@esbuild/sunos-x64@0.25.5':
    resolution: {integrity: sha512-l+azKShMy7FxzY0Rj4RCt5VD/q8mG/e+mDivgspo+yL8zW7qEwctQ6YqKX34DTEleFAvCIUviCFX1SDZRSyMQA==}
    engines: {node: '>=18'}
    cpu: [x64]
    os: [sunos]

  '@esbuild/win32-arm64@0.25.5':
    resolution: {integrity: sha512-O2S7SNZzdcFG7eFKgvwUEZ2VG9D/sn/eIiz8XRZ1Q/DO5a3s76Xv0mdBzVM5j5R639lXQmPmSo0iRpHqUUrsxw==}
    engines: {node: '>=18'}
    cpu: [arm64]
    os: [win32]

  '@esbuild/win32-ia32@0.25.5':
    resolution: {integrity: sha512-onOJ02pqs9h1iMJ1PQphR+VZv8qBMQ77Klcsqv9CNW2w6yLqoURLcgERAIurY6QE63bbLuqgP9ATqajFLK5AMQ==}
    engines: {node: '>=18'}
    cpu: [ia32]
    os: [win32]

  '@esbuild/win32-x64@0.25.5':
    resolution: {integrity: sha512-TXv6YnJ8ZMVdX+SXWVBo/0p8LTcrUYngpWjvm91TMjjBQii7Oz11Lw5lbDV5Y0TzuhSJHwiH4hEtC1I42mMS0g==}
    engines: {node: '>=18'}
    cpu: [x64]
    os: [win32]

  '@eslint-community/eslint-utils@4.4.0':
    resolution: {integrity: sha512-1/sA4dwrzBAyeUoQ6oxahHKmrZvsnLCg4RfxW3ZFGGmQkSNQPFNLV9CUEFQP1x9EYXHTo5p6xdhZM1Ne9p/AfA==}
    engines: {node: ^12.22.0 || ^14.17.0 || >=16.0.0}
    peerDependencies:
      eslint: ^6.0.0 || ^7.0.0 || >=8.0.0

  '@eslint-community/regexpp@4.10.0':
    resolution: {integrity: sha512-Cu96Sd2By9mCNTx2iyKOmq10v22jUVQv0lQnlGNy16oE9589yE+QADPbrMGCkA51cKZSg3Pu/aTJVTGfL/qjUA==}
    engines: {node: ^12.0.0 || ^14.0.0 || >=16.0.0}

  '@eslint/eslintrc@2.1.4':
    resolution: {integrity: sha512-269Z39MS6wVJtsoUl10L60WdkhJVdPG24Q4eZTH3nnF6lpvSShEK3wQjDX9JRWAUPvPh7COouPpU9IrqaZFvtQ==}
    engines: {node: ^12.22.0 || ^14.17.0 || >=16.0.0}

  '@eslint/js@8.57.1':
    resolution: {integrity: sha512-d9zaMRSTIKDLhctzH12MtXvJKSSUhaHcjV+2Z+GK+EEY7XKpP5yR4x+N3TAcHTcu963nIr+TMcCb4DBCYX1z6Q==}
    engines: {node: ^12.22.0 || ^14.17.0 || >=16.0.0}

  '@gerrit0/mini-shiki@3.9.2':
    resolution: {integrity: sha512-Tvsj+AOO4Z8xLRJK900WkyfxHsZQu+Zm1//oT1w443PO6RiYMoq/4NGOhaNuZoUMYsjKIAPVQ6eOFMddj6yphQ==}

  '@humanwhocodes/config-array@0.13.0':
    resolution: {integrity: sha512-DZLEEqFWQFiyK6h5YIeynKx7JlvCYWL0cImfSRXZ9l4Sg2efkFGTuFf6vzXjK1cq6IYkU+Eg/JizXw+TD2vRNw==}
    engines: {node: '>=10.10.0'}
    deprecated: Use @eslint/config-array instead

  '@humanwhocodes/module-importer@1.0.1':
    resolution: {integrity: sha512-bxveV4V8v5Yb4ncFTT3rPSgZBOpCkjfK0y4oVVVJwIuDVBRMDXrPyXRL988i5ap9m9bnyEEjWfm5WkBmtffLfA==}
    engines: {node: '>=12.22'}

  '@humanwhocodes/object-schema@2.0.3':
    resolution: {integrity: sha512-93zYdMES/c1D69yZiKDBj0V24vqNzB/koF26KPaagAfd3P/4gUlh3Dys5ogAK+Exi9QyzlD8x/08Zt7wIKcDcA==}
    deprecated: Use @eslint/object-schema instead

  '@jridgewell/gen-mapping@0.3.12':
    resolution: {integrity: sha512-OuLGC46TjB5BbN1dH8JULVVZY4WTdkF7tV9Ys6wLL1rubZnCMstOhNHueU5bLCrnRuDhKPDM4g6sw4Bel5Gzqg==}

  '@jridgewell/gen-mapping@0.3.5':
    resolution: {integrity: sha512-IzL8ZoEDIBRWEzlCcRhOaCupYyN5gdIK+Q6fbFdPDg6HqX6jpkItn7DFIpW9LQzXG6Df9sA7+OKnq0qlz/GaQg==}
    engines: {node: '>=6.0.0'}

  '@jridgewell/resolve-uri@3.1.1':
    resolution: {integrity: sha512-dSYZh7HhCDtCKm4QakX0xFpsRDqjjtZf/kjI/v3T3Nwt5r8/qz/M19F9ySyOqU94SXBmeG9ttTul+YnR4LOxFA==}
    engines: {node: '>=6.0.0'}

  '@jridgewell/set-array@1.2.1':
    resolution: {integrity: sha512-R8gLRTZeyp03ymzP/6Lil/28tGeGEzhx1q2k703KGWRAI1VdvPIXdG70VJc2pAMw3NA6JKL5hhFu1sJX0Mnn/A==}
    engines: {node: '>=6.0.0'}

  '@jridgewell/source-map@0.3.5':
    resolution: {integrity: sha512-UTYAUj/wviwdsMfzoSJspJxbkH5o1snzwX0//0ENX1u/55kkZZkcTZP6u9bwKGkv+dkk9at4m1Cpt0uY80kcpQ==}

  '@jridgewell/sourcemap-codec@1.5.0':
    resolution: {integrity: sha512-gv3ZRaISU3fjPAgNsriBRqGWQL6quFx04YMPW/zD8XMLsU32mhCCbfbO6KZFLjvYpCZ8zyDEgqsgf+PwPaM7GQ==}

  '@jridgewell/trace-mapping@0.3.25':
    resolution: {integrity: sha512-vNk6aEwybGtawWmy/PzwnGDOjCkLWSD2wqvjGGAgOAwCGWySYXfYoxt00IJkTF+8Lb57DwOb3Aa0o9CApepiYQ==}

  '@jridgewell/trace-mapping@0.3.29':
    resolution: {integrity: sha512-uw6guiW/gcAGPDhLmd77/6lW8QLeiV5RUTsAX46Db6oLhGaVj4lhnPwb184s1bkc8kdVg/+h988dro8GRDpmYQ==}

  '@livekit/changesets-changelog-github@0.0.4':
    resolution: {integrity: sha512-MXaiLYwgkYciZb8G2wkVtZ1pJJzZmVx5cM30Q+ClslrIYyAqQhRbPmZDM79/5CGxb1MTemR/tfOM25tgJgAK0g==}

  '@livekit/mutex@1.1.1':
    resolution: {integrity: sha512-EsshAucklmpuUAfkABPxJNhzj9v2sG7JuzFDL4ML1oJQSV14sqrpTYnsaOudMAw9yOaW53NU3QQTlUQoRs4czw==}

  '@livekit/protocol@file:../protocol/packages/javascript':
    resolution: {directory: ../protocol/packages/javascript, type: directory}

  '@manypkg/find-root@1.1.0':
    resolution: {integrity: sha512-mki5uBvhHzO8kYYix/WRy2WX8S3B5wdVSc9D6KcU5lQNglP2yt58/VfLuAK49glRXChosY8ap2oJ1qgma3GUVA==}

  '@manypkg/get-packages@1.1.3':
    resolution: {integrity: sha512-fo+QhuU3qE/2TQMQmbVMqaQ6EWbMhi4ABWP+O4AM1NqPBuy0OrApV5LO6BrrgnhtAHS2NH6RrVk9OL181tTi8A==}

  '@mdn/browser-compat-data@5.5.6':
    resolution: {integrity: sha512-dZgfsA1v8r+8QBPh7YqPaNz9KRlLi/iyac1/mwbaIV7yFrtW1qCkmzBJiJGsMhI1/JdayJvC81lVS/UEzHsgbA==}

  '@nodelib/fs.scandir@2.1.5':
    resolution: {integrity: sha512-vq24Bq3ym5HEQm2NKCr3yXDwjc7vTsEThRDnkp2DK9p1uqLR+DHurm/NOTo0KG7HYHU7eppKZj3MyqYuMBf62g==}
    engines: {node: '>= 8'}

  '@nodelib/fs.stat@2.0.5':
    resolution: {integrity: sha512-RkhPPp2zrqDAQA/2jNhnztcPAlv64XdhIp7a7454A5ovI7Bukxgt7MX7udwAu3zg1DcpPU0rz3VV1SeaqvY4+A==}
    engines: {node: '>= 8'}

  '@nodelib/fs.walk@1.2.8':
    resolution: {integrity: sha512-oGB+UxlgWcgQkgwo8GcEGwemoTFt3FIO9ababBmaGwXIoBKZ+GTy0pP185beGg7Llih/NSHSV2XAs1lnznocSg==}
    engines: {node: '>= 8'}

  '@rollup/plugin-babel@6.0.4':
    resolution: {integrity: sha512-YF7Y52kFdFT/xVSuVdjkV5ZdX/3YtmX0QulG+x0taQOtJdHYzVU61aSSkAgVJ7NOv6qPkIYiJSgSWWN/DM5sGw==}
    engines: {node: '>=14.0.0'}
    peerDependencies:
      '@babel/core': ^7.0.0
      '@types/babel__core': ^7.1.9
      rollup: ^1.20.0||^2.0.0||^3.0.0||^4.0.0
    peerDependenciesMeta:
      '@types/babel__core':
        optional: true
      rollup:
        optional: true

  '@rollup/plugin-commonjs@28.0.6':
    resolution: {integrity: sha512-XSQB1K7FUU5QP+3lOQmVCE3I0FcbbNvmNT4VJSj93iUjayaARrTQeoRdiYQoftAJBLrR9t2agwAd3ekaTgHNlw==}
    engines: {node: '>=16.0.0 || 14 >= 14.17'}
    peerDependencies:
      rollup: ^2.68.0||^3.0.0||^4.0.0
    peerDependenciesMeta:
      rollup:
        optional: true

  '@rollup/plugin-json@6.1.0':
    resolution: {integrity: sha512-EGI2te5ENk1coGeADSIwZ7G2Q8CJS2sF120T7jLw4xFw9n7wIOXHo+kIYRAoVpJAN+kmqZSoO3Fp4JtoNF4ReA==}
    engines: {node: '>=14.0.0'}
    peerDependencies:
      rollup: ^1.20.0||^2.0.0||^3.0.0||^4.0.0
    peerDependenciesMeta:
      rollup:
        optional: true

  '@rollup/plugin-node-resolve@16.0.1':
    resolution: {integrity: sha512-tk5YCxJWIG81umIvNkSod2qK5KyQW19qcBF/B78n1bjtOON6gzKoVeSzAE8yHCZEDmqkHKkxplExA8KzdJLJpA==}
    engines: {node: '>=14.0.0'}
    peerDependencies:
      rollup: ^2.78.0||^3.0.0||^4.0.0
    peerDependenciesMeta:
      rollup:
        optional: true

  '@rollup/plugin-terser@0.4.4':
    resolution: {integrity: sha512-XHeJC5Bgvs8LfukDwWZp7yeqin6ns8RTl2B9avbejt6tZqsqvVoWI7ZTQrcNsfKEDWBTnTxM8nMDkO2IFFbd0A==}
    engines: {node: '>=14.0.0'}
    peerDependencies:
      rollup: ^2.0.0||^3.0.0||^4.0.0
    peerDependenciesMeta:
      rollup:
        optional: true

  '@rollup/pluginutils@4.2.1':
    resolution: {integrity: sha512-iKnFXr7NkdZAIHiIWE+BX5ULi/ucVFYWD6TbAV+rZctiRTY2PL6tsIKhoIOaoskiWAkgu+VsbXgUVDNLHf+InQ==}
    engines: {node: '>= 8.0.0'}

  '@rollup/pluginutils@5.1.0':
    resolution: {integrity: sha512-XTIWOPPcpvyKI6L1NHo0lFlCyznUEyPmPY1mc3KpPVDYulHSTvyeLNVW00QTLIAFNhR3kYnJTQHeGqU4M3n09g==}
    engines: {node: '>=14.0.0'}
    peerDependencies:
      rollup: ^1.20.0||^2.0.0||^3.0.0||^4.0.0
    peerDependenciesMeta:
      rollup:
        optional: true

  '@rollup/rollup-android-arm-eabi@4.46.2':
    resolution: {integrity: sha512-Zj3Hl6sN34xJtMv7Anwb5Gu01yujyE/cLBDB2gnHTAHaWS1Z38L7kuSG+oAh0giZMqG060f/YBStXtMH6FvPMA==}
    cpu: [arm]
    os: [android]

  '@rollup/rollup-android-arm64@4.46.2':
    resolution: {integrity: sha512-nTeCWY83kN64oQ5MGz3CgtPx8NSOhC5lWtsjTs+8JAJNLcP3QbLCtDDgUKQc/Ro/frpMq4SHUaHN6AMltcEoLQ==}
    cpu: [arm64]
    os: [android]

  '@rollup/rollup-darwin-arm64@4.46.2':
    resolution: {integrity: sha512-HV7bW2Fb/F5KPdM/9bApunQh68YVDU8sO8BvcW9OngQVN3HHHkw99wFupuUJfGR9pYLLAjcAOA6iO+evsbBaPQ==}
    cpu: [arm64]
    os: [darwin]

  '@rollup/rollup-darwin-x64@4.46.2':
    resolution: {integrity: sha512-SSj8TlYV5nJixSsm/y3QXfhspSiLYP11zpfwp6G/YDXctf3Xkdnk4woJIF5VQe0of2OjzTt8EsxnJDCdHd2xMA==}
    cpu: [x64]
    os: [darwin]

  '@rollup/rollup-freebsd-arm64@4.46.2':
    resolution: {integrity: sha512-ZyrsG4TIT9xnOlLsSSi9w/X29tCbK1yegE49RYm3tu3wF1L/B6LVMqnEWyDB26d9Ecx9zrmXCiPmIabVuLmNSg==}
    cpu: [arm64]
    os: [freebsd]

  '@rollup/rollup-freebsd-x64@4.46.2':
    resolution: {integrity: sha512-pCgHFoOECwVCJ5GFq8+gR8SBKnMO+xe5UEqbemxBpCKYQddRQMgomv1104RnLSg7nNvgKy05sLsY51+OVRyiVw==}
    cpu: [x64]
    os: [freebsd]

  '@rollup/rollup-linux-arm-gnueabihf@4.46.2':
    resolution: {integrity: sha512-EtP8aquZ0xQg0ETFcxUbU71MZlHaw9MChwrQzatiE8U/bvi5uv/oChExXC4mWhjiqK7azGJBqU0tt5H123SzVA==}
    cpu: [arm]
    os: [linux]

  '@rollup/rollup-linux-arm-musleabihf@4.46.2':
    resolution: {integrity: sha512-qO7F7U3u1nfxYRPM8HqFtLd+raev2K137dsV08q/LRKRLEc7RsiDWihUnrINdsWQxPR9jqZ8DIIZ1zJJAm5PjQ==}
    cpu: [arm]
    os: [linux]

  '@rollup/rollup-linux-arm64-gnu@4.46.2':
    resolution: {integrity: sha512-3dRaqLfcOXYsfvw5xMrxAk9Lb1f395gkoBYzSFcc/scgRFptRXL9DOaDpMiehf9CO8ZDRJW2z45b6fpU5nwjng==}
    cpu: [arm64]
    os: [linux]

  '@rollup/rollup-linux-arm64-musl@4.46.2':
    resolution: {integrity: sha512-fhHFTutA7SM+IrR6lIfiHskxmpmPTJUXpWIsBXpeEwNgZzZZSg/q4i6FU4J8qOGyJ0TR+wXBwx/L7Ho9z0+uDg==}
    cpu: [arm64]
    os: [linux]

  '@rollup/rollup-linux-loongarch64-gnu@4.46.2':
    resolution: {integrity: sha512-i7wfGFXu8x4+FRqPymzjD+Hyav8l95UIZ773j7J7zRYc3Xsxy2wIn4x+llpunexXe6laaO72iEjeeGyUFmjKeA==}
    cpu: [loong64]
    os: [linux]

  '@rollup/rollup-linux-ppc64-gnu@4.46.2':
    resolution: {integrity: sha512-B/l0dFcHVUnqcGZWKcWBSV2PF01YUt0Rvlurci5P+neqY/yMKchGU8ullZvIv5e8Y1C6wOn+U03mrDylP5q9Yw==}
    cpu: [ppc64]
    os: [linux]

  '@rollup/rollup-linux-riscv64-gnu@4.46.2':
    resolution: {integrity: sha512-32k4ENb5ygtkMwPMucAb8MtV8olkPT03oiTxJbgkJa7lJ7dZMr0GCFJlyvy+K8iq7F/iuOr41ZdUHaOiqyR3iQ==}
    cpu: [riscv64]
    os: [linux]

  '@rollup/rollup-linux-riscv64-musl@4.46.2':
    resolution: {integrity: sha512-t5B2loThlFEauloaQkZg9gxV05BYeITLvLkWOkRXogP4qHXLkWSbSHKM9S6H1schf/0YGP/qNKtiISlxvfmmZw==}
    cpu: [riscv64]
    os: [linux]

  '@rollup/rollup-linux-s390x-gnu@4.46.2':
    resolution: {integrity: sha512-YKjekwTEKgbB7n17gmODSmJVUIvj8CX7q5442/CK80L8nqOUbMtf8b01QkG3jOqyr1rotrAnW6B/qiHwfcuWQA==}
    cpu: [s390x]
    os: [linux]

  '@rollup/rollup-linux-x64-gnu@4.46.2':
    resolution: {integrity: sha512-Jj5a9RUoe5ra+MEyERkDKLwTXVu6s3aACP51nkfnK9wJTraCC8IMe3snOfALkrjTYd2G1ViE1hICj0fZ7ALBPA==}
    cpu: [x64]
    os: [linux]

  '@rollup/rollup-linux-x64-musl@4.46.2':
    resolution: {integrity: sha512-7kX69DIrBeD7yNp4A5b81izs8BqoZkCIaxQaOpumcJ1S/kmqNFjPhDu1LHeVXv0SexfHQv5cqHsxLOjETuqDuA==}
    cpu: [x64]
    os: [linux]

  '@rollup/rollup-win32-arm64-msvc@4.46.2':
    resolution: {integrity: sha512-wiJWMIpeaak/jsbaq2HMh/rzZxHVW1rU6coyeNNpMwk5isiPjSTx0a4YLSlYDwBH/WBvLz+EtsNqQScZTLJy3g==}
    cpu: [arm64]
    os: [win32]

  '@rollup/rollup-win32-ia32-msvc@4.46.2':
    resolution: {integrity: sha512-gBgaUDESVzMgWZhcyjfs9QFK16D8K6QZpwAaVNJxYDLHWayOta4ZMjGm/vsAEy3hvlS2GosVFlBlP9/Wb85DqQ==}
    cpu: [ia32]
    os: [win32]

  '@rollup/rollup-win32-x64-msvc@4.46.2':
    resolution: {integrity: sha512-CvUo2ixeIQGtF6WvuB87XWqPQkoFAFqW+HUo/WzHwuHDvIwZCtjdWXoYCcr06iKGydiqTclC4jU/TNObC/xKZg==}
    cpu: [x64]
    os: [win32]

  '@rtsao/scc@1.1.0':
    resolution: {integrity: sha512-zt6OdqaDoOnJ1ZYsCYGt9YmWzDXl4vQdKTyJev62gFhRGKdx7mcT54V9KIjg+d2wi9EXsPvAPKe7i7WjfVWB8g==}

  '@shikijs/engine-oniguruma@3.9.2':
    resolution: {integrity: sha512-Vn/w5oyQ6TUgTVDIC/BrpXwIlfK6V6kGWDVVz2eRkF2v13YoENUvaNwxMsQU/t6oCuZKzqp9vqtEtEzKl9VegA==}

  '@shikijs/langs@3.9.2':
    resolution: {integrity: sha512-X1Q6wRRQXY7HqAuX3I8WjMscjeGjqXCg/Sve7J2GWFORXkSrXud23UECqTBIdCSNKJioFtmUGJQNKtlMMZMn0w==}

  '@shikijs/themes@3.9.2':
    resolution: {integrity: sha512-6z5lBPBMRfLyyEsgf6uJDHPa6NAGVzFJqH4EAZ+03+7sedYir2yJBRu2uPZOKmj43GyhVHWHvyduLDAwJQfDjA==}

  '@shikijs/types@3.9.2':
    resolution: {integrity: sha512-/M5L0Uc2ljyn2jKvj4Yiah7ow/W+DJSglVafvWAJ/b8AZDeeRAdMu3c2riDzB7N42VD+jSnWxeP9AKtd4TfYVw==}

  '@shikijs/vscode-textmate@10.0.2':
    resolution: {integrity: sha512-83yeghZ2xxin3Nj8z1NMd/NCuca+gsYXswywDy5bHvwlWL8tpTQmzGeUuHd9FC3E/SBEMvzJRwWEOz5gGes9Qg==}

  '@size-limit/file@11.2.0':
    resolution: {integrity: sha512-OZHE3putEkQ/fgzz3Tp/0hSmfVo3wyTpOJSRNm6AmcwX4Nm9YtTfbQQ/hZRwbBFR23S7x2Sd9EbqYzngKwbRoA==}
    engines: {node: ^18.0.0 || >=20.0.0}
    peerDependencies:
      size-limit: 11.2.0

  '@size-limit/webpack@11.2.0':
    resolution: {integrity: sha512-ACsNBkMY0VcpIAlS3wG2qOK5DZNNFAoU/BTPAIOvSsE+g2wtNG6/nLQm84CbJtZt7/a0ABKaFKDaJ1gwNgQv/Q==}
    engines: {node: ^18.0.0 || >=20.0.0}
    peerDependencies:
      size-limit: 11.2.0

  '@trivago/prettier-plugin-sort-imports@5.2.2':
    resolution: {integrity: sha512-fYDQA9e6yTNmA13TLVSA+WMQRc5Bn/c0EUBditUHNfMMxN7M82c38b1kEggVE3pLpZ0FwkwJkUEKMiOi52JXFA==}
    engines: {node: '>18.12'}
    peerDependencies:
      '@vue/compiler-sfc': 3.x
      prettier: 2.x - 3.x
      prettier-plugin-svelte: 3.x
      svelte: 4.x || 5.x
    peerDependenciesMeta:
      '@vue/compiler-sfc':
        optional: true
      prettier-plugin-svelte:
        optional: true
      svelte:
        optional: true

  '@types/chai@5.2.2':
    resolution: {integrity: sha512-8kB30R7Hwqf40JPiKhVzodJs2Qc1ZJ5zuT3uzw5Hq/dhNCl3G3l83jfpdI1e20BP348+fV7VIL/+FxaXkqBmWg==}

  '@types/deep-eql@4.0.2':
    resolution: {integrity: sha512-c9h9dVVMigMPc4bwTvC5dxqtqJZwQPePsWjPlpSOnojbor6pGqdk541lfA7AqFQr5pB1BRdq0juY9db81BwyFw==}

  '@types/dom-mediacapture-record@1.0.22':
    resolution: {integrity: sha512-mUMZLK3NvwRLcAAT9qmcK+9p7tpU2FHdDsntR3YI4+GY88XrgG4XiE7u1Q2LAN2/FZOz/tdMDC3GQCR4T8nFuw==}

  '@types/eslint-scope@3.7.7':
    resolution: {integrity: sha512-MzMFlSLBqNF2gcHWO0G1vP/YQyfvrxZ0bF+u7mzUdZ1/xK4A4sru+nraZz5i3iEIk1l1uyicaDVTB4QbbEkAYg==}

  '@types/eslint@8.44.7':
    resolution: {integrity: sha512-f5ORu2hcBbKei97U73mf+l9t4zTGl74IqZ0GQk4oVea/VS8tQZYkUveSYojk+frraAVYId0V2WC9O4PTNru2FQ==}

  '@types/estree@1.0.7':
    resolution: {integrity: sha512-w28IoSUCJpidD/TGviZwwMJckNESJZXFu7NBZ5YJ4mEUnNraUn9Pm8HSZm/jDF1pDWYKspWE7oVphigUPRakIQ==}

  '@types/estree@1.0.8':
    resolution: {integrity: sha512-dWHzHa2WqEXI/O1E9OjrocMTKJl2mSrEolh1Iomrv6U+JuNwaHXsXx9bLu5gG7BUWFIN0skIQJQ/L1rIex4X6w==}

  '@types/events@3.0.3':
    resolution: {integrity: sha512-trOc4AAUThEz9hapPtSd7wf5tiQKvTtu5b371UxXdTuqzIh0ArcRspRP0i0Viu+LXstIQ1z96t1nsPxT9ol01g==}

  '@types/hast@3.0.4':
    resolution: {integrity: sha512-WPs+bbQw5aCj+x6laNGWLH3wviHtoCv/P3+otBhbOhJgG8qtpdAMlTCxLtsTWA7LH1Oh/bFCHsBn0TPS5m30EQ==}

  '@types/json-schema@7.0.15':
    resolution: {integrity: sha512-5+fP8P8MFNC+AyZCDxrB2pkZFPGzqQWUzpSeuuVLvm8VMcorNYavBqoFcxK8bQz4Qsbn4oUEEem4wDLfcysGHA==}

  '@types/json5@0.0.29':
    resolution: {integrity: sha512-dRLjCWHYg4oaA77cxO64oO+7JwCwnIzkZPdrrC71jQmQtlhM556pwKo5bUzqvZndkVbeFLIIi+9TC40JNF5hNQ==}

  '@types/node@12.20.55':
    resolution: {integrity: sha512-J8xLz7q2OFulZ2cyGTLE1TbbZcjpno7FaN6zdJNrgAdrJ+DZzh/uFR6YrTb4C+nXakvud8Q4+rbhoIWlYQbUFQ==}

  '@types/node@22.7.4':
    resolution: {integrity: sha512-y+NPi1rFzDs1NdQHHToqeiX2TIS79SWEAw9GYhkkx8bD0ChpfqC+n2j5OXOCpzfojBEBt6DnEnnG9MY0zk1XLg==}

  '@types/resolve@1.20.2':
    resolution: {integrity: sha512-60BCwRFOZCQhDncwQdxxeOEEkbc5dIMccYLwbxsS4TUNeVECQ/pBJ0j09mrHOl/JJvpRPGwO9SvE4nR2Nb/a4Q==}

  '@types/sdp-transform@2.15.0':
    resolution: {integrity: sha512-ikIFF0EaYt/2XetIYYVeMj6SB52oVXFasJUXDzWHgzNJS5ep2Pbsu7f8f3Za+dEie8HQtt3Zr9mHYBpWT0XgxQ==}

  '@types/ua-parser-js@0.7.39':
    resolution: {integrity: sha512-P/oDfpofrdtF5xw433SPALpdSchtJmY7nsJItf8h3KXqOslkbySh8zq4dSWXH2oTjRvJ5PczVEoCZPow6GicLg==}

  '@types/unist@3.0.3':
    resolution: {integrity: sha512-ko/gIFJRv177XgZsZcBwnqJN5x/Gien8qNOn0D5bQU/zAzVf9Zt3BlcUiLqhV9y4ARk0GbT3tnUiPNgnTXzc/Q==}

  '@typescript-eslint/eslint-plugin@7.18.0':
    resolution: {integrity: sha512-94EQTWZ40mzBc42ATNIBimBEDltSJ9RQHCC8vc/PDbxi4k8dVwUAv4o98dk50M1zB+JGFxp43FP7f8+FP8R6Sw==}
    engines: {node: ^18.18.0 || >=20.0.0}
    peerDependencies:
      '@typescript-eslint/parser': ^7.0.0
      eslint: ^8.56.0
      typescript: '*'
    peerDependenciesMeta:
      typescript:
        optional: true

  '@typescript-eslint/parser@7.18.0':
    resolution: {integrity: sha512-4Z+L8I2OqhZV8qA132M4wNL30ypZGYOQVBfMgxDH/K5UX0PNqTu1c6za9ST5r9+tavvHiTWmBnKzpCJ/GlVFtg==}
    engines: {node: ^18.18.0 || >=20.0.0}
    peerDependencies:
      eslint: ^8.56.0
      typescript: '*'
    peerDependenciesMeta:
      typescript:
        optional: true

  '@typescript-eslint/scope-manager@7.18.0':
    resolution: {integrity: sha512-jjhdIE/FPF2B7Z1uzc6i3oWKbGcHb87Qw7AWj6jmEqNOfDFbJWtjt/XfwCpvNkpGWlcJaog5vTR+VV8+w9JflA==}
    engines: {node: ^18.18.0 || >=20.0.0}

  '@typescript-eslint/type-utils@7.18.0':
    resolution: {integrity: sha512-XL0FJXuCLaDuX2sYqZUUSOJ2sG5/i1AAze+axqmLnSkNEVMVYLF+cbwlB2w8D1tinFuSikHmFta+P+HOofrLeA==}
    engines: {node: ^18.18.0 || >=20.0.0}
    peerDependencies:
      eslint: ^8.56.0
      typescript: '*'
    peerDependenciesMeta:
      typescript:
        optional: true

  '@typescript-eslint/types@7.18.0':
    resolution: {integrity: sha512-iZqi+Ds1y4EDYUtlOOC+aUmxnE9xS/yCigkjA7XpTKV6nCBd3Hp/PRGGmdwnfkV2ThMyYldP1wRpm/id99spTQ==}
    engines: {node: ^18.18.0 || >=20.0.0}

  '@typescript-eslint/typescript-estree@7.18.0':
    resolution: {integrity: sha512-aP1v/BSPnnyhMHts8cf1qQ6Q1IFwwRvAQGRvBFkWlo3/lH29OXA3Pts+c10nxRxIBrDnoMqzhgdwVe5f2D6OzA==}
    engines: {node: ^18.18.0 || >=20.0.0}
    peerDependencies:
      typescript: '*'
    peerDependenciesMeta:
      typescript:
        optional: true

  '@typescript-eslint/utils@7.18.0':
    resolution: {integrity: sha512-kK0/rNa2j74XuHVcoCZxdFBMF+aq/vH83CXAOHieC+2Gis4mF8jJXT5eAfyD3K0sAxtPuwxaIOIOvhwzVDt/kw==}
    engines: {node: ^18.18.0 || >=20.0.0}
    peerDependencies:
      eslint: ^8.56.0

  '@typescript-eslint/visitor-keys@7.18.0':
    resolution: {integrity: sha512-cDF0/Gf81QpY3xYyJKDV14Zwdmid5+uuENhjH2EqFaF0ni+yAyq/LzMaIJdhNJXZI7uLzwIlA+V7oWoyn6Curg==}
    engines: {node: ^18.18.0 || >=20.0.0}

  '@typescript/vfs@1.6.1':
    resolution: {integrity: sha512-JwoxboBh7Oz1v38tPbkrZ62ZXNHAk9bJ7c9x0eI5zBfBnBYGhURdbnh7Z4smN/MV48Y5OCcZb58n972UtbazsA==}
    peerDependencies:
      typescript: '*'

  '@ungap/structured-clone@1.2.0':
    resolution: {integrity: sha512-zuVdFrMJiuCDQUMCzQaD6KL28MjnqqN8XnAqiEq9PNm/hCPTSGfrXCOfwj1ow4LFb/tNymJPwsNbVePc1xFqrQ==}

  '@vitest/expect@3.2.4':
    resolution: {integrity: sha512-Io0yyORnB6sikFlt8QW5K7slY4OjqNX9jmJQ02QDda8lyM6B5oNgVWoSoKPac8/kgnCUzuHQKrSLtu/uOqqrig==}

  '@vitest/mocker@3.2.4':
    resolution: {integrity: sha512-46ryTE9RZO/rfDd7pEqFl7etuyzekzEhUbTW3BvmeO/BcCMEgq59BKhek3dXDWgAj4oMK6OZi+vRr1wPW6qjEQ==}
    peerDependencies:
      msw: ^2.4.9
      vite: ^5.0.0 || ^6.0.0 || ^7.0.0-0
    peerDependenciesMeta:
      msw:
        optional: true
      vite:
        optional: true

  '@vitest/pretty-format@3.2.4':
    resolution: {integrity: sha512-IVNZik8IVRJRTr9fxlitMKeJeXFFFN0JaB9PHPGQ8NKQbGpfjlTx9zO4RefN8gp7eqjNy8nyK3NZmBzOPeIxtA==}

  '@vitest/runner@3.2.4':
    resolution: {integrity: sha512-oukfKT9Mk41LreEW09vt45f8wx7DordoWUZMYdY/cyAk7w5TWkTRCNZYF7sX7n2wB7jyGAl74OxgwhPgKaqDMQ==}

  '@vitest/snapshot@3.2.4':
    resolution: {integrity: sha512-dEYtS7qQP2CjU27QBC5oUOxLE/v5eLkGqPE0ZKEIDGMs4vKWe7IjgLOeauHsR0D5YuuycGRO5oSRXnwnmA78fQ==}

  '@vitest/spy@3.2.4':
    resolution: {integrity: sha512-vAfasCOe6AIK70iP5UD11Ac4siNUNJ9i/9PZ3NKx07sG6sUxeag1LWdNrMWeKKYBLlzuK+Gn65Yd5nyL6ds+nw==}

  '@vitest/utils@3.2.4':
    resolution: {integrity: sha512-fB2V0JFrQSMsCo9HiSq3Ezpdv4iYaXRG1Sx8edX3MwxfyNn83mKiGzOcH+Fkxt4MHxr3y42fQi1oeAInqgX2QA==}

  '@webassemblyjs/ast@1.14.1':
    resolution: {integrity: sha512-nuBEDgQfm1ccRp/8bCQrx1frohyufl4JlbMMZ4P1wpeOfDhF6FQkxZJ1b/e+PLwr6X1Nhw6OLme5usuBWYBvuQ==}

  '@webassemblyjs/floating-point-hex-parser@1.13.2':
    resolution: {integrity: sha512-6oXyTOzbKxGH4steLbLNOu71Oj+C8Lg34n6CqRvqfS2O71BxY6ByfMDRhBytzknj9yGUPVJ1qIKhRlAwO1AovA==}

  '@webassemblyjs/helper-api-error@1.13.2':
    resolution: {integrity: sha512-U56GMYxy4ZQCbDZd6JuvvNV/WFildOjsaWD3Tzzvmw/mas3cXzRJPMjP83JqEsgSbyrmaGjBfDtV7KDXV9UzFQ==}

  '@webassemblyjs/helper-buffer@1.14.1':
    resolution: {integrity: sha512-jyH7wtcHiKssDtFPRB+iQdxlDf96m0E39yb0k5uJVhFGleZFoNw1c4aeIcVUPPbXUVJ94wwnMOAqUHyzoEPVMA==}

  '@webassemblyjs/helper-numbers@1.13.2':
    resolution: {integrity: sha512-FE8aCmS5Q6eQYcV3gI35O4J789wlQA+7JrqTTpJqn5emA4U2hvwJmvFRC0HODS+3Ye6WioDklgd6scJ3+PLnEA==}

  '@webassemblyjs/helper-wasm-bytecode@1.13.2':
    resolution: {integrity: sha512-3QbLKy93F0EAIXLh0ogEVR6rOubA9AoZ+WRYhNbFyuB70j3dRdwH9g+qXhLAO0kiYGlg3TxDV+I4rQTr/YNXkA==}

  '@webassemblyjs/helper-wasm-section@1.14.1':
    resolution: {integrity: sha512-ds5mXEqTJ6oxRoqjhWDU83OgzAYjwsCV8Lo/N+oRsNDmx/ZDpqalmrtgOMkHwxsG0iI//3BwWAErYRHtgn0dZw==}

  '@webassemblyjs/ieee754@1.13.2':
    resolution: {integrity: sha512-4LtOzh58S/5lX4ITKxnAK2USuNEvpdVV9AlgGQb8rJDHaLeHciwG4zlGr0j/SNWlr7x3vO1lDEsuePvtcDNCkw==}

  '@webassemblyjs/leb128@1.13.2':
    resolution: {integrity: sha512-Lde1oNoIdzVzdkNEAWZ1dZ5orIbff80YPdHx20mrHwHrVNNTjNr8E3xz9BdpcGqRQbAEa+fkrCb+fRFTl/6sQw==}

  '@webassemblyjs/utf8@1.13.2':
    resolution: {integrity: sha512-3NQWGjKTASY1xV5m7Hr0iPeXD9+RDobLll3T9d2AO+g3my8xy5peVyjSag4I50mR1bBSN/Ct12lo+R9tJk0NZQ==}

  '@webassemblyjs/wasm-edit@1.14.1':
    resolution: {integrity: sha512-RNJUIQH/J8iA/1NzlE4N7KtyZNHi3w7at7hDjvRNm5rcUXa00z1vRz3glZoULfJ5mpvYhLybmVcwcjGrC1pRrQ==}

  '@webassemblyjs/wasm-gen@1.14.1':
    resolution: {integrity: sha512-AmomSIjP8ZbfGQhumkNvgC33AY7qtMCXnN6bL2u2Js4gVCg8fp735aEiMSBbDR7UQIj90n4wKAFUSEd0QN2Ukg==}

  '@webassemblyjs/wasm-opt@1.14.1':
    resolution: {integrity: sha512-PTcKLUNvBqnY2U6E5bdOQcSM+oVP/PmrDY9NzowJjislEjwP/C4an2303MCVS2Mg9d3AJpIGdUFIQQWbPds0Sw==}

  '@webassemblyjs/wasm-parser@1.14.1':
    resolution: {integrity: sha512-JLBl+KZ0R5qB7mCnud/yyX08jWFw5MsoalJ1pQ4EdFlgj9VdXKGuENGsiCIjegI1W7p91rUlcB/LB5yRJKNTcQ==}

  '@webassemblyjs/wast-printer@1.14.1':
    resolution: {integrity: sha512-kPSSXE6De1XOR820C90RIo2ogvZG+c3KiHzqUoO/F34Y2shGzesfqv7o57xrxovZJH/MetF5UjroJ/R/3isoiw==}

  '@xtuc/ieee754@1.2.0':
    resolution: {integrity: sha512-DX8nKgqcGwsc0eJSqYt5lwP4DH5FlHnmuWWBRy7X0NcaGR0ZtuyeESgMwTYVEtxmsNGY+qit4QYT/MIYTOTPeA==}

  '@xtuc/long@4.2.2':
    resolution: {integrity: sha512-NuHqBY1PB/D8xU6s/thBgOAiAP7HOYDQ32+BFZILJ8ivkUkAHQnWfn6WhL79Owj1qmUnoN/YPhktdIoucipkAQ==}

  acorn-jsx@5.3.2:
    resolution: {integrity: sha512-rq9s+JNhf0IChjtDXxllJ7g41oZk5SlXtp0LHwyA5cejwn7vKmKp4pPri6YEePv2PU65sAsegbXtIinmDFDXgQ==}
    peerDependencies:
      acorn: ^6.0.0 || ^7.0.0 || ^8.0.0

  acorn@8.11.3:
    resolution: {integrity: sha512-Y9rRfJG5jcKOE0CLisYbojUjIrIEE7AGMzA/Sm4BslANhbS+cDMpgBdcPT91oJ7OuJ9hYJBx59RjbhxVnrF8Xg==}
    engines: {node: '>=0.4.0'}
    hasBin: true

  acorn@8.14.1:
    resolution: {integrity: sha512-OvQ/2pUDKmgfCg++xsTX1wGxfTaszcHVcTctW4UJB4hibJx2HXxxO5UmVgyjMa+ZDsiaf5wWLXYpRWMmBI0QHg==}
    engines: {node: '>=0.4.0'}
    hasBin: true

  agent-base@7.1.3:
    resolution: {integrity: sha512-jRR5wdylq8CkOe6hei19GGZnxM6rBGwFl3Bg0YItGDimvjGtAvdZk4Pu6Cl4u4Igsws4a1fd1Vq3ezrhn4KmFw==}
    engines: {node: '>= 14'}

  aggregate-error@3.1.0:
    resolution: {integrity: sha512-4I7Td01quW/RpocfNayFdFVk1qSuoh0E7JrbRJ16nH01HhKFQ88INq9Sd+nd72zqRySlr9BmDA8xlEJ6vJMrYA==}
    engines: {node: '>=8'}

  ajv-formats@2.1.1:
    resolution: {integrity: sha512-Wx0Kx52hxE7C18hkMEggYlEifqWZtYaRgouJor+WMdPnQyEK13vgEWyVNup7SoeeoLMsr4kf5h6dOW11I15MUA==}
    peerDependencies:
      ajv: ^8.0.0
    peerDependenciesMeta:
      ajv:
        optional: true

  ajv-keywords@5.1.0:
    resolution: {integrity: sha512-YCS/JNFAUyr5vAuhk1DWm1CBxRHW9LbJ2ozWeemrIqpbsqKjHVxYPyi5GC0rjZIT5JxJ3virVTS8wk4i/Z+krw==}
    peerDependencies:
      ajv: ^8.8.2

  ajv@6.12.6:
    resolution: {integrity: sha512-j3fVLgvTo527anyYyJOGTYJbG+vnnQYvE0m5mmkc1TK+nxAppkCLMIL0aZ4dblVCNoGShhm+kzE4ZUykBoMg4g==}

  ajv@8.17.1:
    resolution: {integrity: sha512-B/gBuNg5SiMTrPkC+A2+cW0RszwxYmn6VYxB/inlBStS5nx6xHIt/ehKRhIMhqusl7a8LjQoZnjCs5vhwxOQ1g==}

  ansi-colors@4.1.3:
    resolution: {integrity: sha512-/6w/C21Pm1A7aZitlI5Ni/2J6FFQN8i1Cvz3kHABAAbw93v/NlvKdVOqz7CCWz/3iv/JplRSEEZ83XION15ovw==}
    engines: {node: '>=6'}

  ansi-regex@5.0.1:
    resolution: {integrity: sha512-quJQXlTSUGL2LH9SUXo8VwsY4soanhgo6LNSm84E1LBcE8s3O0wpdiRzyR9z/ZZJMlMWv37qOOb9pdJlMUEKFQ==}
    engines: {node: '>=8'}

  ansi-styles@4.3.0:
    resolution: {integrity: sha512-zbB9rCJAT1rbjiVDb2hqKFHNYLxgtk8NURxZ3IZwD3F6NtxbXZQCnnSi1Lkx+IDohdPlFp222wVALIheZJQSEg==}
    engines: {node: '>=8'}

  argparse@1.0.10:
    resolution: {integrity: sha512-o5Roy6tNG4SL/FOkCAN6RzjiakZS25RLYFrcMttJqbdd8BWrnA+fGz57iN5Pb06pvBGvl5gQ0B48dJlslXvoTg==}

  argparse@2.0.1:
    resolution: {integrity: sha512-8+9WqebbFzpX9OR+Wa6O29asIogeRMzcGtAINdpMHHyAg10f05aSFVBbcEqGf/PXw1EjAZ+q2/bEBg3DvurK3Q==}

  array-buffer-byte-length@1.0.1:
    resolution: {integrity: sha512-ahC5W1xgou+KTXix4sAO8Ki12Q+jf4i0+tmk3sC+zgcynshkHxzpXdImBehiUYKKKDwvfFiJl1tZt6ewscS1Mg==}
    engines: {node: '>= 0.4'}

  array-buffer-byte-length@1.0.2:
    resolution: {integrity: sha512-LHE+8BuR7RYGDKvnrmcuSq3tDcKv9OFEXQt/HpbZhY7V6h0zlUXutnAD82GiFx9rdieCMjkvtcsPqBwgUl1Iiw==}
    engines: {node: '>= 0.4'}

  array-includes@3.1.9:
    resolution: {integrity: sha512-FmeCCAenzH0KH381SPT5FZmiA/TmpndpcaShhfgEN9eCVjnFBqq3l1xrI42y8+PPLI6hypzou4GXw00WHmPBLQ==}
    engines: {node: '>= 0.4'}

  array-union@2.1.0:
    resolution: {integrity: sha512-HGyxoOTYUyCM6stUe6EJgnd4EoewAI7zMdfqO+kGjnlZmBDz/cR5pf8r/cR4Wq60sL/p0IkcjUEEPwS3GFrIyw==}
    engines: {node: '>=8'}

  array.prototype.findlastindex@1.2.6:
    resolution: {integrity: sha512-F/TKATkzseUExPlfvmwQKGITM3DGTK+vkAsCZoDc5daVygbJBnjEUCbgkAvVFsgfXfX4YIqZ/27G3k3tdXrTxQ==}
    engines: {node: '>= 0.4'}

  array.prototype.flat@1.3.3:
    resolution: {integrity: sha512-rwG/ja1neyLqCuGZ5YYrznA62D4mZXg0i1cIskIUKSiqF3Cje9/wXAls9B9s1Wa2fomMsIv8czB8jZcPmxCXFg==}
    engines: {node: '>= 0.4'}

  array.prototype.flatmap@1.3.3:
    resolution: {integrity: sha512-Y7Wt51eKJSyi80hFrJCePGGNo5ktJCslFuboqJsbf57CCPcm5zztluPlc4/aD8sWsKvlwatezpV4U1efk8kpjg==}
    engines: {node: '>= 0.4'}

  arraybuffer.prototype.slice@1.0.3:
    resolution: {integrity: sha512-bMxMKAjg13EBSVscxTaYA4mRc5t1UAXa2kXiGTNfZ079HIWXEkKmkgFrh/nJqamaLSrXO5H4WFFkPEaLJWbs3A==}
    engines: {node: '>= 0.4'}

  arraybuffer.prototype.slice@1.0.4:
    resolution: {integrity: sha512-BNoCY6SXXPQ7gF2opIP4GBE+Xw7U+pHMYKuzjgCN3GwiaIR09UUeKfheyIry77QtrCBlC0KK0q5/TER/tYh3PQ==}
    engines: {node: '>= 0.4'}

  assertion-error@2.0.1:
    resolution: {integrity: sha512-Izi8RQcffqCeNVgFigKli1ssklIbpHnCYc6AknXGYoB6grJqyeby7jv12JUQgmTAnIDnbck1uxksT4dzN3PWBA==}
    engines: {node: '>=12'}

  async-function@1.0.0:
    resolution: {integrity: sha512-hsU18Ae8CDTR6Kgu9DYf0EbCr/a5iGL0rytQDobUcdpYOKokk8LEjVphnXkDkgpi0wYVsqrXuP0bZxJaTqdgoA==}
    engines: {node: '>= 0.4'}

  async@3.2.5:
    resolution: {integrity: sha512-baNZyqaaLhyLVKm/DlvdW051MSgO6b8eVfIezl9E5PqWxFgzLm/wQntEW4zOytVburDEr0JlALEpdOFwvErLsg==}

  available-typed-arrays@1.0.7:
    resolution: {integrity: sha512-wvUjBtSGN7+7SjNpq/9M2Tg350UZD3q62IFZLbRAR1bSMlCo1ZaeW+BJ+D090e4hIIZLBcTDWe4Mh4jvUDajzQ==}
    engines: {node: '>= 0.4'}

  babel-plugin-polyfill-corejs2@0.4.14:
    resolution: {integrity: sha512-Co2Y9wX854ts6U8gAAPXfn0GmAyctHuK8n0Yhfjd6t30g7yvKjspvvOo9yG+z52PZRgFErt7Ka2pYnXCjLKEpg==}
    peerDependencies:
      '@babel/core': ^7.4.0 || ^8.0.0-0 <8.0.0

  babel-plugin-polyfill-corejs3@0.13.0:
    resolution: {integrity: sha512-U+GNwMdSFgzVmfhNm8GJUX88AadB3uo9KpJqS3FaqNIPKgySuvMb+bHPsOmmuWyIcuqZj/pzt1RUIUZns4y2+A==}
    peerDependencies:
      '@babel/core': ^7.4.0 || ^8.0.0-0 <8.0.0

  babel-plugin-polyfill-regenerator@0.6.5:
    resolution: {integrity: sha512-ISqQ2frbiNU9vIJkzg7dlPpznPZ4jOiUQ1uSmB0fEHeowtN3COYRsXr/xexn64NpU13P06jc/L5TgiJXOgrbEg==}
    peerDependencies:
      '@babel/core': ^7.4.0 || ^8.0.0-0 <8.0.0

  balanced-match@1.0.2:
    resolution: {integrity: sha512-3oSeUO0TMV67hN1AmbXsK4yaqU7tjiHlbxRDZOpH0KW9+CeX4bRAaX0Anxt0tx2MrpRpWwQaPwIlISEJhYU5Pw==}

  better-path-resolve@1.0.0:
    resolution: {integrity: sha512-pbnl5XzGBdrFU/wT4jqmJVPn2B6UHPBOhzMQkY/SPUPB6QtUXtmBHBIwCbXJol93mOpGMnQyP/+BB19q04xj7g==}
    engines: {node: '>=4'}

  brace-expansion@1.1.11:
    resolution: {integrity: sha512-iCuPHDFgrHX7H2vEI/5xpz07zSHB00TpugqhmYtVmMO6518mCuRMoOYFldEBl0g187ufozdaHgWKcYFb61qGiA==}

  brace-expansion@2.0.1:
    resolution: {integrity: sha512-XnAIvQ8eM+kC6aULx6wuQiwVsnzsi9d3WxzV3FpWTGA19F621kwdbsAcFKXgKUHZWsy+mY6iL1sHTxWEFCytDA==}

  braces@3.0.3:
    resolution: {integrity: sha512-yQbXgO/OSZVD2IsiLlro+7Hf6Q18EJrKSEsdoMzKePKXct3gvD8oLcOQdIzGupr5Fj+EDe8gO/lxc1BzfMpxvA==}
    engines: {node: '>=8'}

  browserslist@4.23.3:
    resolution: {integrity: sha512-btwCFJVjI4YWDNfau8RhZ+B1Q/VLoUITrm3RlP6y1tYGWIOa+InuYiRGXUBXo8nA1qKmHMyLB/iVQg5TT4eFoA==}
    engines: {node: ^6 || ^7 || ^8 || ^9 || ^10 || ^11 || ^12 || >=13.7}
    hasBin: true

  browserslist@4.24.4:
    resolution: {integrity: sha512-KDi1Ny1gSePi1vm0q4oxSF8b4DR44GF4BbmS2YdhPLOEqd8pDviZOGH/GsmRwoWJ2+5Lr085X7naowMwKHDG1A==}
    engines: {node: ^6 || ^7 || ^8 || ^9 || ^10 || ^11 || ^12 || >=13.7}
    hasBin: true

  browserslist@4.25.1:
    resolution: {integrity: sha512-KGj0KoOMXLpSNkkEI6Z6mShmQy0bc1I+T7K9N81k4WWMrfz+6fQ6es80B/YLAeRoKvjYE1YSHHOW1qe9xIVzHw==}
    engines: {node: ^6 || ^7 || ^8 || ^9 || ^10 || ^11 || ^12 || >=13.7}
    hasBin: true

  buffer-from@1.1.2:
    resolution: {integrity: sha512-E+XQCRwSbaaiChtv6k6Dwgc+bx+Bs6vuKJHHl5kox/BaKbhiXzqQOwK4cO22yElGp2OCmjwVhT3HmxgyPGnJfQ==}

  bytes-iec@3.1.1:
    resolution: {integrity: sha512-fey6+4jDK7TFtFg/klGSvNKJctyU7n2aQdnM+CO0ruLPbqqMOM8Tio0Pc+deqUeVKX1tL5DQep1zQ7+37aTAsA==}
    engines: {node: '>= 0.8'}

  cac@6.7.14:
    resolution: {integrity: sha512-b6Ilus+c3RrdDk+JhLKUAQfzzgLEPy6wcXqS7f/xe1EETvsDP6GORG7SFuOs6cID5YkqchW/LXZbX5bc8j7ZcQ==}
    engines: {node: '>=8'}

  call-bind-apply-helpers@1.0.2:
    resolution: {integrity: sha512-Sp1ablJ0ivDkSzjcaJdxEunN5/XvksFJ2sMBFfq6x0ryhQV/2b/KwFe21cMpmHtPOSij8K99/wSfoEuTObmuMQ==}
    engines: {node: '>= 0.4'}

  call-bind@1.0.7:
    resolution: {integrity: sha512-GHTSNSYICQ7scH7sZ+M2rFopRoLh8t2bLSW6BbgrtLsahOIB5iyAVJf9GjWK3cYTDaMj4XdBpM1cA6pIS0Kv2w==}
    engines: {node: '>= 0.4'}

  call-bind@1.0.8:
    resolution: {integrity: sha512-oKlSFMcMwpUg2ednkhQ454wfWiU/ul3CkJe/PEHcTKuiX6RpbehUiFMXu13HalGZxfUwCQzZG747YXBn1im9ww==}
    engines: {node: '>= 0.4'}

  call-bound@1.0.4:
    resolution: {integrity: sha512-+ys997U96po4Kx/ABpBCqhA9EuxJaQWDQg7295H4hBphv3IZg0boBKuwYpt4YXp6MZ5AmZQnU/tyMTlRpaSejg==}
    engines: {node: '>= 0.4'}

  callsites@3.1.0:
    resolution: {integrity: sha512-P8BjAsXvZS+VIDUI11hHCQEv74YT67YUi5JJFNWIqL235sBmjX4+qx9Muvls5ivyNENctx46xQLQ3aTuE7ssaQ==}
    engines: {node: '>=6'}

  caniuse-lite@1.0.30001699:
    resolution: {integrity: sha512-b+uH5BakXZ9Do9iK+CkDmctUSEqZl+SP056vc5usa0PL+ev5OHw003rZXcnjNDv3L8P5j6rwT6C0BPKSikW08w==}

  caniuse-lite@1.0.30001726:
    resolution: {integrity: sha512-VQAUIUzBiZ/UnlM28fSp2CRF3ivUn1BWEvxMcVTNwpw91Py1pGbPIyIKtd+tzct9C3ouceCVdGAXxZOpZAsgdw==}

  chai@5.2.0:
    resolution: {integrity: sha512-mCuXncKXk5iCLhfhwTc0izo0gtEmpz5CtG2y8GiOINBlMVS6v8TMRc5TaLWKS6692m9+dVVfzgeVxR5UxWHTYw==}
    engines: {node: '>=12'}

  chalk@4.1.2:
    resolution: {integrity: sha512-oKnbhFyRIXpUuez8iBMmyEa4nbj4IOQyuhc/wy9kY7/WVPcwIO9VA668Pu8RkO7+0G76SLROeyw9CpQ061i4mA==}
    engines: {node: '>=10'}

  chardet@0.7.0:
    resolution: {integrity: sha512-mT8iDcrh03qDGRRmoA2hmBJnxpllMR+0/0qlzjqZES6NdiWDcZkCNAk4rPFZ9Q85r27unkiNNg8ZOiwZXBHwcA==}

  check-error@2.1.1:
    resolution: {integrity: sha512-OAlb+T7V4Op9OwdkjmguYRqncdlx5JiofwOAUkmTF+jNdHwzTaTs4sRAGpzLF3oOz5xAyDGrPgeIDFQmDOTiJw==}
    engines: {node: '>= 16'}

  chokidar@4.0.3:
    resolution: {integrity: sha512-Qgzu8kfBvo+cA4962jnP1KkS6Dop5NS6g7R5LFYJr4b8Ub94PPQXUksCw9PvXoeXPRRddRNC5C1JQUR2SMGtnA==}
    engines: {node: '>= 14.16.0'}

  chrome-trace-event@1.0.3:
    resolution: {integrity: sha512-p3KULyQg4S7NIHixdwbGX+nFHkoBiA4YQmyWtjb8XngSKV124nJmRysgAeujbUVb15vh+RvFUfCPqU7rXk+hZg==}
    engines: {node: '>=6.0'}

  ci-info@3.9.0:
    resolution: {integrity: sha512-NIxF55hv4nSqQswkAeiOi1r83xy8JldOFDTWiug55KBu9Jnblncd2U6ViHmYgHf01TPZS77NJBhBMKdWj9HQMQ==}
    engines: {node: '>=8'}

  clean-stack@2.2.0:
    resolution: {integrity: sha512-4diC9HaTE+KRAMWhDhrGOECgWZxoevMc5TlkObMqNSsVU62PYzXZ/SMTjzyGAFF1YusgxGcSWTEXBhp0CPwQ1A==}
    engines: {node: '>=6'}

  color-convert@2.0.1:
    resolution: {integrity: sha512-RRECPsj7iu/xb5oKYcsFHSppFNnsj/52OVTRKb4zP5onXwVF3zVmmToNcOfGC+CRDpfK/U584fMg38ZHCaElKQ==}
    engines: {node: '>=7.0.0'}

  color-name@1.1.4:
    resolution: {integrity: sha512-dOy+3AuW3a2wNbZHIuMZpTcgjGuLU/uBL/ubcZF9OXbDo8ff4O8yVp5Bf0efS8uEoYo5q4Fx7dY9OgQGXgAsQA==}

  commander@13.0.0:
    resolution: {integrity: sha512-oPYleIY8wmTVzkvQq10AEok6YcTC4sRUBl8F9gVuwchGVUCTbl/vhLTaQqutuuySYOsu8YTgV+OxKc/8Yvx+mQ==}
    engines: {node: '>=18'}

  commander@2.20.3:
    resolution: {integrity: sha512-GpVkmM8vF2vQUkj2LvZmD35JxeJOLCwJ9cUkugyk2nuhbv3+mJvpLYYt+0+USMxE+oj+ey/lJEnhZw75x/OMcQ==}

  commondir@1.0.1:
    resolution: {integrity: sha512-W9pAhw0ja1Edb5GVdIF1mjZw/ASI0AlShXM83UUGe2DVr5TdAPEA1OA8m/g8zWp9x6On7gqufY+FatDbC3MDQg==}

  concat-map@0.0.1:
    resolution: {integrity: sha512-/Srv4dswyQNBfohGpz9o6Yb3Gz3SrUDqBH5rTuhGR7ahtlbYKnVxw2bCFMRljaA7EXHaXZ8wsHdodFvbkhKmqg==}

  confusing-browser-globals@1.0.11:
    resolution: {integrity: sha512-JsPKdmh8ZkmnHxDk55FZ1TqVLvEQTvoByJZRN9jzI0UjxK/QgAmsphz7PGtqgPieQZ/CQcHWXCR7ATDNhGe+YA==}

  convert-source-map@2.0.0:
    resolution: {integrity: sha512-Kvp459HrV2FEJ1CAsi1Ku+MY3kasH19TFykTz2xWmMeq6bk2NU3XXvfJ+Q61m0xktWwt+1HSYf3JZsTms3aRJg==}

  core-js-compat@3.43.0:
    resolution: {integrity: sha512-2GML2ZsCc5LR7hZYz4AXmjQw8zuy2T//2QntwdnpuYI7jteT6GVYJL7F6C2C57R7gSYrcqVW3lAALefdbhBLDA==}

  cross-spawn@7.0.3:
    resolution: {integrity: sha512-iRDPJKUPVEND7dHPO8rkbOnPpyDygcDFtWjpeWNCgy8WP2rXcxXL8TskReQl6OrB2G7+UJrags1q15Fudc7G6w==}
    engines: {node: '>= 8'}

  cross-spawn@7.0.6:
    resolution: {integrity: sha512-uV2QOWP2nWzsy2aMp8aRibhi9dlzF5Hgh5SHaB9OiTGEyDTiJJyx0uy51QXdyWbtAHNua4XJzUKca3OzKUd3vA==}
    engines: {node: '>= 8'}

  cssstyle@4.3.1:
    resolution: {integrity: sha512-ZgW+Jgdd7i52AaLYCriF8Mxqft0gD/R9i9wi6RWBhs1pqdPEzPjym7rvRKi397WmQFf3SlyUsszhw+VVCbx79Q==}
    engines: {node: '>=18'}

  data-urls@5.0.0:
    resolution: {integrity: sha512-ZYP5VBHshaDAiVZxjbRVcFJpc+4xGgT0bK3vzy1HLN8jTO975HEbuYzZJcHoQEY5K1a0z8YayJkyVETa08eNTg==}
    engines: {node: '>=18'}

  data-view-buffer@1.0.1:
    resolution: {integrity: sha512-0lht7OugA5x3iJLOWFhWK/5ehONdprk0ISXqVFn/NFrDu+cuc8iADFrGQz5BnRK7LLU3JmkbXSxaqX+/mXYtUA==}
    engines: {node: '>= 0.4'}

  data-view-buffer@1.0.2:
    resolution: {integrity: sha512-EmKO5V3OLXh1rtK2wgXRansaK1/mtVdTUEiEI0W8RkvgT05kfxaH29PliLnpLP73yYO6142Q72QNa8Wx/A5CqQ==}
    engines: {node: '>= 0.4'}

  data-view-byte-length@1.0.1:
    resolution: {integrity: sha512-4J7wRJD3ABAzr8wP+OcIcqq2dlUKp4DVflx++hs5h5ZKydWMI6/D/fAot+yh6g2tHh8fLFTvNOaVN357NvSrOQ==}
    engines: {node: '>= 0.4'}

  data-view-byte-length@1.0.2:
    resolution: {integrity: sha512-tuhGbE6CfTM9+5ANGf+oQb72Ky/0+s3xKUpHvShfiz2RxMFgFPjsXuRLBVMtvMs15awe45SRb83D6wH4ew6wlQ==}
    engines: {node: '>= 0.4'}

  data-view-byte-offset@1.0.0:
    resolution: {integrity: sha512-t/Ygsytq+R995EJ5PZlD4Cu56sWa8InXySaViRzw9apusqsOO2bQP+SbYzAhR0pFKoB+43lYy8rWban9JSuXnA==}
    engines: {node: '>= 0.4'}

  data-view-byte-offset@1.0.1:
    resolution: {integrity: sha512-BS8PfmtDGnrgYdOonGZQdLZslWIeCGFP9tpan0hi1Co2Zr2NKADsvGYA8XxuG/4UWgJ6Cjtv+YJnB6MM69QGlQ==}
    engines: {node: '>= 0.4'}

  dataloader@1.4.0:
    resolution: {integrity: sha512-68s5jYdlvasItOJnCuI2Q9s4q98g0pCyL3HrcKJu8KNugUl8ahgmZYg38ysLTgQjjXX3H8CJLkAvWrclWfcalw==}

  debug@3.2.7:
    resolution: {integrity: sha512-CFjzYYAi4ThfiQvizrFQevTTXHtnCqWfe7x1AhgEscTz6ZbLbfoLRLPugTQyBth6f8ZERVUSyWHFD/7Wu4t1XQ==}
    peerDependencies:
      supports-color: '*'
    peerDependenciesMeta:
      supports-color:
        optional: true

  debug@4.3.6:
    resolution: {integrity: sha512-O/09Bd4Z1fBrU4VzkhFqVgpPzaGbw6Sm9FEkBT1A/YBXQFGuuSxa1dN2nxgxS34JmKXqYx8CZAwEVoJFImUXIg==}
    engines: {node: '>=6.0'}
    peerDependencies:
      supports-color: '*'
    peerDependenciesMeta:
      supports-color:
        optional: true

  debug@4.4.1:
    resolution: {integrity: sha512-KcKCqiftBJcZr++7ykoDIEwSa3XWowTfNPo92BYxjXiyYEVrUQh2aLyhxBCwww+heortUFxEJYcRzosstTEBYQ==}
    engines: {node: '>=6.0'}
    peerDependencies:
      supports-color: '*'
    peerDependenciesMeta:
      supports-color:
        optional: true

  decimal.js@10.5.0:
    resolution: {integrity: sha512-8vDa8Qxvr/+d94hSh5P3IJwI5t8/c0KsMp+g8bNw9cY2icONa5aPfvKeieW1WlG0WQYwwhJ7mjui2xtiePQSXw==}

  deep-eql@5.0.2:
    resolution: {integrity: sha512-h5k/5U50IJJFpzfL6nO9jaaumfjO/f2NjK/oYB2Djzm4p9L+3T9qWpZqZ2hAbLPuuYq9wrU08WQyBTL5GbPk5Q==}
    engines: {node: '>=6'}

  deep-is@0.1.4:
    resolution: {integrity: sha512-oIPzksmTg4/MriiaYGO+okXDT7ztn/w3Eptv/+gSIdMdKsJo0u4CfYNFJPy+4SKMuCqGw2wxnA+URMg3t8a/bQ==}

  deepmerge@4.3.1:
    resolution: {integrity: sha512-3sUqbMEc77XqpdNO7FRyRog+eW3ph+GYCbj+rK+uYyRMuwsVy0rMiVtPn+QJlKFvWP/1PYpapqYn0Me2knFn+A==}
    engines: {node: '>=0.10.0'}

  define-data-property@1.1.4:
    resolution: {integrity: sha512-rBMvIzlpA8v6E+SJZoo++HAYqsLrkg7MSfIinMPFhmkorw7X+dOXVJQs+QT69zGkzMyfDnIMN2Wid1+NbL3T+A==}
    engines: {node: '>= 0.4'}

  define-properties@1.2.1:
    resolution: {integrity: sha512-8QmQKqEASLd5nx0U1B1okLElbUuuttJ/AnYmRXbbbGDWh6uS208EjD4Xqq/I9wK7u0v6O08XhTWnt5XtEbR6Dg==}
    engines: {node: '>= 0.4'}

  del@6.1.1:
    resolution: {integrity: sha512-ua8BhapfP0JUJKC/zV9yHHDW/rDoDxP4Zhn3AkA6/xT6gY7jYXJiaeyBZznYVujhZZET+UgcbZiQ7sN3WqcImg==}
    engines: {node: '>=10'}

  detect-indent@6.1.0:
    resolution: {integrity: sha512-reYkTUJAZb9gUuZ2RvVCNhVHdg62RHnJ7WJl8ftMi4diZ6NWlciOzQN88pUhSELEwflJht4oQDv0F0BMlwaYtA==}
    engines: {node: '>=8'}

  dir-glob@3.0.1:
    resolution: {integrity: sha512-WkrWp9GR4KXfKGYzOLmTuGVi1UWFfws377n9cc55/tb6DuqyF6pcQ5AbiHEshaDpY9v6oaSr2XCDidGmMwdzIA==}
    engines: {node: '>=8'}

  doctrine@2.1.0:
    resolution: {integrity: sha512-35mSku4ZXK0vfCuHEDAwt55dg2jNajHZ1odvF+8SSr82EsZY4QmXfuWso8oEd8zRhVObSN18aM0CjSdoBX7zIw==}
    engines: {node: '>=0.10.0'}

  doctrine@3.0.0:
    resolution: {integrity: sha512-yS+Q5i3hBf7GBkd4KG8a7eBNNWNGLTaEwwYWUijIYM7zrlYDM0BFXHjjPWlWZ1Rg7UaddZeIDmi9jF3HmqiQ2w==}
    engines: {node: '>=6.0.0'}

  dotenv@8.6.0:
    resolution: {integrity: sha512-IrPdXQsk2BbzvCBGBOTmmSH5SodmqZNt4ERAZDmW4CT+tL8VtvinqywuANaFu4bOMWki16nqf0e4oC0QIaDr/g==}
    engines: {node: '>=10'}

  downlevel-dts@0.11.0:
    resolution: {integrity: sha512-vo835pntK7kzYStk7xUHDifiYJvXxVhUapt85uk2AI94gUUAQX9HNRtrcMHNSc3YHJUEHGbYIGsM99uIbgAtxw==}
    hasBin: true

  dunder-proto@1.0.1:
    resolution: {integrity: sha512-KIN/nDJBQRcXw0MLVhZE9iQHmG68qAVIBg9CqmUYjmQIhgij9U5MFvrqkUL5FbtyyzZuOeOt0zdeRe4UY7ct+A==}
    engines: {node: '>= 0.4'}

  electron-to-chromium@1.5.178:
    resolution: {integrity: sha512-wObbz/ar3Bc6e4X5vf0iO8xTN8YAjN/tgiAOJLr7yjYFtP9wAjq8Mb5h0yn6kResir+VYx2DXBj9NNobs0ETSA==}

  electron-to-chromium@1.5.4:
    resolution: {integrity: sha512-orzA81VqLyIGUEA77YkVA1D+N+nNfl2isJVjjmOyrlxuooZ19ynb+dOlaDTqd/idKRS9lDCSBmtzM+kyCsMnkA==}

  electron-to-chromium@1.5.76:
    resolution: {integrity: sha512-CjVQyG7n7Sr+eBXE86HIulnL5N8xZY1sgmOPGuq/F0Rr0FJq63lg0kEtOIDfZBk44FnDLf6FUJ+dsJcuiUDdDQ==}

  email-addresses@5.0.0:
    resolution: {integrity: sha512-4OIPYlA6JXqtVn8zpHpGiI7vE6EQOAg16aGnDMIAlZVinnoZ8208tW1hAbjWydgN/4PLTT9q+O1K6AH/vALJGw==}

  enhanced-resolve@5.18.1:
    resolution: {integrity: sha512-ZSW3ma5GkcQBIpwZTSRAI8N71Uuwgs93IezB7mf7R60tC8ZbJideoDNKjHn2O9KIlx6rkGTTEk1xUCK2E1Y2Yg==}
    engines: {node: '>=10.13.0'}

  enquirer@2.4.1:
    resolution: {integrity: sha512-rRqJg/6gd538VHvR3PSrdRBb/1Vy2YfzHqzvbhGIQpDRKIa4FgV/54b5Q1xYSxOOwKvjXweS26E0Q+nAMwp2pQ==}
    engines: {node: '>=8.6'}

  entities@4.5.0:
    resolution: {integrity: sha512-V0hjH4dGPh9Ao5p0MoRY6BVqtwCjhz6vI5LT8AJ55H+4g9/4vbHx1I54fS0XuclLhDHArPQCiMjDxjaL8fPxhw==}
    engines: {node: '>=0.12'}

  entities@6.0.0:
    resolution: {integrity: sha512-aKstq2TDOndCn4diEyp9Uq/Flu2i1GlLkc6XIDQSDMuaFE3OPW5OphLCyQ5SpSJZTb4reN+kTcYru5yIfXoRPw==}
    engines: {node: '>=0.12'}

  es-abstract@1.23.3:
    resolution: {integrity: sha512-e+HfNH61Bj1X9/jLc5v1owaLYuHdeHHSQlkhCBiTK8rBvKaULl/beGMxwrMXjpYrv4pz22BlY570vVePA2ho4A==}
    engines: {node: '>= 0.4'}

  es-abstract@1.24.0:
    resolution: {integrity: sha512-WSzPgsdLtTcQwm4CROfS5ju2Wa1QQcVeT37jFjYzdFz1r9ahadC8B8/a4qxJxM+09F18iumCdRmlr96ZYkQvEg==}
    engines: {node: '>= 0.4'}

  es-define-property@1.0.0:
    resolution: {integrity: sha512-jxayLKShrEqqzJ0eumQbVhTYQM27CfT1T35+gCgDFoL82JLsXqTJ76zv6A0YLOgEnLUMvLzsDsGIrl8NFpT2gQ==}
    engines: {node: '>= 0.4'}

  es-define-property@1.0.1:
    resolution: {integrity: sha512-e3nRfgfUZ4rNGL232gUgX06QNyyez04KdjFrF+LTRoOXmrOgFKDg4BCdsjW8EnT69eqdYGmRpJwiPVYNrCaW3g==}
    engines: {node: '>= 0.4'}

  es-errors@1.3.0:
    resolution: {integrity: sha512-Zf5H2Kxt2xjTvbJvP2ZWLEICxA6j+hAmMzIlypy4xcBg1vKVnx89Wy0GbS+kf5cwCVFFzdCFh2XSCFNULS6csw==}
    engines: {node: '>= 0.4'}

  es-module-lexer@1.3.1:
    resolution: {integrity: sha512-JUFAyicQV9mXc3YRxPnDlrfBKpqt6hUYzz9/boprUJHs4e4KVr3XwOF70doO6gwXUor6EWZJAyWAfKki84t20Q==}

  es-module-lexer@1.7.0:
    resolution: {integrity: sha512-jEQoCwk8hyb2AZziIOLhDqpm5+2ww5uIE6lkO/6jcOCusfk6LhMHpXXfBLXTZ7Ydyt0j4VoUQv6uGNYbdW+kBA==}

  es-object-atoms@1.0.0:
    resolution: {integrity: sha512-MZ4iQ6JwHOBQjahnjwaC1ZtIBH+2ohjamzAO3oaHcXYup7qxjF2fixyH+Q71voWHeOkI2q/TnJao/KfXYIZWbw==}
    engines: {node: '>= 0.4'}

  es-object-atoms@1.1.1:
    resolution: {integrity: sha512-FGgH2h8zKNim9ljj7dankFPcICIK9Cp5bm+c2gQSYePhpaG5+esrLODihIorn+Pe6FGJzWhXQotPv73jTaldXA==}
    engines: {node: '>= 0.4'}

  es-set-tostringtag@2.0.3:
    resolution: {integrity: sha512-3T8uNMC3OQTHkFUsFq8r/BwAXLHvU/9O9mE0fBc/MY5iq/8H7ncvO947LmYA6ldWw9Uh8Yhf25zu6n7nML5QWQ==}
    engines: {node: '>= 0.4'}

  es-set-tostringtag@2.1.0:
    resolution: {integrity: sha512-j6vWzfrGVfyXxge+O0x5sh6cvxAog0a/4Rdd2K36zCMV5eJ+/+tOAngRO8cODMNWbVRdVlmGZQL2YS3yR8bIUA==}
    engines: {node: '>= 0.4'}

  es-shim-unscopables@1.0.2:
    resolution: {integrity: sha512-J3yBRXCzDu4ULnQwxyToo/OjdMx6akgVC7K6few0a7F/0wLtmKKN7I73AH5T2836UuXRqN7Qg+IIUw/+YJksRw==}

  es-shim-unscopables@1.1.0:
    resolution: {integrity: sha512-d9T8ucsEhh8Bi1woXCf+TIKDIROLG5WCkxg8geBCbvk22kzwC5G2OnXVMO6FUsvQlgUUXQ2itephWDLqDzbeCw==}
    engines: {node: '>= 0.4'}

  es-to-primitive@1.2.1:
    resolution: {integrity: sha512-QCOllgZJtaUo9miYBcLChTUaHNjJF3PYs1VidD7AwiEj1kYxKeQTctLAezAOH5ZKRH0g2IgPn6KwB4IT8iRpvA==}
    engines: {node: '>= 0.4'}

  es-to-primitive@1.3.0:
    resolution: {integrity: sha512-w+5mJ3GuFL+NjVtJlvydShqE1eN3h3PbI7/5LAsYJP/2qtuMXjfL2LpHSRqo4b4eSF5K/DH1JXKUAHSB2UW50g==}
    engines: {node: '>= 0.4'}

  esbuild@0.25.5:
    resolution: {integrity: sha512-P8OtKZRv/5J5hhz0cUAdu/cLuPIKXpQl1R9pZtvmHWQvrAUVd0UNIPT4IB4W3rNOqVO0rlqHmCIbSwxh/c9yUQ==}
    engines: {node: '>=18'}
    hasBin: true

  escalade@3.1.2:
    resolution: {integrity: sha512-ErCHMCae19vR8vQGe50xIsVomy19rg6gFu3+r3jkEO46suLMWBksvVyoGgQV+jOfl84ZSOSlmv6Gxa89PmTGmA==}
    engines: {node: '>=6'}

  escalade@3.2.0:
    resolution: {integrity: sha512-WUj2qlxaQtO4g6Pq5c29GTcWGDyd8itL8zTlipgECz3JesAiiOKotd8JU6otB3PACgG6xkJUyVhboMS+bje/jA==}
    engines: {node: '>=6'}

  escape-string-regexp@1.0.5:
    resolution: {integrity: sha512-vbRorB5FUQWvla16U8R/qgaFIya2qGzwDrNmCZuYKrbdSUMG6I1ZCGQRefkRVhuOkIGVne7BQ35DSfo1qvJqFg==}
    engines: {node: '>=0.8.0'}

  escape-string-regexp@4.0.0:
    resolution: {integrity: sha512-TtpcNJ3XAzx3Gq8sWRzJaVajRs0uVxA2YAkdb1jm2YkPz4G6egUFAyA3n5vtEIZefPk5Wa4UXbKuS5fKkJWdgA==}
    engines: {node: '>=10'}

  eslint-compat-utils@0.5.0:
    resolution: {integrity: sha512-dc6Y8tzEcSYZMHa+CMPLi/hyo1FzNeonbhJL7Ol0ccuKQkwopJcJBA9YL/xmMTLU1eKigXo9vj9nALElWYSowg==}
    engines: {node: '>=12'}
    peerDependencies:
      eslint: '>=6.0.0'

  eslint-config-airbnb-base@15.0.0:
    resolution: {integrity: sha512-xaX3z4ZZIcFLvh2oUNvcX5oEofXda7giYmuplVxoOg5A7EXJMrUyqRgR+mhDhPK8LZ4PttFOBvCYDbX3sUoUig==}
    engines: {node: ^10.12.0 || >=12.0.0}
    peerDependencies:
      eslint: ^7.32.0 || ^8.2.0
      eslint-plugin-import: ^2.25.2

  eslint-config-airbnb-typescript@18.0.0:
    resolution: {integrity: sha512-oc+Lxzgzsu8FQyFVa4QFaVKiitTYiiW3frB9KYW5OWdPrqFc7FzxgB20hP4cHMlr+MBzGcLl3jnCOVOydL9mIg==}
    peerDependencies:
      '@typescript-eslint/eslint-plugin': ^7.0.0
      '@typescript-eslint/parser': ^7.0.0
      eslint: ^8.56.0

  eslint-config-prettier@10.1.8:
    resolution: {integrity: sha512-82GZUjRS0p/jganf6q1rEO25VSoHH0hKPCTrgillPjdI/3bgBhAE1QzHrHTizjpRvy6pGAvKjDJtk2pF9NDq8w==}
    hasBin: true
    peerDependencies:
      eslint: '>=7.0.0'

  eslint-import-resolver-node@0.3.9:
    resolution: {integrity: sha512-WFj2isz22JahUv+B788TlO3N6zL3nNJGU8CcZbPZvVEkBPaJdCV4vy5wyghty5ROFbCRnm132v8BScu5/1BQ8g==}

  eslint-module-utils@2.12.1:
    resolution: {integrity: sha512-L8jSWTze7K2mTg0vos/RuLRS5soomksDPoJLXIslC7c8Wmut3bx7CPpJijDcBZtxQ5lrbUdM+s0OlNbz0DCDNw==}
    engines: {node: '>=4'}
    peerDependencies:
      '@typescript-eslint/parser': '*'
      eslint: '*'
      eslint-import-resolver-node: '*'
      eslint-import-resolver-typescript: '*'
      eslint-import-resolver-webpack: '*'
    peerDependenciesMeta:
      '@typescript-eslint/parser':
        optional: true
      eslint:
        optional: true
      eslint-import-resolver-node:
        optional: true
      eslint-import-resolver-typescript:
        optional: true
      eslint-import-resolver-webpack:
        optional: true

  eslint-plugin-ecmascript-compat@3.2.1:
    resolution: {integrity: sha512-ONunl+ucRFb9yarnVJSLzrmTYBdaWvUgzq6lXEk4OjIEV+CVxmMt9agZzzk5Ev/kaOHdkhsidAzyAS4sxEFfdg==}
    engines: {node: '>=16.0.0'}
    deprecated: Package no longer supported. Contact Support at https://www.npmjs.com/support for more info.
    peerDependencies:
      eslint: '>=8'

  eslint-plugin-es-x@7.6.0:
    resolution: {integrity: sha512-I0AmeNgevgaTR7y2lrVCJmGYF0rjoznpDvqV/kIkZSZbZ8Rw3eu4cGlvBBULScfkSOCzqKbff5LR4CNrV7mZHA==}
    engines: {node: ^14.18.0 || >=16.0.0}
    peerDependencies:
      eslint: '>=8'

  eslint-plugin-import@2.32.0:
    resolution: {integrity: sha512-whOE1HFo/qJDyX4SnXzP4N6zOWn79WhnCUY/iDR0mPfQZO8wcYE4JClzI2oZrhBnnMUCBCHZhO6VQyoBU95mZA==}
    engines: {node: '>=4'}
    peerDependencies:
      '@typescript-eslint/parser': '*'
      eslint: ^2 || ^3 || ^4 || ^5 || ^6 || ^7.2.0 || ^8 || ^9
    peerDependenciesMeta:
      '@typescript-eslint/parser':
        optional: true

  eslint-scope@5.1.1:
    resolution: {integrity: sha512-2NxwbF/hZ0KpepYN0cNbo+FN6XoK7GaHlQhgx/hIZl6Va0bF45RQOOwhLIy8lQDbuCiadSLCBnH2CFYquit5bw==}
    engines: {node: '>=8.0.0'}

  eslint-scope@7.2.2:
    resolution: {integrity: sha512-dOt21O7lTMhDM+X9mB4GX+DZrZtCUJPL/wlcTqxyrx5IvO0IYtILdtrQGQp+8n5S0gwSVmOf9NQrjMOgfQZlIg==}
    engines: {node: ^12.22.0 || ^14.17.0 || >=16.0.0}

  eslint-visitor-keys@3.4.3:
    resolution: {integrity: sha512-wpc+LXeiyiisxPlEkUzU6svyS1frIO3Mgxj1fdy7Pm8Ygzguax2N3Fa/D/ag1WqbOprdI+uY6wMUl8/a2G+iag==}
    engines: {node: ^12.22.0 || ^14.17.0 || >=16.0.0}

  eslint@8.57.1:
    resolution: {integrity: sha512-ypowyDxpVSYpkXr9WPv2PAZCtNip1Mv5KTW0SCurXv/9iOpcrH9PaqUElksqEB6pChqHGDRCFTyrZlGhnLNGiA==}
    engines: {node: ^12.22.0 || ^14.17.0 || >=16.0.0}
    deprecated: This version is no longer supported. Please see https://eslint.org/version-support for other options.
    hasBin: true

  espree@9.6.1:
    resolution: {integrity: sha512-oruZaFkjorTpF32kDSI5/75ViwGeZginGGy2NoOSg3Q9bnwlnmDm4HLnkl0RE3n+njDXR037aY1+x58Z/zFdwQ==}
    engines: {node: ^12.22.0 || ^14.17.0 || >=16.0.0}

  esprima@4.0.1:
    resolution: {integrity: sha512-eGuFFw7Upda+g4p+QHvnW0RyTX/SVeJBDM/gCtMARO0cLuT2HcEKnTPvhjV6aGeqrCB/sbNop0Kszm0jsaWU4A==}
    engines: {node: '>=4'}
    hasBin: true

  esquery@1.5.0:
    resolution: {integrity: sha512-YQLXUplAwJgCydQ78IMJywZCceoqk1oH01OERdSAJc/7U2AylwjhSCLDEtqwg811idIS/9fIU5GjG73IgjKMVg==}
    engines: {node: '>=0.10'}

  esrecurse@4.3.0:
    resolution: {integrity: sha512-KmfKL3b6G+RXvP8N1vr3Tq1kL/oCFgn2NYXEtqP8/L3pKapUA4G8cFVaoF3SU323CD4XypR/ffioHmkti6/Tag==}
    engines: {node: '>=4.0'}

  estraverse@4.3.0:
    resolution: {integrity: sha512-39nnKffWz8xN1BU/2c79n9nB9HDzo0niYUqx6xyqUnyoAnQyyWpOTdZEeiCch8BBu515t4wp9ZmgVfVhn9EBpw==}
    engines: {node: '>=4.0'}

  estraverse@5.3.0:
    resolution: {integrity: sha512-MMdARuVEQziNTeJD8DgMqmhwR11BRQ/cBP+pLtYdSTnf3MIO8fFeiINEbX36ZdNlfU/7A9f3gUw49B3oQsvwBA==}
    engines: {node: '>=4.0'}

  estree-walker@2.0.2:
    resolution: {integrity: sha512-Rfkk/Mp/DL7JVje3u18FxFujQlTNR2q6QfMSMB7AvCBx91NGj/ba3kCfza0f6dVDbw7YlRf/nDrn7pQrCCyQ/w==}

  estree-walker@3.0.3:
    resolution: {integrity: sha512-7RUKfXgSMMkzt6ZuXmqapOurLGPPfgj6l9uRZ7lRGolvk0y2yocc35LdcxKC5PQZdn2DMqioAQ2NoWcrTKmm6g==}

  esutils@2.0.3:
    resolution: {integrity: sha512-kVscqXk4OCp68SZ0dkgEKVi6/8ij300KBWTJq32P/dYeWTSwK41WyTxalN1eRmA5Z9UU/LX9D7FWSmV9SAYx6g==}
    engines: {node: '>=0.10.0'}

  events@3.3.0:
    resolution: {integrity: sha512-mQw+2fkQbALzQ7V0MY0IqdnXNOeTtP4r0lN9z7AAawCXgqea7bDii20AYrIBrFd/Hx0M2Ocz6S111CaFkUcb0Q==}
    engines: {node: '>=0.8.x'}

  expect-type@1.2.1:
    resolution: {integrity: sha512-/kP8CAwxzLVEeFrMm4kMmy4CCDlpipyA7MYLVrdJIkV0fYF0UaigQHRsxHiuY/GEea+bh4KSv3TIlgr+2UL6bw==}
    engines: {node: '>=12.0.0'}

  extendable-error@0.1.7:
    resolution: {integrity: sha512-UOiS2in6/Q0FK0R0q6UY9vYpQ21mr/Qn1KOnte7vsACuNJf514WvCCUHSRCPcgjPT2bAhNIJdlE6bVap1GKmeg==}

  external-editor@3.1.0:
    resolution: {integrity: sha512-hMQ4CX1p1izmuLYyZqLMO/qGNw10wSv9QDCPfzXfyFrOaCSSoRfqE1Kf1s5an66J5JZC62NewG+mK49jOCtQew==}
    engines: {node: '>=4'}

  fast-deep-equal@3.1.3:
    resolution: {integrity: sha512-f3qQ9oQy9j2AhBe/H9VC91wLmKBCCU/gDOnKNAYG5hswO7BLKj09Hc5HYNz9cGI++xlpDCIgDaitVs03ATR84Q==}

  fast-glob@3.3.2:
    resolution: {integrity: sha512-oX2ruAFQwf/Orj8m737Y5adxDQO0LAB7/S5MnxCdTNDd4p6BsyIVsv9JQsATbTSq8KHRpLwIHbVlUNatxd+1Ow==}
    engines: {node: '>=8.6.0'}

  fast-json-stable-stringify@2.1.0:
    resolution: {integrity: sha512-lhd/wF+Lk98HZoTCtlVraHtfh5XYijIjalXck7saUtuanSDyLMxnHhSXEDJqHxD7msR8D0uCmqlkwjCV8xvwHw==}

  fast-levenshtein@2.0.6:
    resolution: {integrity: sha512-DCXu6Ifhqcks7TZKY3Hxp3y6qphY5SJZmrWMDrKcERSOXWQdMhU9Ig/PYrzyw/ul9jOIyh0N4M0tbC5hodg8dw==}

  fast-uri@3.0.6:
    resolution: {integrity: sha512-Atfo14OibSv5wAp4VWNsFYE1AchQRTv9cBGWET4pZWHzYshFSS9NQI6I57rdKn9croWVMbYFbLhJ+yJvmZIIHw==}

  fastq@1.15.0:
    resolution: {integrity: sha512-wBrocU2LCXXa+lWBt8RoIRD89Fi8OdABODa/kEnyeyjS5aZO5/GNvI5sEINADqP/h8M29UHTHUb53sUu5Ihqdw==}

  fdir@6.4.4:
    resolution: {integrity: sha512-1NZP+GK4GfuAv3PqKvxQRDMjdSRZjnkq7KfhlNrCNNlZ0ygQFpebfrnfnq/W7fpUnAv9aGWmY1zKx7FYL3gwhg==}
    peerDependencies:
      picomatch: ^3 || ^4
    peerDependenciesMeta:
      picomatch:
        optional: true

  fdir@6.4.6:
    resolution: {integrity: sha512-hiFoqpyZcfNm1yc4u8oWCf9A2c4D3QjCrks3zmoVKVxpQRzmPNar1hUJcBG2RQHvEVGDN+Jm81ZheVLAQMK6+w==}
    peerDependencies:
      picomatch: ^3 || ^4
    peerDependenciesMeta:
      picomatch:
        optional: true

  file-entry-cache@6.0.1:
    resolution: {integrity: sha512-7Gps/XWymbLk2QLYK4NzpMOrYjMhdIxXuIvy2QBsLE6ljuodKvdkWs/cpyJJ3CVIVpH0Oi1Hvg1ovbMzLdFBBg==}
    engines: {node: ^10.12.0 || >=12.0.0}

  filename-reserved-regex@2.0.0:
    resolution: {integrity: sha512-lc1bnsSr4L4Bdif8Xb/qrtokGbq5zlsms/CYH8PP+WtCkGNF65DPiQY8vG3SakEdRn8Dlnm+gW/qWKKjS5sZzQ==}
    engines: {node: '>=4'}

  filenamify@4.3.0:
    resolution: {integrity: sha512-hcFKyUG57yWGAzu1CMt/dPzYZuv+jAJUT85bL8mrXvNe6hWj6yEHEc4EdcgiA6Z3oi1/9wXJdZPXF2dZNgwgOg==}
    engines: {node: '>=8'}

  fill-range@7.1.1:
    resolution: {integrity: sha512-YsGpe3WHLK8ZYi4tWDg2Jy3ebRz2rXowDxnld4bkQB00cc/1Zw9AWnC0i9ztDJitivtQvaI9KaLyKrc+hBW0yg==}
    engines: {node: '>=8'}

  find-cache-dir@3.3.2:
    resolution: {integrity: sha512-wXZV5emFEjrridIgED11OoUKLxiYjAcqot/NJdAkOhlJ+vGzwhOAfcG5OX1jP+S0PcjEn8bdMJv+g2jwQ3Onig==}
    engines: {node: '>=8'}

  find-up@4.1.0:
    resolution: {integrity: sha512-PpOwAdQ/YlXQ2vj8a3h8IipDuYRi3wceVQQGYWxNINccq40Anw7BlsEXCMbt1Zt+OLA6Fq9suIpIWD0OsnISlw==}
    engines: {node: '>=8'}

  find-up@5.0.0:
    resolution: {integrity: sha512-78/PXT1wlLLDgTzDs7sjq9hzz0vXD+zn+7wypEe4fXQxCmdmqfGsEPQxmiCSQI3ajFV91bVSsvNtrJRiW6nGng==}
    engines: {node: '>=10'}

  flat-cache@3.1.1:
    resolution: {integrity: sha512-/qM2b3LUIaIgviBQovTLvijfyOQXPtSRnRK26ksj2J7rzPIecePUIpJsZ4T02Qg+xiAEKIs5K8dsHEd+VaKa/Q==}
    engines: {node: '>=12.0.0'}

  flatted@3.2.9:
    resolution: {integrity: sha512-36yxDn5H7OFZQla0/jFJmbIKTdZAQHngCedGxiMmpNfEZM0sdEeT+WczLQrjK6D7o2aiyLYDnkw0R3JK0Qv1RQ==}

  for-each@0.3.3:
    resolution: {integrity: sha512-jqYfLp7mo9vIyQf8ykW2v7A+2N4QjeCeI5+Dz9XraiO1ign81wjiH7Fb9vSOWvQfNtmSa4H2RoQTrrXivdUZmw==}

  for-each@0.3.5:
    resolution: {integrity: sha512-dKx12eRCVIzqCxFGplyFKJMPvLEWgmNtUrpTiJIR5u97zEhRG8ySrtboPHZXx7daLxQVrl643cTzbab2tkQjxg==}
    engines: {node: '>= 0.4'}

  fs-extra@10.1.0:
    resolution: {integrity: sha512-oRXApq54ETRj4eMiFzGnHWGy+zo5raudjuxN0b8H7s/RU2oW0Wvsx9O0ACRN/kRq9E8Vu/ReskGB5o3ji+FzHQ==}
    engines: {node: '>=12'}

  fs-extra@11.1.1:
    resolution: {integrity: sha512-MGIE4HOvQCeUCzmlHs0vXpih4ysz4wg9qiSAu6cd42lVwPbTM1TjV7RusoyQqMmk/95gdQZX72u+YW+c3eEpFQ==}
    engines: {node: '>=14.14'}

  fs-extra@7.0.1:
    resolution: {integrity: sha512-YJDaCJZEnBmcbw13fvdAM9AwNOJwOzrE4pqMqBq5nFiEqXUqHwlK4B+3pUw6JNvfSPtX05xFHtYy/1ni01eGCw==}
    engines: {node: '>=6 <7 || >=8'}

  fs-extra@8.1.0:
    resolution: {integrity: sha512-yhlQgA6mnOJUKOsRUFsgJdQCvkKhcz8tlZG5HBQfReYZy46OwLcY+Zia0mtdHsOo9y/hP+CxMN0TU9QxoOtG4g==}
    engines: {node: '>=6 <7 || >=8'}

  fs.realpath@1.0.0:
    resolution: {integrity: sha512-OO0pH2lK6a0hZnAdau5ItzHPI6pUlvI7jMVnxUQRtw4owF2wk8lOSabtGDCTP4Ggrg2MbGnWO9X8K1t4+fGMDw==}

  fsevents@2.3.3:
    resolution: {integrity: sha512-5xoDfX+fL7faATnagmWPpbFtwh/R77WmMMqqHGS65C3vvB0YHrgF+B1YmZ3441tMj5n63k0212XNoJwzlhffQw==}
    engines: {node: ^8.16.0 || ^10.6.0 || >=11.0.0}
    os: [darwin]

  function-bind@1.1.2:
    resolution: {integrity: sha512-7XHNxH7qX9xG5mIwxkhumTox/MIRNcOgDrxWsMt2pAr23WHp6MrRlN7FBSFpCpr+oVO0F744iUgR82nJMfG2SA==}

  function.prototype.name@1.1.6:
    resolution: {integrity: sha512-Z5kx79swU5P27WEayXM1tBi5Ze/lbIyiNgU3qyXUOf9b2rgXYyF9Dy9Cx+IQv/Lc8WCG6L82zwUPpSS9hGehIg==}
    engines: {node: '>= 0.4'}

  function.prototype.name@1.1.8:
    resolution: {integrity: sha512-e5iwyodOHhbMr/yNrc7fDYG4qlbIvI5gajyzPnb5TCwyhjApznQh1BMFou9b30SevY43gCJKXycoCBjMbsuW0Q==}
    engines: {node: '>= 0.4'}

  functions-have-names@1.2.3:
    resolution: {integrity: sha512-xckBUXyTIqT97tq2x2AMb+g163b5JFysYk0x4qxNFwbfQkmNZoiRHb6sPzI9/QV33WeuvVYBUIiD4NzNIyqaRQ==}

  gensync@1.0.0-beta.2:
    resolution: {integrity: sha512-3hN7NaskYvMDLQY55gnW3NQ+mesEAepTqlg+VEbj7zzqEMBVNhzcGYYeqFo/TlYz6eQiFcp1HcsCZO+nGgS8zg==}
    engines: {node: '>=6.9.0'}

  get-intrinsic@1.2.4:
    resolution: {integrity: sha512-5uYhsJH8VJBTv7oslg4BznJYhDoRI6waYCxMmCdnTrcCrHA/fCFKoTFz2JKKE0HdDFUF7/oQuhzumXJK7paBRQ==}
    engines: {node: '>= 0.4'}

  get-intrinsic@1.3.0:
    resolution: {integrity: sha512-9fSjSaos/fRIVIp+xSJlE6lfwhES7LNtKaCBIamHsjr2na1BiABJPo0mOjjz8GJDURarmCPGqaiVg5mfjb98CQ==}
    engines: {node: '>= 0.4'}

  get-proto@1.0.1:
    resolution: {integrity: sha512-sTSfBjoXBp89JvIKIefqw7U2CCebsc74kiY6awiGogKtoSGbgjYE/G/+l9sF3MWFPNc9IcoOC4ODfKHfxFmp0g==}
    engines: {node: '>= 0.4'}

  get-symbol-description@1.0.2:
    resolution: {integrity: sha512-g0QYk1dZBxGwk+Ngc+ltRH2IBp2f7zBkBMBJZCDerh6EhlhSR6+9irMCuT/09zD6qkarHUSn529sK/yL4S27mg==}
    engines: {node: '>= 0.4'}

  get-symbol-description@1.1.0:
    resolution: {integrity: sha512-w9UMqWwJxHNOvoNzSJ2oPF5wvYcvP7jUvYzhp67yEhTi17ZDBBC1z9pTdGuzjD+EFIqLSYRweZjqfiPzQ06Ebg==}
    engines: {node: '>= 0.4'}

  gh-pages@6.3.0:
    resolution: {integrity: sha512-Ot5lU6jK0Eb+sszG8pciXdjMXdBJ5wODvgjR+imihTqsUWF2K6dJ9HST55lgqcs8wWcw6o6wAsUzfcYRhJPXbA==}
    engines: {node: '>=10'}
    hasBin: true

  glob-parent@5.1.2:
    resolution: {integrity: sha512-AOIgSQCepiJYwP3ARnGx+5VnTu2HBYdzbGP45eLw1vr3zB3vZLeyed1sC9hnbcOc9/SrMyM5RPQrkGz4aS9Zow==}
    engines: {node: '>= 6'}

  glob-parent@6.0.2:
    resolution: {integrity: sha512-XxwI8EOhVQgWp6iDL+3b0r86f4d6AX6zSU55HfB4ydCEuXLXc5FcYeOu+nnGftS4TEju/11rt4KJPTMgbfmv4A==}
    engines: {node: '>=10.13.0'}

  glob-to-regexp@0.4.1:
    resolution: {integrity: sha512-lkX1HJXwyMcprw/5YUZc2s7DrpAiHB21/V+E1rHUrVNokkvB6bqMzT0VfV6/86ZNabt1k14YOIaT7nDvOX3Iiw==}

  glob@7.2.3:
    resolution: {integrity: sha512-nFR0zLpU2YCaRxwoCJvL6UvCH2JFyFVIvwTLsIf21AuHlMskA1hhTdk+LlYJtOlYt9v6dvszD2BGRqBL+iQK9Q==}
    deprecated: Glob versions prior to v9 are no longer supported

  globals@11.12.0:
    resolution: {integrity: sha512-WOBp/EEGUiIsJSp7wcv/y6MO+lV9UoncWqxuFfm8eBwzWNgyfBd6Gz+IeKQ9jCmyhoH99g15M3T+QaVHFjizVA==}
    engines: {node: '>=4'}

  globals@13.23.0:
    resolution: {integrity: sha512-XAmF0RjlrjY23MA51q3HltdlGxUpXPvg0GioKiD9X6HD28iMjo2dKC8Vqwm7lne4GNr78+RHTfliktR6ZH09wA==}
    engines: {node: '>=8'}

  globalthis@1.0.3:
    resolution: {integrity: sha512-sFdI5LyBiNTHjRd7cGPWapiHWMOXKyuBNX/cWJ3NfzrZQVa8GI/8cofCl74AOVqq9W5kNmguTIzJ/1s2gyI9wA==}
    engines: {node: '>= 0.4'}

  globalthis@1.0.4:
    resolution: {integrity: sha512-DpLKbNU4WylpxJykQujfCcwYWiV/Jhm50Goo0wrVILAv5jOr9d+H+UR3PhSCD2rCCEIg0uc+G+muBTwD54JhDQ==}
    engines: {node: '>= 0.4'}

  globby@11.1.0:
    resolution: {integrity: sha512-jhIXaOzy1sb8IyocaruWSn1TjmnBVs8Ayhcy83rmxNJ8q2uWKCAj3CnJY+KpGSXCueAPc0i05kVvVKtP1t9S3g==}
    engines: {node: '>=10'}

  gopd@1.0.1:
    resolution: {integrity: sha512-d65bNlIadxvpb/A2abVdlqKqV563juRnZ1Wtk6s1sIR8uNsXR70xqIzVqxVf1eTqDunwT2MkczEeaezCKTZhwA==}

  gopd@1.2.0:
    resolution: {integrity: sha512-ZUKRh6/kUFoAiTAtTYPZJ3hw9wNxx+BIBOijnlG9PnrJsCcSjs1wyyD6vJpaYtgnzDrKYRSqf3OO6Rfa93xsRg==}
    engines: {node: '>= 0.4'}

  graceful-fs@4.2.11:
    resolution: {integrity: sha512-RbJ5/jmFcNNCcDV5o9eTnBLJ/HszWV0P73bc+Ff4nS/rJj+YaS6IGyiOL0VoBYX+l1Wrl3k63h/KrH+nhJ0XvQ==}

  graphemer@1.4.0:
    resolution: {integrity: sha512-EtKwoO6kxCL9WO5xipiHTZlSzBm7WLT627TqC/uVRd0HKmq8NXyebnNYxDoBi7wt8eTWrUrKXCOVaFq9x1kgag==}

  happy-dom@17.6.3:
    resolution: {integrity: sha512-UVIHeVhxmxedbWPCfgS55Jg2rDfwf2BCKeylcPSqazLz5w3Kri7Q4xdBJubsr/+VUzFLh0VjIvh13RaDA2/Xug==}
    engines: {node: '>=20.0.0'}

  has-bigints@1.0.2:
    resolution: {integrity: sha512-tSvCKtBr9lkF0Ex0aQiP9N+OpV4zi2r/Nee5VkRDbaqv35RLYMzbwQfFSZZH0kR+Rd6302UJZ2p/bJCEoR3VoQ==}

  has-flag@4.0.0:
    resolution: {integrity: sha512-EykJT/Q1KjTWctppgIAgfSO0tKVuZUjhgMr17kqTumMl6Afv3EISleU7qZUzoXDFTAHTDC4NOoG/ZxU3EvlMPQ==}
    engines: {node: '>=8'}

  has-property-descriptors@1.0.2:
    resolution: {integrity: sha512-55JNKuIW+vq4Ke1BjOTjM2YctQIvCT7GFzHwmfZPGo5wnrgkid0YQtnAleFSqumZm4az3n2BS+erby5ipJdgrg==}

  has-proto@1.0.3:
    resolution: {integrity: sha512-SJ1amZAJUiZS+PhsVLf5tGydlaVB8EdFpaSO4gmiUKUOxk8qzn5AIy4ZeJUmh22znIdk/uMAUT2pl3FxzVUH+Q==}
    engines: {node: '>= 0.4'}

  has-proto@1.2.0:
    resolution: {integrity: sha512-KIL7eQPfHQRC8+XluaIw7BHUwwqL19bQn4hzNgdr+1wXoU0KKj6rufu47lhY7KbJR2C6T6+PfyN0Ea7wkSS+qQ==}
    engines: {node: '>= 0.4'}

  has-symbols@1.0.3:
    resolution: {integrity: sha512-l3LCuF6MgDNwTDKkdYGEihYjt5pRPbEg46rtlmnSPlUbgmB8LOIrKJbYYFBSbnPaJexMKtiPO8hmeRjRz2Td+A==}
    engines: {node: '>= 0.4'}

  has-symbols@1.1.0:
    resolution: {integrity: sha512-1cDNdwJ2Jaohmb3sg4OmKaMBwuC48sYni5HUw2DvsC8LjGTLK9h+eb1X6RyuOHe4hT0ULCW68iomhjUoKUqlPQ==}
    engines: {node: '>= 0.4'}

  has-tostringtag@1.0.2:
    resolution: {integrity: sha512-NqADB8VjPFLM2V0VvHUewwwsw0ZWBaIdgo+ieHtK3hasLz4qeCRjYcqfB6AQrBggRKppKF8L52/VqdVsO47Dlw==}
    engines: {node: '>= 0.4'}

  hasown@2.0.2:
    resolution: {integrity: sha512-0hJU9SCPvmMzIBdZFqNPXWa6dqh7WdH0cII9y+CyS8rG3nL48Bclra9HmKhVVUHyPWNH5Y7xDwAB7bfgSjkUMQ==}
    engines: {node: '>= 0.4'}

  html-encoding-sniffer@4.0.0:
    resolution: {integrity: sha512-Y22oTqIU4uuPgEemfz7NDJz6OeKf12Lsu+QC+s3BVpda64lTiMYCyGwg5ki4vFxkMwQdeZDl2adZoqUgdFuTgQ==}
    engines: {node: '>=18'}

  http-proxy-agent@7.0.2:
    resolution: {integrity: sha512-T1gkAiYYDWYx3V5Bmyu7HcfcvL7mUrTWiM6yOfa3PIphViJ/gFPbvidQ+veqSOHci/PxBcDabeUNCzpOODJZig==}
    engines: {node: '>= 14'}

  https-proxy-agent@7.0.6:
    resolution: {integrity: sha512-vK9P5/iUfdl95AI+JVyUuIcVtd4ofvtrOr3HNtM2yxC9bnMbEdp3x01OhQNnjb8IJYi38VlTE3mBXwcfvywuSw==}
    engines: {node: '>= 14'}

  human-id@4.1.1:
    resolution: {integrity: sha512-3gKm/gCSUipeLsRYZbbdA1BD83lBoWUkZ7G9VFrhWPAU76KwYo5KR8V28bpoPm/ygy0x5/GCbpRQdY7VLYCoIg==}
    hasBin: true

  iconv-lite@0.4.24:
    resolution: {integrity: sha512-v3MXnZAcvnywkTUEZomIActle7RXXeedOR31wwl7VlyoXO4Qi9arvSenNQWne1TcRwhCL1HwLI21bEqdpj8/rA==}
    engines: {node: '>=0.10.0'}

  iconv-lite@0.6.3:
    resolution: {integrity: sha512-4fCk79wshMdzMp2rH06qWrJE4iolqLhCUH+OiuIgU++RB0+94NlDL81atO7GX55uUKueo0txHNtvEyI6D7WdMw==}
    engines: {node: '>=0.10.0'}

  ignore@5.3.1:
    resolution: {integrity: sha512-5Fytz/IraMjqpwfd34ke28PTVMjZjJG2MPn5t7OE4eUCUNf8BAa7b5WUS9/Qvr6mwOQS7Mk6vdsMno5he+T8Xw==}
    engines: {node: '>= 4'}

  ignore@5.3.2:
    resolution: {integrity: sha512-hsBTNUqQTDwkWtcdYI2i06Y/nUBEsNEDJKjWdigLvegy8kDuJAS8uRlpkkcQpyEXL0Z/pjDy5HBmMjRCJ2gq+g==}
    engines: {node: '>= 4'}

  import-fresh@3.3.0:
    resolution: {integrity: sha512-veYYhQa+D1QBKznvhUHxb8faxlrwUnxseDAbAp457E0wLNio2bOSKnjYDhMj+YiAq61xrMGhQk9iXVk5FzgQMw==}
    engines: {node: '>=6'}

  imurmurhash@0.1.4:
    resolution: {integrity: sha512-JmXMZ6wuvDmLiHEml9ykzqO6lwFbof0GG4IkcGaENdCRDDmMVnny7s5HsIgHCbaq0w2MyPhDqkhTUgS2LU2PHA==}
    engines: {node: '>=0.8.19'}

  indent-string@4.0.0:
    resolution: {integrity: sha512-EdDDZu4A2OyIK7Lr/2zG+w5jmbuk1DVBnEwREQvBzspBJkCEbRa8GxU1lghYcaGJCnRWibjDXlq779X1/y5xwg==}
    engines: {node: '>=8'}

  inflight@1.0.6:
    resolution: {integrity: sha512-k92I/b08q4wvFscXCLvqfsHCrjrF7yiXsQuIVvVE7N82W3+aqpzuUdBbfhWcy/FZR3/4IgflMgKLOsvPDrGCJA==}
    deprecated: This module is not supported, and leaks memory. Do not use it. Check out lru-cache if you want a good and tested way to coalesce async requests by a key value, which is much more comprehensive and powerful.

  inherits@2.0.4:
    resolution: {integrity: sha512-k/vGaX4/Yla3WzyMCvTQOXYeIHvqOKtnqBduzTHpzpQZzAskKMhZ2K+EnBiSM9zGSoIFeMpXKxa4dYeZIQqewQ==}

  internal-slot@1.0.7:
    resolution: {integrity: sha512-NGnrKwXzSms2qUUih/ILZ5JBqNTSa1+ZmP6flaIp6KmSElgE9qdndzS3cqjrDovwFdmwsGsLdeFgB6suw+1e9g==}
    engines: {node: '>= 0.4'}

  internal-slot@1.1.0:
    resolution: {integrity: sha512-4gd7VpWNQNB4UKKCFFVcp1AVv+FMOgs9NKzjHKusc8jTMhd5eL1NqQqOpE0KzMds804/yHlglp3uxgluOqAPLw==}
    engines: {node: '>= 0.4'}

  interpret@1.4.0:
    resolution: {integrity: sha512-agE4QfB2Lkp9uICn7BAqoscw4SZP9kTE2hxiFI3jBPmXJfdqiahTbUuKGsMoN2GtqL9AxhYioAcVvgsb1HvRbA==}
    engines: {node: '>= 0.10'}

  is-array-buffer@3.0.4:
    resolution: {integrity: sha512-wcjaerHw0ydZwfhiKbXJWLDY8A7yV7KhjQOpb83hGgGfId/aQa4TOvwyzn2PuswW2gPCYEL/nEAiSVpdOj1lXw==}
    engines: {node: '>= 0.4'}

  is-array-buffer@3.0.5:
    resolution: {integrity: sha512-DDfANUiiG2wC1qawP66qlTugJeL5HyzMpfr8lLK+jMQirGzNod0B12cFB/9q838Ru27sBwfw78/rdoU7RERz6A==}
    engines: {node: '>= 0.4'}

  is-async-function@2.1.1:
    resolution: {integrity: sha512-9dgM/cZBnNvjzaMYHVoxxfPj2QXt22Ev7SuuPrs+xav0ukGB0S6d4ydZdEiM48kLx5kDV+QBPrpVnFyefL8kkQ==}
    engines: {node: '>= 0.4'}

  is-bigint@1.0.4:
    resolution: {integrity: sha512-zB9CruMamjym81i2JZ3UMn54PKGsQzsJeo6xvN3HJJ4CAsQNB6iRutp2To77OfCNuoxspsIhzaPoO1zyCEhFOg==}

  is-bigint@1.1.0:
    resolution: {integrity: sha512-n4ZT37wG78iz03xPRKJrHTdZbe3IicyucEtdRsV5yglwc3GyUfbAfpSeD0FJ41NbUNSt5wbhqfp1fS+BgnvDFQ==}
    engines: {node: '>= 0.4'}

  is-boolean-object@1.1.2:
    resolution: {integrity: sha512-gDYaKHJmnj4aWxyj6YHyXVpdQawtVLHU5cb+eztPGczf6cjuTdwve5ZIEfgXqH4e57An1D1AKf8CZ3kYrQRqYA==}
    engines: {node: '>= 0.4'}

  is-boolean-object@1.2.2:
    resolution: {integrity: sha512-wa56o2/ElJMYqjCjGkXri7it5FbebW5usLw/nPmCMs5DeZ7eziSYZhSmPRn0txqeW4LnAmQQU7FgqLpsEFKM4A==}
    engines: {node: '>= 0.4'}

  is-callable@1.2.7:
    resolution: {integrity: sha512-1BC0BVFhS/p0qtw6enp8e+8OD0UrK0oFLztSjNzhcKA3WDuJxxAPXzPuPtKkjEY9UUoEWlX/8fgKeu2S8i9JTA==}
    engines: {node: '>= 0.4'}

  is-core-module@2.15.1:
    resolution: {integrity: sha512-z0vtXSwucUJtANQWldhbtbt7BnL0vxiFjIdDLAatwhDYty2bad6s+rijD6Ri4YuYJubLzIJLUidCh09e1djEVQ==}
    engines: {node: '>= 0.4'}

  is-core-module@2.16.1:
    resolution: {integrity: sha512-UfoeMA6fIJ8wTYFEUjelnaGI67v6+N7qXJEvQuIGa99l4xsCruSYOVSQ0uPANn4dAzm8lkYPaKLrrijLq7x23w==}
    engines: {node: '>= 0.4'}

  is-data-view@1.0.1:
    resolution: {integrity: sha512-AHkaJrsUVW6wq6JS8y3JnM/GJF/9cf+k20+iDzlSaJrinEo5+7vRiteOSwBhHRiAyQATN1AmY4hwzxJKPmYf+w==}
    engines: {node: '>= 0.4'}

  is-data-view@1.0.2:
    resolution: {integrity: sha512-RKtWF8pGmS87i2D6gqQu/l7EYRlVdfzemCJN/P3UOs//x1QE7mfhvzHIApBTRf7axvT6DMGwSwBXYCT0nfB9xw==}
    engines: {node: '>= 0.4'}

  is-date-object@1.0.5:
    resolution: {integrity: sha512-9YQaSxsAiSwcvS33MBk3wTCVnWK+HhF8VZR2jRxehM16QcVOdHqPn4VPHmRK4lSr38n9JriurInLcP90xsYNfQ==}
    engines: {node: '>= 0.4'}

  is-date-object@1.1.0:
    resolution: {integrity: sha512-PwwhEakHVKTdRNVOw+/Gyh0+MzlCl4R6qKvkhuvLtPMggI1WAHt9sOwZxQLSGpUaDnrdyDsomoRgNnCfKNSXXg==}
    engines: {node: '>= 0.4'}

  is-extglob@2.1.1:
    resolution: {integrity: sha512-SbKbANkN603Vi4jEZv49LeVJMn4yGwsbzZworEoyEiutsN3nJYdbO36zfhGJ6QEDpOZIFkDtnq5JRxmvl3jsoQ==}
    engines: {node: '>=0.10.0'}

  is-finalizationregistry@1.1.1:
    resolution: {integrity: sha512-1pC6N8qWJbWoPtEjgcL2xyhQOP491EQjeUo3qTKcmV8YSDDJrOepfG8pcC7h/QgnQHYSv0mJ3Z/ZWxmatVrysg==}
    engines: {node: '>= 0.4'}

  is-generator-function@1.1.0:
    resolution: {integrity: sha512-nPUB5km40q9e8UfN/Zc24eLlzdSf9OfKByBw9CIdw4H1giPMeA0OIJvbchsCu4npfI2QcMVBsGEBHKZ7wLTWmQ==}
    engines: {node: '>= 0.4'}

  is-glob@4.0.3:
    resolution: {integrity: sha512-xelSayHH36ZgE7ZWhli7pW34hNbNl8Ojv5KVmkJD4hBdD3th8Tfk9vYasLM+mXWOZhFkgZfxhLSnrwRr4elSSg==}
    engines: {node: '>=0.10.0'}

  is-map@2.0.3:
    resolution: {integrity: sha512-1Qed0/Hr2m+YqxnM09CjA2d/i6YZNfF6R2oRAOj36eUdS6qIV/huPJNSEpKbupewFs+ZsJlxsjjPbc0/afW6Lw==}
    engines: {node: '>= 0.4'}

  is-module@1.0.0:
    resolution: {integrity: sha512-51ypPSPCoTEIN9dy5Oy+h4pShgJmPCygKfyRCISBI+JoWT/2oJvK8QPxmwv7b/p239jXrm9M1mlQbyKJ5A152g==}

  is-negative-zero@2.0.3:
    resolution: {integrity: sha512-5KoIu2Ngpyek75jXodFvnafB6DJgr3u8uuK0LEZJjrU19DrMD3EVERaR8sjz8CCGgpZvxPl9SuE1GMVPFHx1mw==}
    engines: {node: '>= 0.4'}

  is-number-object@1.0.7:
    resolution: {integrity: sha512-k1U0IRzLMo7ZlYIfzRu23Oh6MiIFasgpb9X76eqfFZAqwH44UI4KTBvBYIZ1dSL9ZzChTB9ShHfLkR4pdW5krQ==}
    engines: {node: '>= 0.4'}

  is-number-object@1.1.1:
    resolution: {integrity: sha512-lZhclumE1G6VYD8VHe35wFaIif+CTy5SJIi5+3y4psDgWu4wPDoBhF8NxUOinEc7pHgiTsT6MaBb92rKhhD+Xw==}
    engines: {node: '>= 0.4'}

  is-number@7.0.0:
    resolution: {integrity: sha512-41Cifkg6e8TylSpdtTpeLVMqvSBEVzTttHvERD741+pnZ8ANv0004MRL43QKPDlK9cGvNp6NZWZUBlbGXYxxng==}
    engines: {node: '>=0.12.0'}

  is-path-cwd@2.2.0:
    resolution: {integrity: sha512-w942bTcih8fdJPJmQHFzkS76NEP8Kzzvmw92cXsazb8intwLqPibPPdXf4ANdKV3rYMuuQYGIWtvz9JilB3NFQ==}
    engines: {node: '>=6'}

  is-path-inside@3.0.3:
    resolution: {integrity: sha512-Fd4gABb+ycGAmKou8eMftCupSir5lRxqf4aD/vd0cD2qc4HL07OjCeuHMr8Ro4CoMaeCKDB0/ECBOVWjTwUvPQ==}
    engines: {node: '>=8'}

  is-potential-custom-element-name@1.0.1:
    resolution: {integrity: sha512-bCYeRA2rVibKZd+s2625gGnGF/t7DSqDs4dP7CrLA1m7jKWz6pps0LpYLJN8Q64HtmPKJ1hrN3nzPNKFEKOUiQ==}

  is-reference@1.2.1:
    resolution: {integrity: sha512-U82MsXXiFIrjCK4otLT+o2NA2Cd2g5MLoOVXUZjIOhLurrRxpEXzI8O0KZHr3IjLvlAH1kTPYSuqer5T9ZVBKQ==}

  is-regex@1.1.4:
    resolution: {integrity: sha512-kvRdxDsxZjhzUX07ZnLydzS1TU/TJlTUHHY4YLL87e37oUA49DfkLqgy+VjFocowy29cKvcSiu+kIv728jTTVg==}
    engines: {node: '>= 0.4'}

  is-regex@1.2.1:
    resolution: {integrity: sha512-MjYsKHO5O7mCsmRGxWcLWheFqN9DJ/2TmngvjKXihe6efViPqc274+Fx/4fYj/r03+ESvBdTXK0V6tA3rgez1g==}
    engines: {node: '>= 0.4'}

  is-set@2.0.3:
    resolution: {integrity: sha512-iPAjerrse27/ygGLxw+EBR9agv9Y6uLeYVJMu+QNCoouJ1/1ri0mGrcWpfCqFZuzzx3WjtwxG098X+n4OuRkPg==}
    engines: {node: '>= 0.4'}

  is-shared-array-buffer@1.0.3:
    resolution: {integrity: sha512-nA2hv5XIhLR3uVzDDfCIknerhx8XUKnstuOERPNNIinXG7v9u+ohXF67vxm4TPTEPU6lm61ZkwP3c9PCB97rhg==}
    engines: {node: '>= 0.4'}

  is-shared-array-buffer@1.0.4:
    resolution: {integrity: sha512-ISWac8drv4ZGfwKl5slpHG9OwPNty4jOWPRIhBpxOoD+hqITiwuipOQ2bNthAzwA3B4fIjO4Nln74N0S9byq8A==}
    engines: {node: '>= 0.4'}

  is-string@1.0.7:
    resolution: {integrity: sha512-tE2UXzivje6ofPW7l23cjDOMa09gb7xlAqG6jG5ej6uPV32TlWP3NKPigtaGeHNu9fohccRYvIiZMfOOnOYUtg==}
    engines: {node: '>= 0.4'}

  is-string@1.1.1:
    resolution: {integrity: sha512-BtEeSsoaQjlSPBemMQIrY1MY0uM6vnS1g5fmufYOtnxLGUZM2178PKbhsk7Ffv58IX+ZtcvoGwccYsh0PglkAA==}
    engines: {node: '>= 0.4'}

  is-subdir@1.2.0:
    resolution: {integrity: sha512-2AT6j+gXe/1ueqbW6fLZJiIw3F8iXGJtt0yDrZaBhAZEG1raiTxKWU+IPqMCzQAXOUCKdA4UDMgacKH25XG2Cw==}
    engines: {node: '>=4'}

  is-symbol@1.0.4:
    resolution: {integrity: sha512-C/CPBqKWnvdcxqIARxyOh4v1UUEOCHpgDa0WYgpKDFMszcrPcffg5uhwSgPCLD2WWxmq6isisz87tzT01tuGhg==}
    engines: {node: '>= 0.4'}

  is-symbol@1.1.1:
    resolution: {integrity: sha512-9gGx6GTtCQM73BgmHQXfDmLtfjjTUDSyoxTCbp5WtoixAhfgsDirWIcVQ/IHpvI5Vgd5i/J5F7B9cN/WlVbC/w==}
    engines: {node: '>= 0.4'}

  is-typed-array@1.1.13:
    resolution: {integrity: sha512-uZ25/bUAlUY5fR4OKT4rZQEBrzQWYV9ZJYGGsUmEJ6thodVJ1HX64ePQ6Z0qPWP+m+Uq6e9UugrE38jeYsDSMw==}
    engines: {node: '>= 0.4'}

  is-typed-array@1.1.15:
    resolution: {integrity: sha512-p3EcsicXjit7SaskXHs1hA91QxgTw46Fv6EFKKGS5DRFLD8yKnohjF3hxoju94b/OcMZoQukzpPpBE9uLVKzgQ==}
    engines: {node: '>= 0.4'}

  is-weakmap@2.0.2:
    resolution: {integrity: sha512-K5pXYOm9wqY1RgjpL3YTkF39tni1XajUIkawTLUo9EZEVUFga5gSQJF8nNS7ZwJQ02y+1YCNYcMh+HIf1ZqE+w==}
    engines: {node: '>= 0.4'}

  is-weakref@1.0.2:
    resolution: {integrity: sha512-qctsuLZmIQ0+vSSMfoVvyFe2+GSEvnmZ2ezTup1SBse9+twCCeial6EEi3Nc2KFcf6+qz2FBPnjXsk8xhKSaPQ==}

  is-weakref@1.1.1:
    resolution: {integrity: sha512-6i9mGWSlqzNMEqpCp93KwRS1uUOodk2OJ6b+sq7ZPDSy2WuI5NFIxp/254TytR8ftefexkWn5xNiHUNpPOfSew==}
    engines: {node: '>= 0.4'}

  is-weakset@2.0.4:
    resolution: {integrity: sha512-mfcwb6IzQyOKTs84CQMrOwW4gQcaTOAWJ0zzJCl2WSPDrWk/OzDaImWFH3djXhb24g4eudZfLRozAvPGw4d9hQ==}
    engines: {node: '>= 0.4'}

  is-windows@1.0.2:
    resolution: {integrity: sha512-eXK1UInq2bPmjyX6e3VHIzMLobc4J94i4AWn+Hpq3OU5KkrRC96OAcR3PRJ/pGu6m8TRnBHP9dkXQVsT/COVIA==}
    engines: {node: '>=0.10.0'}

  isarray@2.0.5:
    resolution: {integrity: sha512-xHjhDr3cNBK0BzdUJSPXZntQUx/mwMS5Rw4A7lPJ90XGAO6ISP/ePDNuo0vhqOZU+UD5JoodwCAAoZQd3FeAKw==}

  isexe@2.0.0:
    resolution: {integrity: sha512-RHxMLp9lnKHGHRng9QFhRCMbYAcVpn69smSGcq3f36xjgVVWThj4qqLbTLlq7Ssj8B+fIQ1EuCEGI2lKsyQeIw==}

  javascript-natural-sort@0.7.1:
    resolution: {integrity: sha512-nO6jcEfZWQXDhOiBtG2KvKyEptz7RVbpGP4vTD2hLBdmNQSsCiicO2Ioinv6UI4y9ukqnBpy+XZ9H6uLNgJTlw==}

  jest-worker@27.5.1:
    resolution: {integrity: sha512-7vuh85V5cdDofPyxn58nrPjBktZo0u9x1g8WtjQol+jZDaE+fhN+cIvTj11GndBnMnyfrUOG1sZQxCdjKh+DKg==}
    engines: {node: '>= 10.13.0'}

  jiti@2.4.2:
    resolution: {integrity: sha512-rg9zJN+G4n2nfJl5MW3BMygZX56zKPNVEYYqq7adpmMh4Jn2QNEwhvQlFy6jPVdcod7txZtKHWnyZiA3a0zP7A==}
    hasBin: true

  js-tokens@4.0.0:
    resolution: {integrity: sha512-RdJUflcE3cUzKiMqQgsCu06FPu9UdIJO0beYbPhHN4k6apgJtifcoCtT9bcxOpYBtpD2kCM6Sbzg4CausW/PKQ==}

  js-tokens@9.0.1:
    resolution: {integrity: sha512-mxa9E9ITFOt0ban3j6L5MpjwegGz6lBQmM1IJkWeBZGcMxto50+eWdjC/52xDbS2vy0k7vIMK0Fe2wfL9OQSpQ==}

  js-yaml@3.14.1:
    resolution: {integrity: sha512-okMH7OXXJ7YrN9Ok3/SXrnu4iX9yOk+25nqX4imS2npuvTYDmo/QEZoqwZkYaIDk3jVvBOTOIEgEhaLOynBS9g==}
    hasBin: true

  js-yaml@4.1.0:
    resolution: {integrity: sha512-wpxZs9NoxZaJESJGIZTyDEaYpl0FKSA+FB9aJiyemKhMwkxQg63h4T1KJgUGHpTqPDNRcmmYLugrRjJlBtWvRA==}
    hasBin: true

  jsdom@26.1.0:
    resolution: {integrity: sha512-Cvc9WUhxSMEo4McES3P7oK3QaXldCfNWp7pl2NNeiIFlCoLr3kfq9kb1fxftiwk1FLV7CvpvDfonxtzUDeSOPg==}
    engines: {node: '>=18'}
    peerDependencies:
      canvas: ^3.0.0
    peerDependenciesMeta:
      canvas:
        optional: true

  jsesc@3.0.2:
    resolution: {integrity: sha512-xKqzzWXDttJuOcawBt4KnKHHIf5oQ/Cxax+0PWFG+DFDgHNAdi+TXECADI+RYiFUMmx8792xsMbbgXj4CwnP4g==}
    engines: {node: '>=6'}
    hasBin: true

  jsesc@3.1.0:
    resolution: {integrity: sha512-/sM3dO2FOzXjKQhJuo0Q173wf2KOo8t4I8vHy6lF9poUp7bKT0/NHE8fPX23PwfhnykfqnC2xRxOnVw5XuGIaA==}
    engines: {node: '>=6'}
    hasBin: true

  json-buffer@3.0.1:
    resolution: {integrity: sha512-4bV5BfR2mqfQTJm+V5tPPdf+ZpuhiIvTuAB5g8kcrXOZpTT/QwwVRWBywX1ozr6lEuPdbHxwaJlm9G6mI2sfSQ==}

  json-parse-even-better-errors@2.3.1:
    resolution: {integrity: sha512-xyFwyhro/JEof6Ghe2iz2NcXoj2sloNsWr/XsERDK/oiPCfaNhl5ONfp+jQdAZRQQ0IJWNzH9zIZF7li91kh2w==}

  json-schema-traverse@0.4.1:
    resolution: {integrity: sha512-xbbCH5dCYU5T8LcEhhuh7HJ88HXuW3qsI3Y0zOZFKfZEHcpWiHU/Jxzk629Brsab/mMiHQti9wMP+845RPe3Vg==}

  json-schema-traverse@1.0.0:
    resolution: {integrity: sha512-NM8/P9n3XjXhIZn1lLhkFaACTOURQXjWhV4BA/RnOv8xvgqtqpAX9IO4mRQxSx1Rlo4tqzeqb0sOlruaOy3dug==}

  json-stable-stringify-without-jsonify@1.0.1:
    resolution: {integrity: sha512-Bdboy+l7tA3OGW6FjyFHWkP5LuByj1Tk33Ljyq0axyzdk9//JSi2u3fP1QSmd1KNwq6VOKYGlAu87CisVir6Pw==}

  json5@1.0.2:
    resolution: {integrity: sha512-g1MWMLBiz8FKi1e4w0UyVL3w+iJceWAFBAaBnnGKOpNa5f8TLktkbre1+s6oICydWAm+HRUGTmI+//xv2hvXYA==}
    hasBin: true

  json5@2.2.3:
    resolution: {integrity: sha512-XmOWe7eyHYH14cLdVPoyg+GOH3rYX++KpzrylJwSW98t3Nk+U8XOl8FWKOgwtzdb8lXGf6zYwDUzeHMWfxasyg==}
    engines: {node: '>=6'}
    hasBin: true

  jsonfile@4.0.0:
    resolution: {integrity: sha512-m6F1R3z8jjlf2imQHS2Qez5sjKWQzbuuhuJ/FKYFRZvPE3PuHcSMVZzfsLhGVOkfd20obL5SWEBew5ShlquNxg==}

  jsonfile@6.1.0:
    resolution: {integrity: sha512-5dgndWOriYSm5cnYaJNhalLNDKOqFwyDB/rr1E9ZsGciGvKPs8R2xYGCacuf3z6K1YKDz182fd+fY3cn3pMqXQ==}

  keyv@4.5.4:
    resolution: {integrity: sha512-oxVHkHR/EJf2CNXnWxRLW6mg7JyCCUcG0DtEGmL2ctUo1PNTin1PUil+r/+4r5MpVgC/fn1kjsx7mjSujKqIpw==}

  levn@0.4.1:
    resolution: {integrity: sha512-+bT2uH4E5LGE7h/n3evcS/sQlJXCpIp6ym8OWJ5eV6+67Dsql/LaaT7qJBAt2rzfoa/5QBGBhxDix1dMt2kQKQ==}
    engines: {node: '>= 0.8.0'}

  lilconfig@3.1.3:
    resolution: {integrity: sha512-/vlFKAoH5Cgt3Ie+JLhRbwOsCQePABiU3tJ1egGvyQ+33R/vcwM2Zl2QR/LzjsBeItPt3oSVXapn+m4nQDvpzw==}
    engines: {node: '>=14'}

  linkify-it@5.0.0:
    resolution: {integrity: sha512-5aHCbzQRADcdP+ATqnDuhhJ/MRIqDkZX5pyjFHRRysS8vZ5AbqGEoFIb6pYHPZ+L/OC2Lc+xT8uHVVR5CAK/wQ==}

  loader-runner@4.3.0:
    resolution: {integrity: sha512-3R/1M+yS3j5ou80Me59j7F9IMs4PXs3VqRrm0TU3AbKPxlmpoY1TNscJV/oGJXo8qCatFGTfDbY6W6ipGOYXfg==}
    engines: {node: '>=6.11.5'}

  locate-path@5.0.0:
    resolution: {integrity: sha512-t7hw9pI+WvuwNJXwk5zVHpyhIqzg2qTlklJOf0mVxGSbe3Fp2VieZcduNYjaLDoy6p9uGpQEGWG87WpMKlNq8g==}
    engines: {node: '>=8'}

  locate-path@6.0.0:
    resolution: {integrity: sha512-iPZK6eYjbxRu3uB4/WZ3EsEIMJFMqAoopl3R+zuq0UjcAm/MO6KCweDgPfP3elTztoKP3KtnVHxTn2NHBSDVUw==}
    engines: {node: '>=10'}

  lodash.debounce@4.0.8:
    resolution: {integrity: sha512-FT1yDzDYEoYWhnSGnpE/4Kj1fLZkDFyqRb7fNt6FdYOSxlUWAtp42Eh6Wb0rGIv/m9Bgo7x4GhQbm5Ys4SG5ow==}

  lodash.merge@4.6.2:
    resolution: {integrity: sha512-0KpjqXRVvrYyCsX1swR/XTK0va6VQkQM6MNo7PqW77ByjAhoARA8EfrP1N4+KlKj8YS0ZUCtRT/YUuhyYDujIQ==}

  lodash.startcase@4.4.0:
    resolution: {integrity: sha512-+WKqsK294HMSc2jEbNgpHpd0JfIBhp7rEV4aqXWqFr6AlXov+SlcgB1Fv01y2kGe3Gc8nMW7VA0SrGuSkRfIEg==}

  lodash@4.17.21:
    resolution: {integrity: sha512-v2kDEe57lecTulaDIuNTPy3Ry4gLGJ6Z1O3vE1krgXZNrsQ+LFTGHVxVjcXPs17LhbZVGedAJv8XZ1tvj5FvSg==}

  loglevel@1.9.2:
    resolution: {integrity: sha512-HgMmCqIJSAKqo68l0rS2AanEWfkxaZ5wNiEFb5ggm08lDs9Xl2KxBlX3PTcaD2chBM1gXAYf491/M2Rv8Jwayg==}
    engines: {node: '>= 0.6.0'}

  loupe@3.1.4:
    resolution: {integrity: sha512-wJzkKwJrheKtknCOKNEtDK4iqg/MxmZheEMtSTYvnzRdEYaZzmgH976nenp8WdJRdx5Vc1X/9MO0Oszl6ezeXg==}

  lru-cache@10.4.3:
    resolution: {integrity: sha512-JNAzZcXrCt42VGLuYz0zfAzDfAvJWW6AfYlDBQyDV5DClI2m5sAmK+OIO7s59XfsRsWHp02jAJrRadPRGTt6SQ==}

  lru-cache@5.1.1:
    resolution: {integrity: sha512-KpNARQA3Iwv+jTA0utUVVbrh+Jlrr1Fv0e56GGzAFOXN7dk/FviaDW8LHmK52DlcH4WP2n6gI8vN1aesBFgo9w==}

  lru-cache@6.0.0:
    resolution: {integrity: sha512-Jo6dJ04CmSjuznwJSS3pUeWmd/H0ffTlkXXgwZi+eq1UCmqQwCh+eLsYOYCwY991i2Fah4h1BEMCx4qThGbsiA==}
    engines: {node: '>=10'}

  lunr@2.3.9:
    resolution: {integrity: sha512-zTU3DaZaF3Rt9rhN3uBMGQD3dD2/vFQqnvZCDv4dl5iOzq2IZQqTxu90r4E5J+nP70J3ilqVCrbho2eWaeW8Ow==}

  magic-string@0.30.17:
    resolution: {integrity: sha512-sNPKHvyjVf7gyjwS4xGTaW/mCnF8wnjtifKBEhxfZ7E/S8tQ0rssrwGNn6q8JH/ohItJfSQp9mBtQYuTlH5QnA==}

  make-dir@3.1.0:
    resolution: {integrity: sha512-g3FeP20LNwhALb/6Cz6Dd4F2ngze0jz7tbzrD2wAV+o9FeNHe4rL+yK2md0J/fiSf1sa1ADhXqi5+oVwOM/eGw==}
    engines: {node: '>=8'}

  markdown-it@14.1.0:
    resolution: {integrity: sha512-a54IwgWPaeBCAAsv13YgmALOF1elABB08FxO9i+r4VFk5Vl4pKokRPeX8u5TCgSsPi6ec1otfLjdOpVcgbpshg==}
    hasBin: true

  math-intrinsics@1.1.0:
    resolution: {integrity: sha512-/IXtbwEk5HTPyEwyKX6hGkYXxM9nbj64B+ilVJnC/R6B0pH5G4V3b0pVbL7DBj4tkhBAppbQUlf6F6Xl9LHu1g==}
    engines: {node: '>= 0.4'}

  mdurl@2.0.0:
    resolution: {integrity: sha512-Lf+9+2r+Tdp5wXDXC4PcIBjTDtq4UKjCPMQhKIuzpJNW0b96kVqSwW0bT7FhRSfmAiFYgP+SCRvdrDozfh0U5w==}

  merge-stream@2.0.0:
    resolution: {integrity: sha512-abv/qOcuPfk3URPfDzmZU1LKmuw8kT+0nIHvKrKgFrwifol/doWcdA4ZqsWQ8ENrFKkd67Mfpo/LovbIUsbt3w==}

  merge2@1.4.1:
    resolution: {integrity: sha512-8q7VEgMJW4J8tcfVPy8g09NcQwZdbwFEqhe/WZkoIzjn/3TGDwtOCYtXGxA3O8tPzpczCCDgv+P2P5y00ZJOOg==}
    engines: {node: '>= 8'}

  micromatch@4.0.8:
    resolution: {integrity: sha512-PXwfBhYu0hBCPw8Dn0E+WDYb7af3dSLVWKi3HGv84IdF4TyFoC0ysxFd0Goxw7nSv4T/PzEJQxsYsEiFCKo2BA==}
    engines: {node: '>=8.6'}

  mime-db@1.52.0:
    resolution: {integrity: sha512-sPU4uV7dYlvtWJxwwxHD0PuihVNiE7TyAbQ5SWxDCB9mUYvOgroQOwYQQOKPJ8CIbE+1ETVlOoK1UC2nU3gYvg==}
    engines: {node: '>= 0.6'}

  mime-types@2.1.35:
    resolution: {integrity: sha512-ZDY+bPm5zTTF+YpCrAU9nK0UgICYPT0QtT1NZWFv4s++TNkcgVaT0g6+4R2uI4MjQjzysHB1zxuWL50hzaeXiw==}
    engines: {node: '>= 0.6'}

  minimatch@3.1.2:
    resolution: {integrity: sha512-J7p63hRiAjw1NDEww1W7i37+ByIrOWO5XQQAzZ3VOcL0PNybwpfmV/N05zFAzwQ9USyEcX6t3UO+K5aqBQOIHw==}

  minimatch@9.0.5:
    resolution: {integrity: sha512-G6T0ZX48xgozx7587koeX9Ys2NYy6Gmv//P89sEte9V9whIapMNF4idKxnW2QtCcLiTWlb/wfCabAtAFWhhBow==}
    engines: {node: '>=16 || 14 >=14.17'}

  minimist@1.2.8:
    resolution: {integrity: sha512-2yyAR8qBkN3YuheJanUpWC5U3bb5osDywNB8RzDVlDwDHbocAJveqqj1u8+SVD7jkWT4yvsHCpWqqWqAxb0zCA==}

  mri@1.2.0:
    resolution: {integrity: sha512-tzzskb3bG8LvYGFF/mDTpq3jpI6Q9wc3LEmBaghu+DdCssd1FakN7Bc0hVNmEyGq1bq3RgfkCb3cmQLpNPOroA==}
    engines: {node: '>=4'}

  ms@2.1.2:
    resolution: {integrity: sha512-sGkPx+VjMtmA6MX27oA4FBFELFCZZ4S4XqeGOXCv68tT+jb3vk/RyaKWP0PTKyWtmLSM0b+adUTEvbs1PEaH2w==}

  ms@2.1.3:
    resolution: {integrity: sha512-6FlzubTLZG3J2a/NVCAleEhjzq5oxgHyaCU9yYXvcLsvoVaHJq/s5xXI6/XXP6tz7R9xAOtHnSO/tXtF3WRTlA==}

  nanoid@3.3.11:
    resolution: {integrity: sha512-N8SpfPUnUp1bK+PMYW8qSWdl9U+wwNWI4QKxOYDy9JAro3WMX7p2OeVRF9v+347pnakNevPmiHhNmZ2HbFA76w==}
    engines: {node: ^10 || ^12 || ^13.7 || ^14 || >=15.0.1}
    hasBin: true

  nanoid@5.1.5:
    resolution: {integrity: sha512-Ir/+ZpE9fDsNH0hQ3C68uyThDXzYcim2EqcZ8zn8Chtt1iylPT9xXJB0kPCnqzgcEGikO9RxSrh63MsmVCU7Fw==}
    engines: {node: ^18 || >=20}
    hasBin: true

  nanospinner@1.2.2:
    resolution: {integrity: sha512-Zt/AmG6qRU3e+WnzGGLuMCEAO/dAu45stNbHY223tUxldaDAeE+FxSPsd9Q+j+paejmm0ZbrNVs5Sraqy3dRxA==}

  natural-compare@1.4.0:
    resolution: {integrity: sha512-OWND8ei3VtNC9h7V60qff3SVobHr996CTwgxubgyQYEpg290h9J0buyECNNJexkFm5sOajh5G116RYA1c8ZMSw==}

  neo-async@2.6.2:
    resolution: {integrity: sha512-Yd3UES5mWCSqR+qNT93S3UoYUkqAZ9lLg8a7g9rimsWmYGK8cVToA4/sF3RrshdyV3sAGMXVUmpMYOw+dLpOuw==}

  node-fetch@2.7.0:
    resolution: {integrity: sha512-c4FRfUm/dbcWZ7U+1Wq0AwCyFL+3nt2bEw05wfxSz+DWpWsitgmSgYmy2dQdWyKC1694ELPqMs/YzUSNozLt8A==}
    engines: {node: 4.x || >=6.0.0}
    peerDependencies:
      encoding: ^0.1.0
    peerDependenciesMeta:
      encoding:
        optional: true

  node-releases@2.0.18:
    resolution: {integrity: sha512-d9VeXT4SJ7ZeOqGX6R5EM022wpL+eWPooLI+5UpWn2jCT1aosUQEhQP214x33Wkwx3JQMvIm+tIoVOdodFS40g==}

  node-releases@2.0.19:
    resolution: {integrity: sha512-xxOWJsBKtzAq7DY0J+DTzuz58K8e7sJbdgwkbMWQe8UYB6ekmsQ45q0M/tJDsGaZmbC+l7n57UV8Hl5tHxO9uw==}

  nwsapi@2.2.20:
    resolution: {integrity: sha512-/ieB+mDe4MrrKMT8z+mQL8klXydZWGR5Dowt4RAGKbJ3kIGEx3X4ljUo+6V73IXtUPWgfOlU5B9MlGxFO5T+cA==}

  object-inspect@1.13.1:
    resolution: {integrity: sha512-5qoj1RUiKOMsCCNLV1CBiPYE10sziTsnmNxkAI/rZhiD63CF7IqdFGC/XzjWjpSgLf0LxXX3bDFIh0E18f6UhQ==}

  object-inspect@1.13.4:
    resolution: {integrity: sha512-W67iLl4J2EXEGTbfeHCffrjDfitvLANg0UlX3wFUUSTx92KXRFegMHUVgSqE+wvhAbi4WqjGg9czysTV2Epbew==}
    engines: {node: '>= 0.4'}

  object-keys@1.1.1:
    resolution: {integrity: sha512-NuAESUOUMrlIXOfHKzD6bpPu3tYt3xvjNdRIQ+FeT0lNb4K8WR70CaDxhuNguS2XG+GjkyMwOzsN5ZktImfhLA==}
    engines: {node: '>= 0.4'}

  object.assign@4.1.5:
    resolution: {integrity: sha512-byy+U7gp+FVwmyzKPYhW2h5l3crpmGsxl7X2s8y43IgxvG4g3QZ6CffDtsNQy1WsmZpQbO+ybo0AlW7TY6DcBQ==}
    engines: {node: '>= 0.4'}

  object.assign@4.1.7:
    resolution: {integrity: sha512-nK28WOo+QIjBkDduTINE4JkF/UJJKyf2EJxvJKfblDpyg0Q+pkOHNTL0Qwy6NP6FhE/EnzV73BxxqcJaXY9anw==}
    engines: {node: '>= 0.4'}

  object.entries@1.1.7:
    resolution: {integrity: sha512-jCBs/0plmPsOnrKAfFQXRG2NFjlhZgjjcBLSmTnEhU8U6vVTsVe8ANeQJCHTl3gSsI4J+0emOoCgoKlmQPMgmA==}
    engines: {node: '>= 0.4'}

  object.fromentries@2.0.8:
    resolution: {integrity: sha512-k6E21FzySsSK5a21KRADBd/NGneRegFO5pLHfdQLpRDETUNJueLXs3WCzyQ3tFRDYgbq3KHGXfTbi2bs8WQ6rQ==}
    engines: {node: '>= 0.4'}

  object.groupby@1.0.3:
    resolution: {integrity: sha512-+Lhy3TQTuzXI5hevh8sBGqbmurHbbIjAi0Z4S63nthVLmLxfbj4T54a4CfZrXIrt9iP4mVAPYMo/v99taj3wjQ==}
    engines: {node: '>= 0.4'}

  object.values@1.2.1:
    resolution: {integrity: sha512-gXah6aZrcUxjWg2zR2MwouP2eHlCBzdV4pygudehaKXSGW4v2AsRQUK+lwwXhii6KFZcunEnmSUoYp5CXibxtA==}
    engines: {node: '>= 0.4'}

  once@1.4.0:
    resolution: {integrity: sha512-lNaJgI+2Q5URQBkccEKHTQOPaXdUxnZZElQTZY0MFUAuaEqe1E+Nyvgdz/aIyNi6Z9MzO5dv1H8n58/GELp3+w==}

  optionator@0.9.3:
    resolution: {integrity: sha512-JjCoypp+jKn1ttEFExxhetCKeJt9zhAgAve5FXHixTvFDW/5aEktX9bufBKLRRMdU7bNtpLfcGu94B3cdEJgjg==}
    engines: {node: '>= 0.8.0'}

  os-tmpdir@1.0.2:
    resolution: {integrity: sha512-D2FR03Vir7FIu45XBY20mTb+/ZSWB00sjU9jdQXt83gDrI4Ztz5Fs7/yy74g2N5SVQY4xY1qDr4rNddwYRVX0g==}
    engines: {node: '>=0.10.0'}

  outdent@0.5.0:
    resolution: {integrity: sha512-/jHxFIzoMXdqPzTaCpFzAAWhpkSjZPF4Vsn6jAfNpmbH/ymsmd7Qc6VE9BGn0L6YMj6uwpQLxCECpus4ukKS9Q==}

  own-keys@1.0.1:
    resolution: {integrity: sha512-qFOyK5PjiWZd+QQIh+1jhdb9LpxTF0qs7Pm8o5QHYZ0M3vKqSqzsZaEB6oWlxZ+q2sJBMI/Ktgd2N5ZwQoRHfg==}
    engines: {node: '>= 0.4'}

  p-filter@2.1.0:
    resolution: {integrity: sha512-ZBxxZ5sL2HghephhpGAQdoskxplTwr7ICaehZwLIlfL6acuVgZPm8yBNuRAFBGEqtD/hmUeq9eqLg2ys9Xr/yw==}
    engines: {node: '>=8'}

  p-limit@2.3.0:
    resolution: {integrity: sha512-//88mFWSJx8lxCzwdAABTJL2MyWB12+eIY7MDL2SqLmAkeKU9qxRvWuSyTjm3FUmpBEMuFfckAIqEaVGUDxb6w==}
    engines: {node: '>=6'}

  p-limit@3.1.0:
    resolution: {integrity: sha512-TYOanM3wGwNGsZN2cVTYPArw454xnXj5qmWF1bEoAc4+cU/ol7GVh7odevjp1FNHduHc3KZMcFduxU5Xc6uJRQ==}
    engines: {node: '>=10'}

  p-locate@4.1.0:
    resolution: {integrity: sha512-R79ZZ/0wAxKGu3oYMlz8jy/kbhsNrS7SKZ7PxEHBgJ5+F2mtFW2fK2cOtBh1cHYkQsbzFV7I+EoRKe6Yt0oK7A==}
    engines: {node: '>=8'}

  p-locate@5.0.0:
    resolution: {integrity: sha512-LaNjtRWUBY++zB5nE/NwcaoMylSPk+S+ZHNB1TzdbMJMny6dynpAGt7X/tl/QYq3TIeE6nxHppbo2LGymrG5Pw==}
    engines: {node: '>=10'}

  p-map@2.1.0:
    resolution: {integrity: sha512-y3b8Kpd8OAN444hxfBbFfj1FY/RjtTd8tzYwhUqNYXx0fXx2iX4maP4Qr6qhIKbQXI02wTLAda4fYUbDagTUFw==}
    engines: {node: '>=6'}

  p-map@4.0.0:
    resolution: {integrity: sha512-/bjOqmgETBYB5BoEeGVea8dmvHb2m9GLy1E9W43yeyfP6QQCZGFNa+XRceJEuDB6zqr+gKpIAmlLebMpykw/MQ==}
    engines: {node: '>=10'}

  p-try@2.2.0:
    resolution: {integrity: sha512-R4nPAVTAU0B9D35/Gk3uJf/7XYbQcyohSKdvAxIRSNghFl4e71hVoGnBNQz9cWaXxO2I10KTC+3jMdvvoKw6dQ==}
    engines: {node: '>=6'}

  package-manager-detector@0.2.0:
    resolution: {integrity: sha512-E385OSk9qDcXhcM9LNSe4sdhx8a9mAPrZ4sMLW+tmxl5ZuGtPUcdFu+MPP2jbgiWAZ6Pfe5soGFMd+0Db5Vrog==}

  parent-module@1.0.1:
    resolution: {integrity: sha512-GQ2EWRpQV8/o+Aw8YqtfZZPfNRWZYkbidE9k5rpl/hC3vtHHBfGm2Ifi6qWV+coDGkrUKZAxE3Lot5kcsRlh+g==}
    engines: {node: '>=6'}

  parse5@7.3.0:
    resolution: {integrity: sha512-IInvU7fabl34qmi9gY8XOVxhYyMyuH2xUNpb2q8/Y+7552KlejkRvqvD19nMoUW/uQGGbqNpA6Tufu5FL5BZgw==}

  path-exists@4.0.0:
    resolution: {integrity: sha512-ak9Qy5Q7jYb2Wwcey5Fpvg2KoAc/ZIhLSLOSBmRmygPsGwkVVt0fZa0qrtMz+m6tJTAHfZQ8FnmB4MG4LWy7/w==}
    engines: {node: '>=8'}

  path-is-absolute@1.0.1:
    resolution: {integrity: sha512-AVbw3UJ2e9bq64vSaS9Am0fje1Pa8pbGqTTsmXfaIiMpnr5DlDhfJOuLj9Sf95ZPVDAUerDfEk88MPmPe7UCQg==}
    engines: {node: '>=0.10.0'}

  path-key@3.1.1:
    resolution: {integrity: sha512-ojmeN0qd+y0jszEtoY48r0Peq5dwMEkIlCOu6Q5f41lfkswXuKtYrhgoTpLnyIcHm24Uhqx+5Tqm2InSwLhE6Q==}
    engines: {node: '>=8'}

  path-parse@1.0.7:
    resolution: {integrity: sha512-LDJzPVEEEPR+y48z93A0Ed0yXb8pAByGWo/k5YYdYgpY2/2EsOsksJrq7lOHxryrVOn1ejG6oAp8ahvOIQD8sw==}

  path-type@4.0.0:
    resolution: {integrity: sha512-gDKb8aZMDeD/tZWs9P6+q0J9Mwkdl6xMV8TjnGP3qJVJ06bdMgkbBlLU8IdfOsIsFz2BW1rNVT3XuNEl8zPAvw==}
    engines: {node: '>=8'}

  pathe@2.0.3:
    resolution: {integrity: sha512-WUjGcAqP1gQacoQe+OBJsFA7Ld4DyXuUIjZ5cc75cLHvJ7dtNsTugphxIADwspS+AraAUePCKrSVtPLFj/F88w==}

  pathval@2.0.1:
    resolution: {integrity: sha512-//nshmD55c46FuFw26xV/xFAaB5HF9Xdap7HJBBnrKdAd6/GxDBaNA1870O79+9ueg61cZLSVc+OaFlfmObYVQ==}
    engines: {node: '>= 14.16'}

  picocolors@1.1.1:
    resolution: {integrity: sha512-xceH2snhtb5M9liqDsmEw56le376mTZkEX/jEb/RxNFyegNul7eNslCXP9FDj/Lcu0X8KEyMceP2ntpaHrDEVA==}

  picomatch@2.3.1:
    resolution: {integrity: sha512-JU3teHTNjmE2VCGFzuY8EXzCDVwEqB2a8fsIvwaStHhAWJEeVd1o1QD80CU6+ZdEXXSLbSsuLwJjkCBWqRQUVA==}
    engines: {node: '>=8.6'}

  picomatch@4.0.2:
    resolution: {integrity: sha512-M7BAV6Rlcy5u+m6oPhAPFgJTzAioX/6B0DxyvDlo9l8+T3nLKbrczg2WLUyzd45L8RqfUMyGPzekbMvX2Ldkwg==}
    engines: {node: '>=12'}

  picomatch@4.0.3:
    resolution: {integrity: sha512-5gTmgEY/sqK6gFXLIsQNH19lWb4ebPDLA4SdLP7dsWkIXHWlG66oPuVvXSGFPppYZz8ZDZq0dYYrbHfBCVUb1Q==}
    engines: {node: '>=12'}

  pify@4.0.1:
    resolution: {integrity: sha512-uB80kBFb/tfd68bVleG9T5GGsGPjJrLAUpR5PZIrhBnIaRTQRjqdJSsIKkOP6OAIFbj7GOrcudc5pNjZ+geV2g==}
    engines: {node: '>=6'}

  pkg-dir@4.2.0:
    resolution: {integrity: sha512-HRDzbaKjC+AOWVXxAU/x54COGeIv9eb+6CkDSQoNTt4XyWoIJvuPsXizxu/Fr23EiekbtZwmh1IcIG/l/a10GQ==}
    engines: {node: '>=8'}

  possible-typed-array-names@1.0.0:
    resolution: {integrity: sha512-d7Uw+eZoloe0EHDIYoe+bQ5WXnGMOpmiZFTuMWCwpjzzkL2nTjcKiAk4hh8TjnGye2TwWOk3UXucZ+3rbmBa8Q==}
    engines: {node: '>= 0.4'}

  postcss@8.5.6:
    resolution: {integrity: sha512-3Ybi1tAuwAP9s0r1UQ2J4n5Y0G05bJkpUIO0/bI9MhwmD70S5aTWbXGBwxHrelT+XM1k6dM0pk+SwNkpTRN7Pg==}
    engines: {node: ^10 || ^12 || >=14}

  prelude-ls@1.2.1:
    resolution: {integrity: sha512-vkcDPrRZo1QZLbn5RLGPpg/WmIQ65qoWWhcGKf/b5eplkkarX0m9z8ppCat4mlOqUsWpyNuYgO3VRyrYHSzX5g==}
    engines: {node: '>= 0.8.0'}

  prettier@2.8.8:
    resolution: {integrity: sha512-tdN8qQGvNjw4CHbY+XXk0JgCXn9QiF21a55rBe5LJAU+kDyC4WQn4+awm2Xfk2lQMk5fKup9XgzTZtGkjBdP9Q==}
    engines: {node: '>=10.13.0'}
    hasBin: true

  prettier@3.6.2:
    resolution: {integrity: sha512-I7AIg5boAr5R0FFtJ6rCfD+LFsWHp81dolrFD8S79U9tb8Az2nGrJncnMSnys+bpQJfRUzqs9hnA81OAA3hCuQ==}
    engines: {node: '>=14'}
    hasBin: true

  punycode.js@2.3.1:
    resolution: {integrity: sha512-uxFIHU0YlHYhDQtV4R9J6a52SLx28BCjT+4ieh7IGbgwVJWO+km431c4yRlREUAsAmt/uMjQUyQHNEPf0M39CA==}
    engines: {node: '>=6'}

  punycode@2.3.1:
    resolution: {integrity: sha512-vYt7UD1U9Wg6138shLtLOvdAu+8DsC/ilFtEVHcH+wydcSpNE20AfSOduf6MkRFahL5FY7X1oU7nKVZFtfq8Fg==}
    engines: {node: '>=6'}

  queue-microtask@1.2.3:
    resolution: {integrity: sha512-NuaNSa6flKT5JaSYQzJok04JzTL1CA6aGhv5rfLW3PgqA+M2ChpZQnAC8h8i4ZFkBS8X5RqkDBHA7r4hej3K9A==}

  randombytes@2.1.0:
    resolution: {integrity: sha512-vYl3iOX+4CKUWuxGi9Ukhie6fsqXqS9FE2Zaic4tNFD2N2QQaXOMFbuKK4QmDHC0JO6B1Zp41J0LpT0oR68amQ==}

  read-yaml-file@1.1.0:
    resolution: {integrity: sha512-VIMnQi/Z4HT2Fxuwg5KrY174U1VdUIASQVWXXyqtNRtxSr9IYkn1rsI6Tb6HsrHCmB7gVpNwX6JxPTHcH6IoTA==}
    engines: {node: '>=6'}

  readdirp@4.1.2:
    resolution: {integrity: sha512-GDhwkLfywWL2s6vEjyhri+eXmfH6j1L7JE27WhqLeYzoh/A3DBaYGEj2H/HFZCn/kMfim73FXxEJTw06WtxQwg==}
    engines: {node: '>= 14.18.0'}

  rechoir@0.6.2:
    resolution: {integrity: sha512-HFM8rkZ+i3zrV+4LQjwQ0W+ez98pApMGM3HUrN04j3CqzPOzl9nmP15Y8YXNm8QHGv/eacOVEjqhmWpkRV0NAw==}
    engines: {node: '>= 0.10'}

  reflect.getprototypeof@1.0.10:
    resolution: {integrity: sha512-00o4I+DVrefhv+nX0ulyi3biSHCPDe+yLv5o/p6d/UVlirijB8E16FtfwSAi4g3tcqrQ4lRAqQSoFEZJehYEcw==}
    engines: {node: '>= 0.4'}

  regenerate-unicode-properties@10.2.0:
    resolution: {integrity: sha512-DqHn3DwbmmPVzeKj9woBadqmXxLvQoQIwu7nopMc72ztvxVmVk2SBhSnx67zuye5TP+lJsb/TBQsjLKhnDf3MA==}
    engines: {node: '>=4'}

  regenerate@1.4.2:
    resolution: {integrity: sha512-zrceR/XhGYU/d/opr2EKO7aRHUeiBI8qjtfHqADTwZd6Szfy16la6kqD0MIUs5z5hx6AaKa+PixpPrR289+I0A==}

  regenerator-runtime@0.14.0:
    resolution: {integrity: sha512-srw17NI0TUWHuGa5CFGGmhfNIeja30WMBfbslPNhf6JrqQlLN5gcrvig1oqPxiVaXb0oW0XRKtH6Nngs5lKCIA==}

  regexp.prototype.flags@1.5.2:
    resolution: {integrity: sha512-NcDiDkTLuPR+++OCKB0nWafEmhg/Da8aUPLPMQbK+bxKKCm1/S5he+AqYa4PlMCVBalb4/yxIRub6qkEx5yJbw==}
    engines: {node: '>= 0.4'}

  regexp.prototype.flags@1.5.4:
    resolution: {integrity: sha512-dYqgNSZbDwkaJ2ceRd9ojCGjBq+mOm9LmtXnAnEGyHhN/5R7iDW2TRw3h+o/jCFxus3P2LfWIIiwowAjANm7IA==}
    engines: {node: '>= 0.4'}

  regexpu-core@6.2.0:
    resolution: {integrity: sha512-H66BPQMrv+V16t8xtmq+UC0CBpiTBA60V8ibS1QVReIp8T1z8hwFxqcGzm9K6lgsN7sB5edVH8a+ze6Fqm4weA==}
    engines: {node: '>=4'}

  regjsgen@0.8.0:
    resolution: {integrity: sha512-RvwtGe3d7LvWiDQXeQw8p5asZUmfU1G/l6WbUXeHta7Y2PEIvBTwH6E2EfmYUK8pxcxEdEmaomqyp0vZZ7C+3Q==}

  regjsparser@0.12.0:
    resolution: {integrity: sha512-cnE+y8bz4NhMjISKbgeVJtqNbtf5QpjZP+Bslo+UqkIt9QPnX9q095eiRRASJG1/tz6dlNr6Z5NsBiWYokp6EQ==}
    hasBin: true

  require-from-string@2.0.2:
    resolution: {integrity: sha512-Xf0nWe6RseziFMu+Ap9biiUbmplq6S9/p+7w7YXP/JBHhrUDDUhwa+vANyubuqfZWTveU//DYVGsDG7RKL/vEw==}
    engines: {node: '>=0.10.0'}

  resolve-from@4.0.0:
    resolution: {integrity: sha512-pb/MYmXstAkysRFx8piNI1tGFNQIFA3vkE3Gq4EuA1dF6gHp/+vgZqsCGJapvy8N3Q+4o7FwvquPJcnZ7RYy4g==}
    engines: {node: '>=4'}

  resolve-from@5.0.0:
    resolution: {integrity: sha512-qYg9KP24dD5qka9J47d0aVky0N+b4fTU89LN9iDnjB5waksiC49rvMB0PrUJQGoTmH50XPiqOvAjDfaijGxYZw==}
    engines: {node: '>=8'}

  resolve@1.22.10:
    resolution: {integrity: sha512-NPRy+/ncIMeDlTAsuqwKIiferiawhefFJtkNSW0qZJEqMEb+qBt/77B/jGeeek+F0uOeN05CDa6HXbbIgtVX4w==}
    engines: {node: '>= 0.4'}
    hasBin: true

  resolve@1.22.8:
    resolution: {integrity: sha512-oKWePCxqpd6FlLvGV1VU0x7bkPmmCNolxzjMf4NczoDnQcIWrAF+cPtZn5i6n+RfD2d9i0tzpKnG6Yk168yIyw==}
    hasBin: true

  reusify@1.0.4:
    resolution: {integrity: sha512-U9nH88a3fc/ekCF1l0/UP1IosiuIjyTh7hBvXVMHYgVcfGvt897Xguj2UOLDeI5BG2m7/uwyaLVT6fbtCwTyzw==}
    engines: {iojs: '>=1.0.0', node: '>=0.10.0'}

  rimraf@3.0.2:
    resolution: {integrity: sha512-JZkJMZkAGFFPP2YqXZXPbMlMBgsxzE8ILs4lMIX/2o0L9UBw9O/Y3o6wFw/i9YLapcUJWwqbi3kdxIPdC62TIA==}
    deprecated: Rimraf versions prior to v4 are no longer supported
    hasBin: true

  rollup-plugin-delete@2.2.0:
    resolution: {integrity: sha512-REKtDKWvjZlbrWpPvM9X/fadCs3E9I9ge27AK8G0e4bXwSLeABAAwtjiI1u3ihqZxk6mJeB2IVeSbH4DtOcw7A==}
    engines: {node: '>=10'}
    peerDependencies:
      rollup: '*'

  rollup-plugin-typescript2@0.36.0:
    resolution: {integrity: sha512-NB2CSQDxSe9+Oe2ahZbf+B4bh7pHwjV5L+RSYpCu7Q5ROuN94F9b6ioWwKfz3ueL3KTtmX4o2MUH2cgHDIEUsw==}
    peerDependencies:
      rollup: '>=1.26.3'
      typescript: '>=2.4.0'

  rollup@4.46.2:
    resolution: {integrity: sha512-WMmLFI+Boh6xbop+OAGo9cQ3OgX9MIg7xOQjn+pTCwOkk+FNDAeAemXkJ3HzDJrVXleLOFVa1ipuc1AmEx1Dwg==}
    engines: {node: '>=18.0.0', npm: '>=8.0.0'}
    hasBin: true

  rrweb-cssom@0.8.0:
    resolution: {integrity: sha512-guoltQEx+9aMf2gDZ0s62EcV8lsXR+0w8915TC3ITdn2YueuNjdAYh/levpU9nFaoChh9RUS5ZdQMrKfVEN9tw==}

  run-parallel@1.2.0:
    resolution: {integrity: sha512-5l4VyZR86LZ/lDxZTR6jqL8AFE2S0IFLMP26AbjsLVADxHdhB/c0GUsH+y39UfCi3dzz8OlQuPmnaJOMoDHQBA==}

  rxjs@7.8.1:
    resolution: {integrity: sha512-AA3TVj+0A2iuIoQkWEK/tqFjBq2j+6PO6Y0zJcvzLAFhEFIO3HL0vls9hWLncZbAAbK0mar7oZ4V079I/qPMxg==}

  safe-array-concat@1.1.2:
    resolution: {integrity: sha512-vj6RsCsWBCf19jIeHEfkRMw8DPiBb+DMXklQ/1SGDHOMlHdPUkZXFQ2YdplS23zESTijAcurb1aSgJA3AgMu1Q==}
    engines: {node: '>=0.4'}

  safe-array-concat@1.1.3:
    resolution: {integrity: sha512-AURm5f0jYEOydBj7VQlVvDrjeFgthDdEF5H1dP+6mNpoXOMo1quQqJ4wvJDyRZ9+pO3kGWoOdmV08cSv2aJV6Q==}
    engines: {node: '>=0.4'}

  safe-buffer@5.2.1:
    resolution: {integrity: sha512-rp3So07KcdmmKbGvgaNxQSJr7bGVSVk5S9Eq1F+ppbRo70+YeaDxkw5Dd8NPN+GD6bjnYm2VuPuCXmpuYvmCXQ==}

  safe-push-apply@1.0.0:
    resolution: {integrity: sha512-iKE9w/Z7xCzUMIZqdBsp6pEQvwuEebH4vdpjcDWnyzaI6yl6O9FHvVpmGelvEHNsoY6wGblkxR6Zty/h00WiSA==}
    engines: {node: '>= 0.4'}

  safe-regex-test@1.0.3:
    resolution: {integrity: sha512-CdASjNJPvRa7roO6Ra/gLYBTzYzzPyyBXxIMdGW3USQLyjWEls2RgW5UBTXaQVp+OrpeCK3bLem8smtmheoRuw==}
    engines: {node: '>= 0.4'}

  safe-regex-test@1.1.0:
    resolution: {integrity: sha512-x/+Cz4YrimQxQccJf5mKEbIa1NzeCRNI5Ecl/ekmlYaampdNLPalVyIcCZNNH3MvmqBugV5TMYZXv0ljslUlaw==}
    engines: {node: '>= 0.4'}

  safer-buffer@2.1.2:
    resolution: {integrity: sha512-YZo3K82SD7Riyi0E1EQPojLz7kpepnSQI9IyPbHHg1XXXevb5dJI7tpyN2ADxGcQbHG7vcyRHk0cbwqcQriUtg==}

  saxes@6.0.0:
    resolution: {integrity: sha512-xAg7SOnEhrm5zI3puOOKyy1OMcMlIJZYNJY7xLBwSze0UjhPLnWfj2GF2EpT0jmzaJKIWKHLsaSSajf35bcYnA==}
    engines: {node: '>=v12.22.7'}

  schema-utils@4.3.2:
    resolution: {integrity: sha512-Gn/JaSk/Mt9gYubxTtSn/QCV4em9mpAPiR1rqy/Ocu19u/G9J5WWdNoUT4SiV6mFC3y6cxyFcFwdzPM3FgxGAQ==}
    engines: {node: '>= 10.13.0'}

  sdp-transform@2.15.0:
    resolution: {integrity: sha512-KrOH82c/W+GYQ0LHqtr3caRpM3ITglq3ljGUIb8LTki7ByacJZ9z+piSGiwZDsRyhQbYBOBJgr2k6X4BZXi3Kw==}
    hasBin: true

  sdp@3.2.0:
    resolution: {integrity: sha512-d7wDPgDV3DDiqulJjKiV2865wKsJ34YI+NDREbm+FySq6WuKOikwyNQcm+doLAZ1O6ltdO0SeKle2xMpN3Brgw==}

  semver@6.3.1:
    resolution: {integrity: sha512-BR7VvDCVHO+q2xBEWskxS6DJE1qRnb7DxzUrogb71CWoSficBxYsiAGd+Kl0mmq/MprG9yArRkyrQxTO6XjMzA==}
    hasBin: true

  semver@7.6.0:
    resolution: {integrity: sha512-EnwXhrlwXMk9gKu5/flx5sv/an57AkRplG3hTK68W7FRDN+k+OWBj65M7719OkA82XLBxrcX0KSHj+X5COhOVg==}
    engines: {node: '>=10'}
    hasBin: true

  serialize-javascript@6.0.1:
    resolution: {integrity: sha512-owoXEFjWRllis8/M1Q+Cw5k8ZH40e3zhp/ovX+Xr/vi1qj6QesbyXXViFbpNvWvPNAD62SutwEXavefrLJWj7w==}

  serialize-javascript@6.0.2:
    resolution: {integrity: sha512-Saa1xPByTTq2gdeFZYLLo+RFE35NHZkAbqZeWNd3BpzppeVisAqpDjcp8dyf6uIvEqJRd46jemmyA4iFIeVk8g==}

  set-function-length@1.2.2:
    resolution: {integrity: sha512-pgRc4hJ4/sNjWCSS9AmnS40x3bNMDTknHgL5UaMBTMyJnU90EgWh1Rz+MC9eFu4BuN/UwZjKQuY/1v3rM7HMfg==}
    engines: {node: '>= 0.4'}

  set-function-name@2.0.1:
    resolution: {integrity: sha512-tMNCiqYVkXIZgc2Hnoy2IvC/f8ezc5koaRFkCjrpWzGpCd3qbZXPzVy9MAZzK1ch/X0jvSkojys3oqJN0qCmdA==}
    engines: {node: '>= 0.4'}

  set-function-name@2.0.2:
    resolution: {integrity: sha512-7PGFlmtwsEADb0WYyvCMa1t+yke6daIG4Wirafur5kcf+MhUnPms1UeR0CKQdTZD81yESwMHbtn+TR+dMviakQ==}
    engines: {node: '>= 0.4'}

  set-proto@1.0.0:
    resolution: {integrity: sha512-RJRdvCo6IAnPdsvP/7m6bsQqNnn1FCBX5ZNtFL98MmFF/4xAIJTIg1YbHW5DC2W5SKZanrC6i4HsJqlajw/dZw==}
    engines: {node: '>= 0.4'}

  shebang-command@2.0.0:
    resolution: {integrity: sha512-kHxr2zZpYtdmrN1qDjrrX/Z1rR1kG8Dx+gkpK1G4eXmvXswmcE1hTWBWYUzlraYw1/yZp6YuDY77YtvbN0dmDA==}
    engines: {node: '>=8'}

  shebang-regex@3.0.0:
    resolution: {integrity: sha512-7++dFhtcx3353uBaq8DDR4NuxBetBzC7ZQOhmTQInHEd6bSrXdiEyzCvG07Z44UYdLShWUyXt5M/yhz8ekcb1A==}
    engines: {node: '>=8'}

  shelljs@0.8.5:
    resolution: {integrity: sha512-TiwcRcrkhHvbrZbnRcFYMLl30Dfov3HKqzp5tO5b4pt6G/SezKcYhmDg15zXVBswHmctSAQKznqNW2LO5tTDow==}
    engines: {node: '>=4'}
    hasBin: true

  side-channel-list@1.0.0:
    resolution: {integrity: sha512-FCLHtRD/gnpCiCHEiJLOwdmFP+wzCmDEkc9y7NsYxeF4u7Btsn1ZuwgwJGxImImHicJArLP4R0yX4c2KCrMrTA==}
    engines: {node: '>= 0.4'}

  side-channel-map@1.0.1:
    resolution: {integrity: sha512-VCjCNfgMsby3tTdo02nbjtM/ewra6jPHmpThenkTYh8pG9ucZ/1P8So4u4FGBek/BjpOVsDCMoLA/iuBKIFXRA==}
    engines: {node: '>= 0.4'}

  side-channel-weakmap@1.0.2:
    resolution: {integrity: sha512-WPS/HvHQTYnHisLo9McqBHOJk2FkHO/tlpvldyrnem4aeQp4hai3gythswg6p01oSoTl58rcpiFAjF2br2Ak2A==}
    engines: {node: '>= 0.4'}

  side-channel@1.0.4:
    resolution: {integrity: sha512-q5XPytqFEIKHkGdiMIrY10mvLRvnQh42/+GoBlFW3b2LXLE2xxJpZFdm94we0BaoV3RwJyGqg5wS7epxTv0Zvw==}

  side-channel@1.1.0:
    resolution: {integrity: sha512-ZX99e6tRweoUXqR+VBrslhda51Nh5MTQwou5tnUDgbtyM0dBgmhEDtWGP/xbKn6hqfPRHujUNwz5fy/wbbhnpw==}
    engines: {node: '>= 0.4'}

  siginfo@2.0.0:
    resolution: {integrity: sha512-ybx0WO1/8bSBLEWXZvEd7gMW3Sn3JFlW3TvX1nREbDLRNQNaeNN8WK0meBwPdAaOI7TtRRRJn/Es1zhrrCHu7g==}

  signal-exit@4.1.0:
    resolution: {integrity: sha512-bzyZ1e88w9O1iNJbKnOlvYTrWPDl46O1bG0D3XInv+9tkPrxrN8jUUTiFlDkkmKWgn1M6CfIA13SuGqOa9Korw==}
    engines: {node: '>=14'}

  size-limit@11.2.0:
    resolution: {integrity: sha512-2kpQq2DD/pRpx3Tal/qRW1SYwcIeQ0iq8li5CJHQgOC+FtPn2BVmuDtzUCgNnpCrbgtfEHqh+iWzxK+Tq6C+RQ==}
    engines: {node: ^18.0.0 || >=20.0.0}
    hasBin: true

  slash@3.0.0:
    resolution: {integrity: sha512-g9Q1haeby36OSStwb4ntCGGGaKsaVSjQ68fBxoQcutl5fS1vuY18H3wSt3jFyFtrkx+Kz0V1G85A4MyAdDMi2Q==}
    engines: {node: '>=8'}

  smob@1.4.1:
    resolution: {integrity: sha512-9LK+E7Hv5R9u4g4C3p+jjLstaLe11MDsL21UpYaCNmapvMkYhqCV4A/f/3gyH8QjMyh6l68q9xC85vihY9ahMQ==}

  source-map-js@1.2.1:
    resolution: {integrity: sha512-UXWMKhLOwVKb728IUtQPXxfYU+usdybtUrK/8uGE8CQMvrhOpwvzDBwj0QhSL7MQc7vIsISBG8VQ8+IDQxpfQA==}
    engines: {node: '>=0.10.0'}

  source-map-support@0.5.21:
    resolution: {integrity: sha512-uBHU3L3czsIyYXKX88fdrGovxdSCoTGDRZ6SYXtSRxLZUzHg5P/66Ht6uoUlHu9EZod+inXhKo3qQgwXUT/y1w==}

  source-map@0.6.1:
    resolution: {integrity: sha512-UjgapumWlbMhkBgzT7Ykc5YXUT46F0iKu8SGXq0bcwP5dz/h0Plj6enJqjz1Zbq2l5WaqYnrVbwWOWMyF3F47g==}
    engines: {node: '>=0.10.0'}

  spawndamnit@3.0.1:
    resolution: {integrity: sha512-MmnduQUuHCoFckZoWnXsTg7JaiLBJrKFj9UI2MbRPGaJeVpsLcVBu6P/IGZovziM/YBsellCmsprgNA+w0CzVg==}

  sprintf-js@1.0.3:
    resolution: {integrity: sha512-D9cPgkvLlV3t3IzL0D0YLvGA9Ahk4PcvVwUbN0dSGr1aP0Nrt4AEnTUbuGvquEC0mA64Gqt1fzirlRs5ibXx8g==}

  stackback@0.0.2:
    resolution: {integrity: sha512-1XMJE5fQo1jGH6Y/7ebnwPOBEkIEnT4QF32d5R1+VXdXveM0IBMJt8zfaxX1P3QhVwrYe+576+jkANtSS2mBbw==}

  std-env@3.9.0:
    resolution: {integrity: sha512-UGvjygr6F6tpH7o2qyqR6QYpwraIjKSdtzyBdyytFOHmPZY917kwdwLG0RbOjWOnKmnm3PeHjaoLLMie7kPLQw==}

  stop-iteration-iterator@1.1.0:
    resolution: {integrity: sha512-eLoXW/DHyl62zxY4SCaIgnRhuMr6ri4juEYARS8E6sCEqzKpOiE521Ucofdx+KnDZl5xmvGYaaKCk5FEOxJCoQ==}
    engines: {node: '>= 0.4'}

  string.prototype.trim@1.2.10:
    resolution: {integrity: sha512-Rs66F0P/1kedk5lyYyH9uBzuiI/kNRmwJAR9quK6VOtIpZ2G+hMZd+HQbbv25MgCA6gEffoMZYxlTod4WcdrKA==}
    engines: {node: '>= 0.4'}

  string.prototype.trim@1.2.9:
    resolution: {integrity: sha512-klHuCNxiMZ8MlsOihJhJEBJAiMVqU3Z2nEXWfWnIqjN0gEFS9J9+IxKozWWtQGcgoa1WUZzLjKPTr4ZHNFTFxw==}
    engines: {node: '>= 0.4'}

  string.prototype.trimend@1.0.9:
    resolution: {integrity: sha512-G7Ok5C6E/j4SGfyLCloXTrngQIQU3PWtXGst3yM7Bea9FRURf1S42ZHlZZtsNque2FN2PoUhfZXYLNWwEr4dLQ==}
    engines: {node: '>= 0.4'}

  string.prototype.trimstart@1.0.8:
    resolution: {integrity: sha512-UXSH262CSZY1tfu3G3Secr6uGLCFVPMhIqHjlgCUtCCcgihYc/xKs9djMTMUOb2j1mVSeU8EU6NWc/iQKU6Gfg==}
    engines: {node: '>= 0.4'}

  strip-ansi@6.0.1:
    resolution: {integrity: sha512-Y38VPSHcqkFrCpFnQ9vuSXmquuv5oXOKpGeT6aGrr3o3Gc9AlVa6JBfUSOCnbxGGZF+/0ooI7KrPuUSztUdU5A==}
    engines: {node: '>=8'}

  strip-bom@3.0.0:
    resolution: {integrity: sha512-vavAMRXOgBVNF6nyEEmL3DBK19iRpDcoIwW+swQ+CbGiu7lju6t+JklA1MHweoWtadgt4ISVUsXLyDq34ddcwA==}
    engines: {node: '>=4'}

  strip-json-comments@3.1.1:
    resolution: {integrity: sha512-6fPc+R4ihwqP6N/aIv2f1gMH8lOVtWQHoqC4yK6oSDVVocumAsfCqjkXnqiYMhmMwS/mEHLp7Vehlt3ql6lEig==}
    engines: {node: '>=8'}

  strip-literal@3.0.0:
    resolution: {integrity: sha512-TcccoMhJOM3OebGhSBEmp3UZ2SfDMZUEBdRA/9ynfLi8yYajyWX3JiXArcJt4Umh4vISpspkQIY8ZZoCqjbviA==}

  strip-outer@1.0.1:
    resolution: {integrity: sha512-k55yxKHwaXnpYGsOzg4Vl8+tDrWylxDEpknGjhTiZB8dFRU5rTo9CAzeycivxV3s+zlTKwrs6WxMxR95n26kwg==}
    engines: {node: '>=0.10.0'}

  supports-color@7.2.0:
    resolution: {integrity: sha512-qpCAvRl9stuOHveKsn7HncJRvv501qIacKzQlO/+Lwxc9+0q2wLyv4Dfvt80/DPn2pqOBsJdDiogXGR9+OvwRw==}
    engines: {node: '>=8'}

  supports-color@8.1.1:
    resolution: {integrity: sha512-MpUEN2OodtUzxvKQl72cUF7RQ5EiHsGvSsVG0ia9c5RbWGL2CI4C7EpPS8UTBIplnlzZiNuV56w+FuNxy3ty2Q==}
    engines: {node: '>=10'}

  supports-preserve-symlinks-flag@1.0.0:
    resolution: {integrity: sha512-ot0WnXS9fgdkgIcePe6RHNk1WA8+muPa6cSjeR3V8K27q9BB1rTE3R1p7Hv0z1ZyAc8s6Vvv8DIyWf681MAt0w==}
    engines: {node: '>= 0.4'}

  symbol-tree@3.2.4:
    resolution: {integrity: sha512-9QNk5KwDF+Bvz+PyObkmSYjI5ksVUYtjW7AU22r2NKcfLJcXp96hkDWU3+XndOsUb+AQ9QhfzfCT2O+CNWT5Tw==}

  tapable@2.2.1:
    resolution: {integrity: sha512-GNzQvQTOIP6RyTfE2Qxb8ZVlNmw0n88vp1szwWRimP02mnTsx3Wtn5qRdqY9w2XduFNUgvOwhNnQsjwCp+kqaQ==}
    engines: {node: '>=6'}

  term-size@2.2.1:
    resolution: {integrity: sha512-wK0Ri4fOGjv/XPy8SBHZChl8CM7uMc5VML7SqiQ0zG7+J5Vr+RMQDoHa2CNT6KHUnTGIXH34UDMkPzAUyapBZg==}
    engines: {node: '>=8'}

  terser-webpack-plugin@5.3.14:
    resolution: {integrity: sha512-vkZjpUjb6OMS7dhV+tILUW6BhpDR7P2L/aQSAv+Uwk+m8KATX9EccViHTJR2qDtACKPIYndLGCyl3FMo+r2LMw==}
    engines: {node: '>= 10.13.0'}
    peerDependencies:
      '@swc/core': '*'
      esbuild: '*'
      uglify-js: '*'
      webpack: ^5.1.0
    peerDependenciesMeta:
      '@swc/core':
        optional: true
      esbuild:
        optional: true
      uglify-js:
        optional: true

  terser@5.24.0:
    resolution: {integrity: sha512-ZpGR4Hy3+wBEzVEnHvstMvqpD/nABNelQn/z2r0fjVWGQsN3bpOLzQlqDxmb4CDZnXq5lpjnQ+mHQLAOpfM5iw==}
    engines: {node: '>=10'}
    hasBin: true

  terser@5.39.2:
    resolution: {integrity: sha512-yEPUmWve+VA78bI71BW70Dh0TuV4HHd+I5SHOAfS1+QBOmvmCiiffgjR8ryyEd3KIfvPGFqoADt8LdQ6XpXIvg==}
    engines: {node: '>=10'}
    hasBin: true

  text-table@0.2.0:
    resolution: {integrity: sha512-N+8UisAXDGk8PFXP4HAzVR9nbfmVJ3zYLAWiTIoqC5v5isinhr+r5uaO8+7r3BMfuNIufIsA7RdpVgacC2cSpw==}

  tinybench@2.9.0:
    resolution: {integrity: sha512-0+DUvqWMValLmha6lr4kD8iAMK1HzV0/aKnCtWb9v9641TnP/MFb7Pc2bxoxQjTXAErryXVgUOfv2YqNllqGeg==}

  tinyexec@0.3.2:
    resolution: {integrity: sha512-KQQR9yN7R5+OSwaK0XQoj22pwHoTlgYqmUscPYoknOoWCWfj/5/ABTMRi69FrKU5ffPVh5QcFikpWJI/P1ocHA==}

  tinyglobby@0.2.13:
    resolution: {integrity: sha512-mEwzpUgrLySlveBwEVDMKk5B57bhLPYovRfPAXD5gA/98Opn0rCDj3GtLwFvCvH5RK9uPCExUROW5NjDwvqkxw==}
    engines: {node: '>=12.0.0'}

  tinyglobby@0.2.14:
    resolution: {integrity: sha512-tX5e7OM1HnYr2+a2C/4V0htOcSQcoSTH9KgJnVvNm5zm/cyEWKJ7j7YutsH9CxMdtOkkLFy2AHrMci9IM8IPZQ==}
    engines: {node: '>=12.0.0'}

  tinypool@1.1.1:
    resolution: {integrity: sha512-Zba82s87IFq9A9XmjiX5uZA/ARWDrB03OHlq+Vw1fSdt0I+4/Kutwy8BP4Y/y/aORMo61FQ0vIb5j44vSo5Pkg==}
    engines: {node: ^18.0.0 || >=20.0.0}

  tinyrainbow@2.0.0:
    resolution: {integrity: sha512-op4nsTR47R6p0vMUUoYl/a+ljLFVtlfaXkLQmqfLR1qHma1h/ysYk4hEXZ880bf2CYgTskvTa/e196Vd5dDQXw==}
    engines: {node: '>=14.0.0'}

  tinyspy@4.0.3:
    resolution: {integrity: sha512-t2T/WLB2WRgZ9EpE4jgPJ9w+i66UZfDc8wHh0xrwiRNN+UwH98GIJkTeZqX9rg0i0ptwzqW+uYeIF0T4F8LR7A==}
    engines: {node: '>=14.0.0'}

  tldts-core@6.1.86:
    resolution: {integrity: sha512-Je6p7pkk+KMzMv2XXKmAE3McmolOQFdxkKw0R8EYNr7sELW46JqnNeTX8ybPiQgvg1ymCoF8LXs5fzFaZvJPTA==}

  tldts@6.1.86:
    resolution: {integrity: sha512-WMi/OQ2axVTf/ykqCQgXiIct+mSQDFdH2fkwhPwgEwvJ1kSzZRiinb0zF2Xb8u4+OqPChmyI6MEu4EezNJz+FQ==}
    hasBin: true

  tmp@0.0.33:
    resolution: {integrity: sha512-jRCJlojKnZ3addtTOjdIqoRuPEKBvNXcGYqzO6zWZX8KfKEpnGY5jfggJQ3EjKuu8D4bJRr0y+cYJFmYbImXGw==}
    engines: {node: '>=0.6.0'}

  to-regex-range@5.0.1:
    resolution: {integrity: sha512-65P7iz6X5yEr1cwcgvQxbbIw7Uk3gOy5dIdtZ4rDveLqhrdJP+Li/Hx6tyK0NEb+2GCyneCMJiGqrADCSNk8sQ==}
    engines: {node: '>=8.0'}

  tough-cookie@5.1.2:
    resolution: {integrity: sha512-FVDYdxtnj0G6Qm/DhNPSb8Ju59ULcup3tuJxkFb5K8Bv2pUXILbf0xZWU8PX8Ov19OXljbUyveOFwRMwkXzO+A==}
    engines: {node: '>=16'}

  tr46@0.0.3:
    resolution: {integrity: sha512-N3WMsuqV66lT30CrXNbEjx4GEwlow3v6rr4mCcv6prnfwhS01rkgyFdjPNBYd9br7LpXV1+Emh01fHnq2Gdgrw==}

  tr46@5.1.1:
    resolution: {integrity: sha512-hdF5ZgjTqgAntKkklYw0R03MG2x/bSzTtkxmIRw/sTNV8YXsCJ1tfLAX23lhxhHJlEf3CRCOCGGWw3vI3GaSPw==}
    engines: {node: '>=18'}

  trim-repeated@1.0.0:
    resolution: {integrity: sha512-pkonvlKk8/ZuR0D5tLW8ljt5I8kmxp2XKymhepUeOdCEfKpZaktSArkLHZt76OB1ZvO9bssUsDty4SWhLvZpLg==}
    engines: {node: '>=0.10.0'}

  ts-api-utils@1.3.0:
    resolution: {integrity: sha512-UQMIo7pb8WRomKR1/+MFVLTroIvDVtMX3K6OUir8ynLyzB8Jeriont2bTAtmNPa1ekAgN7YPDyf6V+ygrdU+eQ==}
    engines: {node: '>=16'}
    peerDependencies:
      typescript: '>=4.2.0'

  ts-debounce@4.0.0:
    resolution: {integrity: sha512-+1iDGY6NmOGidq7i7xZGA4cm8DAa6fqdYcvO5Z6yBevH++Bdo9Qt/mN0TzHUgcCcKv1gmh9+W5dHqz8pMWbCbg==}

  tsconfig-paths@3.15.0:
    resolution: {integrity: sha512-2Ac2RgzDe/cn48GvOe3M+o82pEFewD3UPbyoUHHdKasHwJKjds4fLXWf/Ux5kATBKN20oaFGu+jbElp1pos0mg==}

  tslib@2.8.1:
    resolution: {integrity: sha512-oJFu94HQb+KVduSUQL7wnpmqnfmLsOA/nAh6b6EH0wCEoK0/mPeXU6c3wKDV83MkOuHPRHtSXKKU99IBazS/2w==}

  type-check@0.4.0:
    resolution: {integrity: sha512-XleUoc9uwGXqjWwXaUTZAmzMcFZ5858QA2vvx1Ur5xIcixXIP+8LnFDgRplU30us6teqdlskFfu+ae4K79Ooew==}
    engines: {node: '>= 0.8.0'}

  type-fest@0.20.2:
    resolution: {integrity: sha512-Ne+eE4r0/iWnpAxD852z3A+N0Bt5RN//NjJwRd2VFHEmrywxf5vsZlh4R6lixl6B+wz/8d+maTSAkN1FIkI3LQ==}
    engines: {node: '>=10'}

  typed-array-buffer@1.0.2:
    resolution: {integrity: sha512-gEymJYKZtKXzzBzM4jqa9w6Q1Jjm7x2d+sh19AdsD4wqnMPDYyvwpsIc2Q/835kHuo3BEQ7CjelGhfTsoBb2MQ==}
    engines: {node: '>= 0.4'}

  typed-array-buffer@1.0.3:
    resolution: {integrity: sha512-nAYYwfY3qnzX30IkA6AQZjVbtK6duGontcQm1WSG1MD94YLqK0515GNApXkoxKOWMusVssAHWLh9SeaoefYFGw==}
    engines: {node: '>= 0.4'}

  typed-array-byte-length@1.0.1:
    resolution: {integrity: sha512-3iMJ9q0ao7WE9tWcaYKIptkNBuOIcZCCT0d4MRvuuH88fEoEH62IuQe0OtraD3ebQEoTRk8XCBoknUNc1Y67pw==}
    engines: {node: '>= 0.4'}

  typed-array-byte-length@1.0.3:
    resolution: {integrity: sha512-BaXgOuIxz8n8pIq3e7Atg/7s+DpiYrxn4vdot3w9KbnBhcRQq6o3xemQdIfynqSeXeDrF32x+WvfzmOjPiY9lg==}
    engines: {node: '>= 0.4'}

  typed-array-byte-offset@1.0.2:
    resolution: {integrity: sha512-Ous0vodHa56FviZucS2E63zkgtgrACj7omjwd/8lTEMEPFFyjfixMZ1ZXenpgCFBBt4EC1J2XsyVS2gkG0eTFA==}
    engines: {node: '>= 0.4'}

  typed-array-byte-offset@1.0.4:
    resolution: {integrity: sha512-bTlAFB/FBYMcuX81gbL4OcpH5PmlFHqlCCpAl8AlEzMz5k53oNDvN8p1PNOWLEmI2x4orp3raOFB51tv9X+MFQ==}
    engines: {node: '>= 0.4'}

  typed-array-length@1.0.6:
    resolution: {integrity: sha512-/OxDN6OtAk5KBpGb28T+HZc2M+ADtvRxXrKKbUwtsLgdoxgX13hyy7ek6bFRl5+aBs2yZzB0c4CnQfAtVypW/g==}
    engines: {node: '>= 0.4'}

  typed-array-length@1.0.7:
    resolution: {integrity: sha512-3KS2b+kL7fsuk/eJZ7EQdnEmQoaho/r6KUef7hxvltNA5DR8NAUM+8wJMbJyZ4G9/7i3v5zPBIMN5aybAh2/Jg==}
    engines: {node: '>= 0.4'}

  typed-emitter@2.1.0:
    resolution: {integrity: sha512-g/KzbYKbH5C2vPkaXGu8DJlHrGKHLsM25Zg9WuC9pMGfuvT+X25tZQWo5fK1BjBm8+UrVE9LDCvaY0CQk+fXDA==}

  typedoc-plugin-no-inherit@1.6.1:
    resolution: {integrity: sha512-+qf0RkO5YR9kUBBS1HqzzDOsWOnLcXTtGL0f2ia4jDQAjGrtF0+po/0R8k3UNtBqyDzL273aaV3FIGHEX+U/tg==}
    peerDependencies:
      typedoc: 0.26.x || 0.27.x || 0.28.x

  typedoc@0.28.10:
    resolution: {integrity: sha512-zYvpjS2bNJ30SoNYfHSRaFpBMZAsL7uwKbWwqoCNFWjcPnI3e/mPLh2SneH9mX7SJxtDpvDgvd9/iZxGbo7daw==}
    engines: {node: '>= 18', pnpm: '>= 10'}
    hasBin: true
    peerDependencies:
      typescript: 5.0.x || 5.1.x || 5.2.x || 5.3.x || 5.4.x || 5.5.x || 5.6.x || 5.7.x || 5.8.x || 5.9.x

  typescript@4.5.2:
    resolution: {integrity: sha512-5BlMof9H1yGt0P8/WF+wPNw6GfctgGjXp5hkblpyT+8rkASSmkUKMXrxR0Xg8ThVCi/JnHQiKXeBaEwCeQwMFw==}
    engines: {node: '>=4.2.0'}
    hasBin: true

  typescript@5.8.3:
    resolution: {integrity: sha512-p1diW6TqL9L07nNxvRMM7hMMw4c5XOo/1ibL4aAIGmSAt9slTE1Xgw5KWuof2uTOvCg9BY7ZRi+GaF+7sfgPeQ==}
    engines: {node: '>=14.17'}
    hasBin: true

<<<<<<< HEAD
  typescript@6.0.0-dev.20250822:
    resolution: {integrity: sha512-omHezTVn6vg+B/eFHkIzUGFvlbbkJdsdmdBohcsw8NMLyKOhKRMinE9aLu8f0EALT4R2YS41xak2KinK74/6Xg==}
=======
  typescript@6.0.0-dev.20250904:
    resolution: {integrity: sha512-301ifUSj+fMMKRGYMLW8bIRhlpLxnqSwyBCCUlcjcNw6GBr5O3KI9mbnL3VW03cwGtV6+Zjs7hI7nFrTA0sLtQ==}
>>>>>>> ad9c101c
    engines: {node: '>=14.17'}
    hasBin: true

  uc.micro@2.1.0:
    resolution: {integrity: sha512-ARDJmphmdvUk6Glw7y9DQ2bFkKBHwQHLi2lsaH6PPmz/Ka9sFOBsBluozhDltWmnv9u/cF6Rt87znRTPV+yp/A==}

  unbox-primitive@1.0.2:
    resolution: {integrity: sha512-61pPlCD9h51VoreyJ0BReideM3MDKMKnh6+V9L08331ipq6Q8OFXZYiqP6n/tbHx4s5I9uRhcye6BrbkizkBDw==}

  unbox-primitive@1.1.0:
    resolution: {integrity: sha512-nWJ91DjeOkej/TA8pXQ3myruKpKEYgqvpw9lz4OPHj/NWFNluYrjbz9j01CJ8yKQd2g4jFoOkINCTW2I5LEEyw==}
    engines: {node: '>= 0.4'}

  undici-types@6.19.8:
    resolution: {integrity: sha512-ve2KP6f/JnbPBFyobGHuerC9g1FYGn/F8n1LWTwNxCEzd6IfqTwUQcNXgEtmmQ6DlRrC1hrSrBnCZPokRrDHjw==}

  unicode-canonical-property-names-ecmascript@2.0.0:
    resolution: {integrity: sha512-yY5PpDlfVIU5+y/BSCxAJRBIS1Zc2dDG3Ujq+sR0U+JjUevW2JhocOF+soROYDSaAezOzOKuyyixhD6mBknSmQ==}
    engines: {node: '>=4'}

  unicode-match-property-ecmascript@2.0.0:
    resolution: {integrity: sha512-5kaZCrbp5mmbz5ulBkDkbY0SsPOjKqVS35VpL9ulMPfSl0J0Xsm+9Evphv9CoIZFwre7aJoa94AY6seMKGVN5Q==}
    engines: {node: '>=4'}

  unicode-match-property-value-ecmascript@2.1.0:
    resolution: {integrity: sha512-qxkjQt6qjg/mYscYMC0XKRn3Rh0wFPlfxB0xkt9CfyTvpX1Ra0+rAmdX2QyAobptSEvuy4RtpPRui6XkV+8wjA==}
    engines: {node: '>=4'}

  unicode-property-aliases-ecmascript@2.1.0:
    resolution: {integrity: sha512-6t3foTQI9qne+OZoVQB/8x8rk2k1eVy1gRXhV3oFQ5T6R1dqQ1xtin3XqSlx3+ATBkliTaR/hHyJBm+LVPNM8w==}
    engines: {node: '>=4'}

  universalify@0.1.2:
    resolution: {integrity: sha512-rBJeI5CXAlmy1pV+617WB9J63U6XcazHHF2f2dbJix4XzpUF0RS3Zbj0FGIOCAva5P/d/GBOYaACQ1w+0azUkg==}
    engines: {node: '>= 4.0.0'}

  universalify@2.0.1:
    resolution: {integrity: sha512-gptHNQghINnc/vTGIk0SOFGFNXw7JVrlRUtConJRlvaw6DuX0wO5Jeko9sWrMBhh+PsYAZ7oXAiOnf/UKogyiw==}
    engines: {node: '>= 10.0.0'}

  update-browserslist-db@1.1.0:
    resolution: {integrity: sha512-EdRAaAyk2cUE1wOf2DkEhzxqOQvFOoRJFNS6NeyJ01Gp2beMRpBAINjM2iDXE3KCuKhwnvHIQCJm6ThL2Z+HzQ==}
    hasBin: true
    peerDependencies:
      browserslist: '>= 4.21.0'

  update-browserslist-db@1.1.1:
    resolution: {integrity: sha512-R8UzCaa9Az+38REPiJ1tXlImTJXlVfgHZsglwBD/k6nj76ctsH1E3q4doGrukiLQd3sGQYu56r5+lo5r94l29A==}
    hasBin: true
    peerDependencies:
      browserslist: '>= 4.21.0'

  update-browserslist-db@1.1.3:
    resolution: {integrity: sha512-UxhIZQ+QInVdunkDAaiazvvT/+fXL5Osr0JZlJulepYu6Jd7qJtDZjlur0emRlT71EN3ScPoE7gvsuIKKNavKw==}
    hasBin: true
    peerDependencies:
      browserslist: '>= 4.21.0'

  uri-js@4.4.1:
    resolution: {integrity: sha512-7rKUyy33Q1yc98pQ1DAmLtwX109F7TIfWlW1Ydo8Wl1ii1SeHieeh0HHfPeL2fMXK6z0s8ecKs9frCuLJvndBg==}

  vite-node@3.2.4:
    resolution: {integrity: sha512-EbKSKh+bh1E1IFxeO0pg1n4dvoOTt0UDiXMd/qn++r98+jPO1xtJilvXldeuQ8giIB5IkpjCgMleHMNEsGH6pg==}
    engines: {node: ^18.0.0 || ^20.0.0 || >=22.0.0}
    hasBin: true

  vite@7.1.2:
    resolution: {integrity: sha512-J0SQBPlQiEXAF7tajiH+rUooJPo0l8KQgyg4/aMunNtrOa7bwuZJsJbDWzeljqQpgftxuq5yNJxQ91O9ts29UQ==}
    engines: {node: ^20.19.0 || >=22.12.0}
    hasBin: true
    peerDependencies:
      '@types/node': ^20.19.0 || >=22.12.0
      jiti: '>=1.21.0'
      less: ^4.0.0
      lightningcss: ^1.21.0
      sass: ^1.70.0
      sass-embedded: ^1.70.0
      stylus: '>=0.54.8'
      sugarss: ^5.0.0
      terser: ^5.16.0
      tsx: ^4.8.1
      yaml: ^2.4.2
    peerDependenciesMeta:
      '@types/node':
        optional: true
      jiti:
        optional: true
      less:
        optional: true
      lightningcss:
        optional: true
      sass:
        optional: true
      sass-embedded:
        optional: true
      stylus:
        optional: true
      sugarss:
        optional: true
      terser:
        optional: true
      tsx:
        optional: true
      yaml:
        optional: true

  vitest@3.2.4:
    resolution: {integrity: sha512-LUCP5ev3GURDysTWiP47wRRUpLKMOfPh+yKTx3kVIEiu5KOMeqzpnYNsKyOoVrULivR8tLcks4+lga33Whn90A==}
    engines: {node: ^18.0.0 || ^20.0.0 || >=22.0.0}
    hasBin: true
    peerDependencies:
      '@edge-runtime/vm': '*'
      '@types/debug': ^4.1.12
      '@types/node': ^18.0.0 || ^20.0.0 || >=22.0.0
      '@vitest/browser': 3.2.4
      '@vitest/ui': 3.2.4
      happy-dom: '*'
      jsdom: '*'
    peerDependenciesMeta:
      '@edge-runtime/vm':
        optional: true
      '@types/debug':
        optional: true
      '@types/node':
        optional: true
      '@vitest/browser':
        optional: true
      '@vitest/ui':
        optional: true
      happy-dom:
        optional: true
      jsdom:
        optional: true

  w3c-xmlserializer@5.0.0:
    resolution: {integrity: sha512-o8qghlI8NZHU1lLPrpi2+Uq7abh4GGPpYANlalzWxyWteJOCsr/P+oPBA49TOLu5FTZO4d3F9MnWJfiMo4BkmA==}
    engines: {node: '>=18'}

  watchpack@2.4.2:
    resolution: {integrity: sha512-TnbFSbcOCcDgjZ4piURLCbJ3nJhznVh9kw6F6iokjiFPl8ONxe9A6nMDVXDiNbrSfLILs6vB07F7wLBrwPYzJw==}
    engines: {node: '>=10.13.0'}

  webidl-conversions@3.0.1:
    resolution: {integrity: sha512-2JAn3z8AR6rjK8Sm8orRC0h/bcl/DqL7tRPdGZ4I1CjdF+EaMLmYxBHyXuKL849eucPFhvBoxMsflfOb8kxaeQ==}

  webidl-conversions@7.0.0:
    resolution: {integrity: sha512-VwddBukDzu71offAQR975unBIGqfKZpM+8ZX6ySk8nYhVoo5CYaZyzt3YBvYtRtO+aoGlqxPg/B87NGVZ/fu6g==}
    engines: {node: '>=12'}

  webpack-sources@3.2.3:
    resolution: {integrity: sha512-/DyMEOrDgLKKIG0fmvtz+4dUX/3Ghozwgm6iPp8KRhvn+eQf9+Q7GWxVNMk3+uCPWfdXYC4ExGBckIXdFEfH1w==}
    engines: {node: '>=10.13.0'}

  webpack@5.99.8:
    resolution: {integrity: sha512-lQ3CPiSTpfOnrEGeXDwoq5hIGzSjmwD72GdfVzF7CQAI7t47rJG9eDWvcEkEn3CUQymAElVvDg3YNTlCYj+qUQ==}
    engines: {node: '>=10.13.0'}
    hasBin: true
    peerDependencies:
      webpack-cli: '*'
    peerDependenciesMeta:
      webpack-cli:
        optional: true

  webrtc-adapter@9.0.3:
    resolution: {integrity: sha512-5fALBcroIl31OeXAdd1YUntxiZl1eHlZZWzNg3U4Fn+J9/cGL3eT80YlrsWGvj2ojuz1rZr2OXkgCzIxAZ7vRQ==}
    engines: {node: '>=6.0.0', npm: '>=3.10.0'}

  whatwg-encoding@3.1.1:
    resolution: {integrity: sha512-6qN4hJdMwfYBtE3YBTTHhoeuUrDBPZmbQaxWAqSALV/MeEnR5z1xd8UKud2RAkFoPkmB+hli1TZSnyi84xz1vQ==}
    engines: {node: '>=18'}

  whatwg-mimetype@3.0.0:
    resolution: {integrity: sha512-nt+N2dzIutVRxARx1nghPKGv1xHikU7HKdfafKkLNLindmPU/ch3U31NOCGGA/dmPcmb1VlofO0vnKAcsm0o/Q==}
    engines: {node: '>=12'}

  whatwg-mimetype@4.0.0:
    resolution: {integrity: sha512-QaKxh0eNIi2mE9p2vEdzfagOKHCcj1pJ56EEHGQOVxp8r9/iszLUUV7v89x9O1p/T+NlTM5W7jW6+cz4Fq1YVg==}
    engines: {node: '>=18'}

  whatwg-url@14.2.0:
    resolution: {integrity: sha512-De72GdQZzNTUBBChsXueQUnPKDkg/5A5zp7pFDuQAj5UFoENpiACU0wlCvzpAGnTkj++ihpKwKyYewn/XNUbKw==}
    engines: {node: '>=18'}

  whatwg-url@5.0.0:
    resolution: {integrity: sha512-saE57nupxk6v3HY35+jzBwYa0rKSy0XR8JSxZPwgLr7ys0IBzhGviA1/TUGJLmSVqs8pb9AnvICXEuOHLprYTw==}

  which-boxed-primitive@1.0.2:
    resolution: {integrity: sha512-bwZdv0AKLpplFY2KZRX6TvyuN7ojjr7lwkg6ml0roIy9YeuSr7JS372qlNW18UQYzgYK9ziGcerWqZOmEn9VNg==}

  which-boxed-primitive@1.1.1:
    resolution: {integrity: sha512-TbX3mj8n0odCBFVlY8AxkqcHASw3L60jIuF8jFP78az3C2YhmGvqbHBpAjTRH2/xqYunrJ9g1jSyjCjpoWzIAA==}
    engines: {node: '>= 0.4'}

  which-builtin-type@1.2.1:
    resolution: {integrity: sha512-6iBczoX+kDQ7a3+YJBnh3T+KZRxM/iYNPXicqk66/Qfm1b93iu+yOImkg0zHbj5LNOcNv1TEADiZ0xa34B4q6Q==}
    engines: {node: '>= 0.4'}

  which-collection@1.0.2:
    resolution: {integrity: sha512-K4jVyjnBdgvc86Y6BkaLZEN933SwYOuBFkdmBu9ZfkcAbdVbpITnDmjvZ/aQjRXQrv5EPkTnD1s39GiiqbngCw==}
    engines: {node: '>= 0.4'}

  which-typed-array@1.1.15:
    resolution: {integrity: sha512-oV0jmFtUky6CXfkqehVvBP/LSWJ2sy4vWMioiENyJLePrBO/yKyV9OyJySfAKosh+RYkIl5zJCNZ8/4JncrpdA==}
    engines: {node: '>= 0.4'}

  which-typed-array@1.1.19:
    resolution: {integrity: sha512-rEvr90Bck4WZt9HHFC4DJMsjvu7x+r6bImz0/BrbWb7A2djJ8hnZMrWnHo9F8ssv0OMErasDhftrfROTyqSDrw==}
    engines: {node: '>= 0.4'}

  which@2.0.2:
    resolution: {integrity: sha512-BLI3Tl1TW3Pvl70l3yq3Y64i+awpwXqsGBYWkkqMtnbXgrMD+yj7rhW0kuEDxzJaYXGjEW5ogapKNMEKNMjibA==}
    engines: {node: '>= 8'}
    hasBin: true

  why-is-node-running@2.3.0:
    resolution: {integrity: sha512-hUrmaWBdVDcxvYqnyh09zunKzROWjbZTiNy8dBEjkS7ehEDQibXJ7XvlmtbwuTclUiIyN+CyXQD4Vmko8fNm8w==}
    engines: {node: '>=8'}
    hasBin: true

  wrappy@1.0.2:
    resolution: {integrity: sha512-l4Sp/DRseor9wL6EvV2+TuQn63dMkPjZ/sp9XkghTEbV9KlPS1xUsZ3u7/IQO4wxtcFB4bgpQPRcR3QCvezPcQ==}

  ws@8.18.2:
    resolution: {integrity: sha512-DMricUmwGZUVr++AEAe2uiVM7UoO9MAVZMDu05UQOaUII0lp+zOzLLU4Xqh/JvTqklB1T4uELaaPBKyjE1r4fQ==}
    engines: {node: '>=10.0.0'}
    peerDependencies:
      bufferutil: ^4.0.1
      utf-8-validate: '>=5.0.2'
    peerDependenciesMeta:
      bufferutil:
        optional: true
      utf-8-validate:
        optional: true

  xml-name-validator@5.0.0:
    resolution: {integrity: sha512-EvGK8EJ3DhaHfbRlETOWAS5pO9MZITeauHKJyb8wyajUfQUenkIg2MvLDTZ4T/TgIcm3HU0TFBgWWboAZ30UHg==}
    engines: {node: '>=18'}

  xmlchars@2.2.0:
    resolution: {integrity: sha512-JZnDKK8B0RCDw84FNdDAIpZK+JuJw+s7Lz8nksI7SIuU3UXJJslUthsi+uWBUYOwPFwW7W7PRLRfUKpxjtjFCw==}

  yallist@3.1.1:
    resolution: {integrity: sha512-a4UGQaWPH59mOXUYnAG2ewncQS4i4F43Tv3JoAM+s2VDAmS9NsK8GpDMLrCHPksFT7h3K6TOoUNn2pb7RoXx4g==}

  yallist@4.0.0:
    resolution: {integrity: sha512-3wdGidZyq5PB084XLES5TpOSRA3wjXAlIWMhum2kRcv/41Sn2emQ0dycQW4uZXLejwKvg6EsvbdlVL+FYEct7A==}

  yaml@2.8.0:
    resolution: {integrity: sha512-4lLa/EcQCB0cJkyts+FpIRx5G/llPxfP6VQU5KByHEhLxY3IJCH0f0Hy1MHI8sClTvsIb8qwRJ6R/ZdlDJ/leQ==}
    engines: {node: '>= 14.6'}
    hasBin: true

  yocto-queue@0.1.0:
    resolution: {integrity: sha512-rVksvsnNCdJ/ohGc6xgPwyN8eheCxsiLM8mxuE/t/mOVqJewPuO1miLpTHQiRgTKCLexL4MeAFVagts7HmNZ2Q==}
    engines: {node: '>=10'}

snapshots:

  '@aashutoshrathi/word-wrap@1.2.6': {}

  '@ampproject/remapping@2.2.1':
    dependencies:
      '@jridgewell/gen-mapping': 0.3.12
      '@jridgewell/trace-mapping': 0.3.29

  '@asamuzakjp/css-color@3.1.7':
    dependencies:
      '@csstools/css-calc': 2.1.3(@csstools/css-parser-algorithms@3.0.4(@csstools/css-tokenizer@3.0.3))(@csstools/css-tokenizer@3.0.3)
      '@csstools/css-color-parser': 3.0.9(@csstools/css-parser-algorithms@3.0.4(@csstools/css-tokenizer@3.0.3))(@csstools/css-tokenizer@3.0.3)
      '@csstools/css-parser-algorithms': 3.0.4(@csstools/css-tokenizer@3.0.3)
      '@csstools/css-tokenizer': 3.0.3
      lru-cache: 10.4.3

  '@babel/code-frame@7.27.1':
    dependencies:
      '@babel/helper-validator-identifier': 7.27.1
      js-tokens: 4.0.0
      picocolors: 1.1.1

  '@babel/compat-data@7.28.0': {}

  '@babel/core@7.28.3':
    dependencies:
      '@ampproject/remapping': 2.2.1
      '@babel/code-frame': 7.27.1
      '@babel/generator': 7.28.3
      '@babel/helper-compilation-targets': 7.27.2
      '@babel/helper-module-transforms': 7.28.3(@babel/core@7.28.3)
      '@babel/helpers': 7.28.3
      '@babel/parser': 7.28.3
      '@babel/template': 7.27.2
      '@babel/traverse': 7.28.3
      '@babel/types': 7.28.2
      convert-source-map: 2.0.0
      debug: 4.4.1
      gensync: 1.0.0-beta.2
      json5: 2.2.3
      semver: 6.3.1
    transitivePeerDependencies:
      - supports-color

  '@babel/generator@7.27.0':
    dependencies:
      '@babel/parser': 7.28.0
      '@babel/types': 7.28.0
      '@jridgewell/gen-mapping': 0.3.5
      '@jridgewell/trace-mapping': 0.3.25
      jsesc: 3.1.0

  '@babel/generator@7.28.0':
    dependencies:
      '@babel/parser': 7.28.0
      '@babel/types': 7.28.0
      '@jridgewell/gen-mapping': 0.3.12
      '@jridgewell/trace-mapping': 0.3.29
      jsesc: 3.1.0

  '@babel/generator@7.28.3':
    dependencies:
      '@babel/parser': 7.28.3
      '@babel/types': 7.28.2
      '@jridgewell/gen-mapping': 0.3.12
      '@jridgewell/trace-mapping': 0.3.29
      jsesc: 3.1.0

  '@babel/helper-annotate-as-pure@7.27.3':
    dependencies:
      '@babel/types': 7.28.0

  '@babel/helper-compilation-targets@7.27.2':
    dependencies:
      '@babel/compat-data': 7.28.0
      '@babel/helper-validator-option': 7.27.1
      browserslist: 4.25.1
      lru-cache: 5.1.1
      semver: 6.3.1

  '@babel/helper-create-class-features-plugin@7.27.1(@babel/core@7.28.3)':
    dependencies:
      '@babel/core': 7.28.3
      '@babel/helper-annotate-as-pure': 7.27.3
      '@babel/helper-member-expression-to-functions': 7.27.1
      '@babel/helper-optimise-call-expression': 7.27.1
      '@babel/helper-replace-supers': 7.27.1(@babel/core@7.28.3)
      '@babel/helper-skip-transparent-expression-wrappers': 7.27.1
      '@babel/traverse': 7.28.0
      semver: 6.3.1
    transitivePeerDependencies:
      - supports-color

  '@babel/helper-create-class-features-plugin@7.28.3(@babel/core@7.28.3)':
    dependencies:
      '@babel/core': 7.28.3
      '@babel/helper-annotate-as-pure': 7.27.3
      '@babel/helper-member-expression-to-functions': 7.27.1
      '@babel/helper-optimise-call-expression': 7.27.1
      '@babel/helper-replace-supers': 7.27.1(@babel/core@7.28.3)
      '@babel/helper-skip-transparent-expression-wrappers': 7.27.1
      '@babel/traverse': 7.28.3
      semver: 6.3.1
    transitivePeerDependencies:
      - supports-color

  '@babel/helper-create-regexp-features-plugin@7.27.1(@babel/core@7.28.3)':
    dependencies:
      '@babel/core': 7.28.3
      '@babel/helper-annotate-as-pure': 7.27.3
      regexpu-core: 6.2.0
      semver: 6.3.1

  '@babel/helper-define-polyfill-provider@0.6.5(@babel/core@7.28.3)':
    dependencies:
      '@babel/core': 7.28.3
      '@babel/helper-compilation-targets': 7.27.2
      '@babel/helper-plugin-utils': 7.27.1
      debug: 4.4.1
      lodash.debounce: 4.0.8
      resolve: 1.22.10
    transitivePeerDependencies:
      - supports-color

  '@babel/helper-globals@7.28.0': {}

  '@babel/helper-member-expression-to-functions@7.27.1':
    dependencies:
      '@babel/traverse': 7.28.3
      '@babel/types': 7.28.0
    transitivePeerDependencies:
      - supports-color

  '@babel/helper-module-imports@7.24.7':
    dependencies:
      '@babel/traverse': 7.28.0
      '@babel/types': 7.28.0
    transitivePeerDependencies:
      - supports-color

  '@babel/helper-module-imports@7.27.1':
    dependencies:
      '@babel/traverse': 7.28.3
      '@babel/types': 7.28.2
    transitivePeerDependencies:
      - supports-color

  '@babel/helper-module-transforms@7.27.3(@babel/core@7.28.3)':
    dependencies:
      '@babel/core': 7.28.3
      '@babel/helper-module-imports': 7.27.1
      '@babel/helper-validator-identifier': 7.27.1
      '@babel/traverse': 7.28.0
    transitivePeerDependencies:
      - supports-color

  '@babel/helper-module-transforms@7.28.3(@babel/core@7.28.3)':
    dependencies:
      '@babel/core': 7.28.3
      '@babel/helper-module-imports': 7.27.1
      '@babel/helper-validator-identifier': 7.27.1
      '@babel/traverse': 7.28.3
    transitivePeerDependencies:
      - supports-color

  '@babel/helper-optimise-call-expression@7.27.1':
    dependencies:
      '@babel/types': 7.28.0

  '@babel/helper-plugin-utils@7.27.1': {}

  '@babel/helper-remap-async-to-generator@7.27.1(@babel/core@7.28.3)':
    dependencies:
      '@babel/core': 7.28.3
      '@babel/helper-annotate-as-pure': 7.27.3
      '@babel/helper-wrap-function': 7.27.1
      '@babel/traverse': 7.28.0
    transitivePeerDependencies:
      - supports-color

  '@babel/helper-replace-supers@7.27.1(@babel/core@7.28.3)':
    dependencies:
      '@babel/core': 7.28.3
      '@babel/helper-member-expression-to-functions': 7.27.1
      '@babel/helper-optimise-call-expression': 7.27.1
      '@babel/traverse': 7.28.3
    transitivePeerDependencies:
      - supports-color

  '@babel/helper-skip-transparent-expression-wrappers@7.27.1':
    dependencies:
      '@babel/traverse': 7.28.0
      '@babel/types': 7.28.0
    transitivePeerDependencies:
      - supports-color

  '@babel/helper-string-parser@7.25.9': {}

  '@babel/helper-string-parser@7.27.1': {}

  '@babel/helper-validator-identifier@7.25.9': {}

  '@babel/helper-validator-identifier@7.27.1': {}

  '@babel/helper-validator-option@7.27.1': {}

  '@babel/helper-wrap-function@7.27.1':
    dependencies:
      '@babel/template': 7.27.2
      '@babel/traverse': 7.28.0
      '@babel/types': 7.28.0
    transitivePeerDependencies:
      - supports-color

  '@babel/helpers@7.28.3':
    dependencies:
      '@babel/template': 7.27.2
      '@babel/types': 7.28.2

  '@babel/parser@7.27.0':
    dependencies:
      '@babel/types': 7.28.0

  '@babel/parser@7.28.0':
    dependencies:
      '@babel/types': 7.28.0

  '@babel/parser@7.28.3':
    dependencies:
      '@babel/types': 7.28.2

  '@babel/plugin-bugfix-firefox-class-in-computed-class-key@7.27.1(@babel/core@7.28.3)':
    dependencies:
      '@babel/core': 7.28.3
      '@babel/helper-plugin-utils': 7.27.1
      '@babel/traverse': 7.28.0
    transitivePeerDependencies:
      - supports-color

  '@babel/plugin-bugfix-safari-class-field-initializer-scope@7.27.1(@babel/core@7.28.3)':
    dependencies:
      '@babel/core': 7.28.3
      '@babel/helper-plugin-utils': 7.27.1

  '@babel/plugin-bugfix-safari-id-destructuring-collision-in-function-expression@7.27.1(@babel/core@7.28.3)':
    dependencies:
      '@babel/core': 7.28.3
      '@babel/helper-plugin-utils': 7.27.1

  '@babel/plugin-bugfix-v8-spread-parameters-in-optional-chaining@7.27.1(@babel/core@7.28.3)':
    dependencies:
      '@babel/core': 7.28.3
      '@babel/helper-plugin-utils': 7.27.1
      '@babel/helper-skip-transparent-expression-wrappers': 7.27.1
      '@babel/plugin-transform-optional-chaining': 7.27.1(@babel/core@7.28.3)
    transitivePeerDependencies:
      - supports-color

  '@babel/plugin-bugfix-v8-static-class-fields-redefine-readonly@7.28.3(@babel/core@7.28.3)':
    dependencies:
      '@babel/core': 7.28.3
      '@babel/helper-plugin-utils': 7.27.1
      '@babel/traverse': 7.28.3
    transitivePeerDependencies:
      - supports-color

  '@babel/plugin-proposal-private-property-in-object@7.21.0-placeholder-for-preset-env.2(@babel/core@7.28.3)':
    dependencies:
      '@babel/core': 7.28.3

  '@babel/plugin-syntax-import-assertions@7.27.1(@babel/core@7.28.3)':
    dependencies:
      '@babel/core': 7.28.3
      '@babel/helper-plugin-utils': 7.27.1

  '@babel/plugin-syntax-import-attributes@7.27.1(@babel/core@7.28.3)':
    dependencies:
      '@babel/core': 7.28.3
      '@babel/helper-plugin-utils': 7.27.1

  '@babel/plugin-syntax-unicode-sets-regex@7.18.6(@babel/core@7.28.3)':
    dependencies:
      '@babel/core': 7.28.3
      '@babel/helper-create-regexp-features-plugin': 7.27.1(@babel/core@7.28.3)
      '@babel/helper-plugin-utils': 7.27.1

  '@babel/plugin-transform-arrow-functions@7.27.1(@babel/core@7.28.3)':
    dependencies:
      '@babel/core': 7.28.3
      '@babel/helper-plugin-utils': 7.27.1

  '@babel/plugin-transform-async-generator-functions@7.28.0(@babel/core@7.28.3)':
    dependencies:
      '@babel/core': 7.28.3
      '@babel/helper-plugin-utils': 7.27.1
      '@babel/helper-remap-async-to-generator': 7.27.1(@babel/core@7.28.3)
      '@babel/traverse': 7.28.0
    transitivePeerDependencies:
      - supports-color

  '@babel/plugin-transform-async-to-generator@7.27.1(@babel/core@7.28.3)':
    dependencies:
      '@babel/core': 7.28.3
      '@babel/helper-module-imports': 7.27.1
      '@babel/helper-plugin-utils': 7.27.1
      '@babel/helper-remap-async-to-generator': 7.27.1(@babel/core@7.28.3)
    transitivePeerDependencies:
      - supports-color

  '@babel/plugin-transform-block-scoped-functions@7.27.1(@babel/core@7.28.3)':
    dependencies:
      '@babel/core': 7.28.3
      '@babel/helper-plugin-utils': 7.27.1

  '@babel/plugin-transform-block-scoping@7.28.0(@babel/core@7.28.3)':
    dependencies:
      '@babel/core': 7.28.3
      '@babel/helper-plugin-utils': 7.27.1

  '@babel/plugin-transform-class-properties@7.27.1(@babel/core@7.28.3)':
    dependencies:
      '@babel/core': 7.28.3
      '@babel/helper-create-class-features-plugin': 7.27.1(@babel/core@7.28.3)
      '@babel/helper-plugin-utils': 7.27.1
    transitivePeerDependencies:
      - supports-color

  '@babel/plugin-transform-class-static-block@7.28.3(@babel/core@7.28.3)':
    dependencies:
      '@babel/core': 7.28.3
      '@babel/helper-create-class-features-plugin': 7.28.3(@babel/core@7.28.3)
      '@babel/helper-plugin-utils': 7.27.1
    transitivePeerDependencies:
      - supports-color

  '@babel/plugin-transform-classes@7.28.3(@babel/core@7.28.3)':
    dependencies:
      '@babel/core': 7.28.3
      '@babel/helper-annotate-as-pure': 7.27.3
      '@babel/helper-compilation-targets': 7.27.2
      '@babel/helper-globals': 7.28.0
      '@babel/helper-plugin-utils': 7.27.1
      '@babel/helper-replace-supers': 7.27.1(@babel/core@7.28.3)
      '@babel/traverse': 7.28.3
    transitivePeerDependencies:
      - supports-color

  '@babel/plugin-transform-computed-properties@7.27.1(@babel/core@7.28.3)':
    dependencies:
      '@babel/core': 7.28.3
      '@babel/helper-plugin-utils': 7.27.1
      '@babel/template': 7.27.2

  '@babel/plugin-transform-destructuring@7.28.0(@babel/core@7.28.3)':
    dependencies:
      '@babel/core': 7.28.3
      '@babel/helper-plugin-utils': 7.27.1
      '@babel/traverse': 7.28.0
    transitivePeerDependencies:
      - supports-color

  '@babel/plugin-transform-dotall-regex@7.27.1(@babel/core@7.28.3)':
    dependencies:
      '@babel/core': 7.28.3
      '@babel/helper-create-regexp-features-plugin': 7.27.1(@babel/core@7.28.3)
      '@babel/helper-plugin-utils': 7.27.1

  '@babel/plugin-transform-duplicate-keys@7.27.1(@babel/core@7.28.3)':
    dependencies:
      '@babel/core': 7.28.3
      '@babel/helper-plugin-utils': 7.27.1

  '@babel/plugin-transform-duplicate-named-capturing-groups-regex@7.27.1(@babel/core@7.28.3)':
    dependencies:
      '@babel/core': 7.28.3
      '@babel/helper-create-regexp-features-plugin': 7.27.1(@babel/core@7.28.3)
      '@babel/helper-plugin-utils': 7.27.1

  '@babel/plugin-transform-dynamic-import@7.27.1(@babel/core@7.28.3)':
    dependencies:
      '@babel/core': 7.28.3
      '@babel/helper-plugin-utils': 7.27.1

  '@babel/plugin-transform-explicit-resource-management@7.28.0(@babel/core@7.28.3)':
    dependencies:
      '@babel/core': 7.28.3
      '@babel/helper-plugin-utils': 7.27.1
      '@babel/plugin-transform-destructuring': 7.28.0(@babel/core@7.28.3)
    transitivePeerDependencies:
      - supports-color

  '@babel/plugin-transform-exponentiation-operator@7.27.1(@babel/core@7.28.3)':
    dependencies:
      '@babel/core': 7.28.3
      '@babel/helper-plugin-utils': 7.27.1

  '@babel/plugin-transform-export-namespace-from@7.27.1(@babel/core@7.28.3)':
    dependencies:
      '@babel/core': 7.28.3
      '@babel/helper-plugin-utils': 7.27.1

  '@babel/plugin-transform-for-of@7.27.1(@babel/core@7.28.3)':
    dependencies:
      '@babel/core': 7.28.3
      '@babel/helper-plugin-utils': 7.27.1
      '@babel/helper-skip-transparent-expression-wrappers': 7.27.1
    transitivePeerDependencies:
      - supports-color

  '@babel/plugin-transform-function-name@7.27.1(@babel/core@7.28.3)':
    dependencies:
      '@babel/core': 7.28.3
      '@babel/helper-compilation-targets': 7.27.2
      '@babel/helper-plugin-utils': 7.27.1
      '@babel/traverse': 7.28.0
    transitivePeerDependencies:
      - supports-color

  '@babel/plugin-transform-json-strings@7.27.1(@babel/core@7.28.3)':
    dependencies:
      '@babel/core': 7.28.3
      '@babel/helper-plugin-utils': 7.27.1

  '@babel/plugin-transform-literals@7.27.1(@babel/core@7.28.3)':
    dependencies:
      '@babel/core': 7.28.3
      '@babel/helper-plugin-utils': 7.27.1

  '@babel/plugin-transform-logical-assignment-operators@7.27.1(@babel/core@7.28.3)':
    dependencies:
      '@babel/core': 7.28.3
      '@babel/helper-plugin-utils': 7.27.1

  '@babel/plugin-transform-member-expression-literals@7.27.1(@babel/core@7.28.3)':
    dependencies:
      '@babel/core': 7.28.3
      '@babel/helper-plugin-utils': 7.27.1

  '@babel/plugin-transform-modules-amd@7.27.1(@babel/core@7.28.3)':
    dependencies:
      '@babel/core': 7.28.3
      '@babel/helper-module-transforms': 7.27.3(@babel/core@7.28.3)
      '@babel/helper-plugin-utils': 7.27.1
    transitivePeerDependencies:
      - supports-color

  '@babel/plugin-transform-modules-commonjs@7.27.1(@babel/core@7.28.3)':
    dependencies:
      '@babel/core': 7.28.3
      '@babel/helper-module-transforms': 7.27.3(@babel/core@7.28.3)
      '@babel/helper-plugin-utils': 7.27.1
    transitivePeerDependencies:
      - supports-color

  '@babel/plugin-transform-modules-systemjs@7.27.1(@babel/core@7.28.3)':
    dependencies:
      '@babel/core': 7.28.3
      '@babel/helper-module-transforms': 7.27.3(@babel/core@7.28.3)
      '@babel/helper-plugin-utils': 7.27.1
      '@babel/helper-validator-identifier': 7.27.1
      '@babel/traverse': 7.28.0
    transitivePeerDependencies:
      - supports-color

  '@babel/plugin-transform-modules-umd@7.27.1(@babel/core@7.28.3)':
    dependencies:
      '@babel/core': 7.28.3
      '@babel/helper-module-transforms': 7.27.3(@babel/core@7.28.3)
      '@babel/helper-plugin-utils': 7.27.1
    transitivePeerDependencies:
      - supports-color

  '@babel/plugin-transform-named-capturing-groups-regex@7.27.1(@babel/core@7.28.3)':
    dependencies:
      '@babel/core': 7.28.3
      '@babel/helper-create-regexp-features-plugin': 7.27.1(@babel/core@7.28.3)
      '@babel/helper-plugin-utils': 7.27.1

  '@babel/plugin-transform-new-target@7.27.1(@babel/core@7.28.3)':
    dependencies:
      '@babel/core': 7.28.3
      '@babel/helper-plugin-utils': 7.27.1

  '@babel/plugin-transform-nullish-coalescing-operator@7.27.1(@babel/core@7.28.3)':
    dependencies:
      '@babel/core': 7.28.3
      '@babel/helper-plugin-utils': 7.27.1

  '@babel/plugin-transform-numeric-separator@7.27.1(@babel/core@7.28.3)':
    dependencies:
      '@babel/core': 7.28.3
      '@babel/helper-plugin-utils': 7.27.1

  '@babel/plugin-transform-object-rest-spread@7.28.0(@babel/core@7.28.3)':
    dependencies:
      '@babel/core': 7.28.3
      '@babel/helper-compilation-targets': 7.27.2
      '@babel/helper-plugin-utils': 7.27.1
      '@babel/plugin-transform-destructuring': 7.28.0(@babel/core@7.28.3)
      '@babel/plugin-transform-parameters': 7.27.7(@babel/core@7.28.3)
      '@babel/traverse': 7.28.0
    transitivePeerDependencies:
      - supports-color

  '@babel/plugin-transform-object-super@7.27.1(@babel/core@7.28.3)':
    dependencies:
      '@babel/core': 7.28.3
      '@babel/helper-plugin-utils': 7.27.1
      '@babel/helper-replace-supers': 7.27.1(@babel/core@7.28.3)
    transitivePeerDependencies:
      - supports-color

  '@babel/plugin-transform-optional-catch-binding@7.27.1(@babel/core@7.28.3)':
    dependencies:
      '@babel/core': 7.28.3
      '@babel/helper-plugin-utils': 7.27.1

  '@babel/plugin-transform-optional-chaining@7.27.1(@babel/core@7.28.3)':
    dependencies:
      '@babel/core': 7.28.3
      '@babel/helper-plugin-utils': 7.27.1
      '@babel/helper-skip-transparent-expression-wrappers': 7.27.1
    transitivePeerDependencies:
      - supports-color

  '@babel/plugin-transform-parameters@7.27.7(@babel/core@7.28.3)':
    dependencies:
      '@babel/core': 7.28.3
      '@babel/helper-plugin-utils': 7.27.1

  '@babel/plugin-transform-private-methods@7.27.1(@babel/core@7.28.3)':
    dependencies:
      '@babel/core': 7.28.3
      '@babel/helper-create-class-features-plugin': 7.27.1(@babel/core@7.28.3)
      '@babel/helper-plugin-utils': 7.27.1
    transitivePeerDependencies:
      - supports-color

  '@babel/plugin-transform-private-property-in-object@7.27.1(@babel/core@7.28.3)':
    dependencies:
      '@babel/core': 7.28.3
      '@babel/helper-annotate-as-pure': 7.27.3
      '@babel/helper-create-class-features-plugin': 7.27.1(@babel/core@7.28.3)
      '@babel/helper-plugin-utils': 7.27.1
    transitivePeerDependencies:
      - supports-color

  '@babel/plugin-transform-property-literals@7.27.1(@babel/core@7.28.3)':
    dependencies:
      '@babel/core': 7.28.3
      '@babel/helper-plugin-utils': 7.27.1

  '@babel/plugin-transform-regenerator@7.28.3(@babel/core@7.28.3)':
    dependencies:
      '@babel/core': 7.28.3
      '@babel/helper-plugin-utils': 7.27.1

  '@babel/plugin-transform-regexp-modifiers@7.27.1(@babel/core@7.28.3)':
    dependencies:
      '@babel/core': 7.28.3
      '@babel/helper-create-regexp-features-plugin': 7.27.1(@babel/core@7.28.3)
      '@babel/helper-plugin-utils': 7.27.1

  '@babel/plugin-transform-reserved-words@7.27.1(@babel/core@7.28.3)':
    dependencies:
      '@babel/core': 7.28.3
      '@babel/helper-plugin-utils': 7.27.1

  '@babel/plugin-transform-shorthand-properties@7.27.1(@babel/core@7.28.3)':
    dependencies:
      '@babel/core': 7.28.3
      '@babel/helper-plugin-utils': 7.27.1

  '@babel/plugin-transform-spread@7.27.1(@babel/core@7.28.3)':
    dependencies:
      '@babel/core': 7.28.3
      '@babel/helper-plugin-utils': 7.27.1
      '@babel/helper-skip-transparent-expression-wrappers': 7.27.1
    transitivePeerDependencies:
      - supports-color

  '@babel/plugin-transform-sticky-regex@7.27.1(@babel/core@7.28.3)':
    dependencies:
      '@babel/core': 7.28.3
      '@babel/helper-plugin-utils': 7.27.1

  '@babel/plugin-transform-template-literals@7.27.1(@babel/core@7.28.3)':
    dependencies:
      '@babel/core': 7.28.3
      '@babel/helper-plugin-utils': 7.27.1

  '@babel/plugin-transform-typeof-symbol@7.27.1(@babel/core@7.28.3)':
    dependencies:
      '@babel/core': 7.28.3
      '@babel/helper-plugin-utils': 7.27.1

  '@babel/plugin-transform-unicode-escapes@7.27.1(@babel/core@7.28.3)':
    dependencies:
      '@babel/core': 7.28.3
      '@babel/helper-plugin-utils': 7.27.1

  '@babel/plugin-transform-unicode-property-regex@7.27.1(@babel/core@7.28.3)':
    dependencies:
      '@babel/core': 7.28.3
      '@babel/helper-create-regexp-features-plugin': 7.27.1(@babel/core@7.28.3)
      '@babel/helper-plugin-utils': 7.27.1

  '@babel/plugin-transform-unicode-regex@7.27.1(@babel/core@7.28.3)':
    dependencies:
      '@babel/core': 7.28.3
      '@babel/helper-create-regexp-features-plugin': 7.27.1(@babel/core@7.28.3)
      '@babel/helper-plugin-utils': 7.27.1

  '@babel/plugin-transform-unicode-sets-regex@7.27.1(@babel/core@7.28.3)':
    dependencies:
      '@babel/core': 7.28.3
      '@babel/helper-create-regexp-features-plugin': 7.27.1(@babel/core@7.28.3)
      '@babel/helper-plugin-utils': 7.27.1

  '@babel/preset-env@7.28.3(@babel/core@7.28.3)':
    dependencies:
      '@babel/compat-data': 7.28.0
      '@babel/core': 7.28.3
      '@babel/helper-compilation-targets': 7.27.2
      '@babel/helper-plugin-utils': 7.27.1
      '@babel/helper-validator-option': 7.27.1
      '@babel/plugin-bugfix-firefox-class-in-computed-class-key': 7.27.1(@babel/core@7.28.3)
      '@babel/plugin-bugfix-safari-class-field-initializer-scope': 7.27.1(@babel/core@7.28.3)
      '@babel/plugin-bugfix-safari-id-destructuring-collision-in-function-expression': 7.27.1(@babel/core@7.28.3)
      '@babel/plugin-bugfix-v8-spread-parameters-in-optional-chaining': 7.27.1(@babel/core@7.28.3)
      '@babel/plugin-bugfix-v8-static-class-fields-redefine-readonly': 7.28.3(@babel/core@7.28.3)
      '@babel/plugin-proposal-private-property-in-object': 7.21.0-placeholder-for-preset-env.2(@babel/core@7.28.3)
      '@babel/plugin-syntax-import-assertions': 7.27.1(@babel/core@7.28.3)
      '@babel/plugin-syntax-import-attributes': 7.27.1(@babel/core@7.28.3)
      '@babel/plugin-syntax-unicode-sets-regex': 7.18.6(@babel/core@7.28.3)
      '@babel/plugin-transform-arrow-functions': 7.27.1(@babel/core@7.28.3)
      '@babel/plugin-transform-async-generator-functions': 7.28.0(@babel/core@7.28.3)
      '@babel/plugin-transform-async-to-generator': 7.27.1(@babel/core@7.28.3)
      '@babel/plugin-transform-block-scoped-functions': 7.27.1(@babel/core@7.28.3)
      '@babel/plugin-transform-block-scoping': 7.28.0(@babel/core@7.28.3)
      '@babel/plugin-transform-class-properties': 7.27.1(@babel/core@7.28.3)
      '@babel/plugin-transform-class-static-block': 7.28.3(@babel/core@7.28.3)
      '@babel/plugin-transform-classes': 7.28.3(@babel/core@7.28.3)
      '@babel/plugin-transform-computed-properties': 7.27.1(@babel/core@7.28.3)
      '@babel/plugin-transform-destructuring': 7.28.0(@babel/core@7.28.3)
      '@babel/plugin-transform-dotall-regex': 7.27.1(@babel/core@7.28.3)
      '@babel/plugin-transform-duplicate-keys': 7.27.1(@babel/core@7.28.3)
      '@babel/plugin-transform-duplicate-named-capturing-groups-regex': 7.27.1(@babel/core@7.28.3)
      '@babel/plugin-transform-dynamic-import': 7.27.1(@babel/core@7.28.3)
      '@babel/plugin-transform-explicit-resource-management': 7.28.0(@babel/core@7.28.3)
      '@babel/plugin-transform-exponentiation-operator': 7.27.1(@babel/core@7.28.3)
      '@babel/plugin-transform-export-namespace-from': 7.27.1(@babel/core@7.28.3)
      '@babel/plugin-transform-for-of': 7.27.1(@babel/core@7.28.3)
      '@babel/plugin-transform-function-name': 7.27.1(@babel/core@7.28.3)
      '@babel/plugin-transform-json-strings': 7.27.1(@babel/core@7.28.3)
      '@babel/plugin-transform-literals': 7.27.1(@babel/core@7.28.3)
      '@babel/plugin-transform-logical-assignment-operators': 7.27.1(@babel/core@7.28.3)
      '@babel/plugin-transform-member-expression-literals': 7.27.1(@babel/core@7.28.3)
      '@babel/plugin-transform-modules-amd': 7.27.1(@babel/core@7.28.3)
      '@babel/plugin-transform-modules-commonjs': 7.27.1(@babel/core@7.28.3)
      '@babel/plugin-transform-modules-systemjs': 7.27.1(@babel/core@7.28.3)
      '@babel/plugin-transform-modules-umd': 7.27.1(@babel/core@7.28.3)
      '@babel/plugin-transform-named-capturing-groups-regex': 7.27.1(@babel/core@7.28.3)
      '@babel/plugin-transform-new-target': 7.27.1(@babel/core@7.28.3)
      '@babel/plugin-transform-nullish-coalescing-operator': 7.27.1(@babel/core@7.28.3)
      '@babel/plugin-transform-numeric-separator': 7.27.1(@babel/core@7.28.3)
      '@babel/plugin-transform-object-rest-spread': 7.28.0(@babel/core@7.28.3)
      '@babel/plugin-transform-object-super': 7.27.1(@babel/core@7.28.3)
      '@babel/plugin-transform-optional-catch-binding': 7.27.1(@babel/core@7.28.3)
      '@babel/plugin-transform-optional-chaining': 7.27.1(@babel/core@7.28.3)
      '@babel/plugin-transform-parameters': 7.27.7(@babel/core@7.28.3)
      '@babel/plugin-transform-private-methods': 7.27.1(@babel/core@7.28.3)
      '@babel/plugin-transform-private-property-in-object': 7.27.1(@babel/core@7.28.3)
      '@babel/plugin-transform-property-literals': 7.27.1(@babel/core@7.28.3)
      '@babel/plugin-transform-regenerator': 7.28.3(@babel/core@7.28.3)
      '@babel/plugin-transform-regexp-modifiers': 7.27.1(@babel/core@7.28.3)
      '@babel/plugin-transform-reserved-words': 7.27.1(@babel/core@7.28.3)
      '@babel/plugin-transform-shorthand-properties': 7.27.1(@babel/core@7.28.3)
      '@babel/plugin-transform-spread': 7.27.1(@babel/core@7.28.3)
      '@babel/plugin-transform-sticky-regex': 7.27.1(@babel/core@7.28.3)
      '@babel/plugin-transform-template-literals': 7.27.1(@babel/core@7.28.3)
      '@babel/plugin-transform-typeof-symbol': 7.27.1(@babel/core@7.28.3)
      '@babel/plugin-transform-unicode-escapes': 7.27.1(@babel/core@7.28.3)
      '@babel/plugin-transform-unicode-property-regex': 7.27.1(@babel/core@7.28.3)
      '@babel/plugin-transform-unicode-regex': 7.27.1(@babel/core@7.28.3)
      '@babel/plugin-transform-unicode-sets-regex': 7.27.1(@babel/core@7.28.3)
      '@babel/preset-modules': 0.1.6-no-external-plugins(@babel/core@7.28.3)
      babel-plugin-polyfill-corejs2: 0.4.14(@babel/core@7.28.3)
      babel-plugin-polyfill-corejs3: 0.13.0(@babel/core@7.28.3)
      babel-plugin-polyfill-regenerator: 0.6.5(@babel/core@7.28.3)
      core-js-compat: 3.43.0
      semver: 6.3.1
    transitivePeerDependencies:
      - supports-color

  '@babel/preset-modules@0.1.6-no-external-plugins(@babel/core@7.28.3)':
    dependencies:
      '@babel/core': 7.28.3
      '@babel/helper-plugin-utils': 7.27.1
      '@babel/types': 7.28.0
      esutils: 2.0.3

  '@babel/runtime@7.23.2':
    dependencies:
      regenerator-runtime: 0.14.0

  '@babel/template@7.27.2':
    dependencies:
      '@babel/code-frame': 7.27.1
      '@babel/parser': 7.28.3
      '@babel/types': 7.28.2

  '@babel/traverse@7.27.0':
    dependencies:
      '@babel/code-frame': 7.27.1
      '@babel/generator': 7.28.0
      '@babel/parser': 7.28.0
      '@babel/template': 7.27.2
      '@babel/types': 7.28.0
      debug: 4.4.1
      globals: 11.12.0
    transitivePeerDependencies:
      - supports-color

  '@babel/traverse@7.28.0':
    dependencies:
      '@babel/code-frame': 7.27.1
      '@babel/generator': 7.28.0
      '@babel/helper-globals': 7.28.0
      '@babel/parser': 7.28.0
      '@babel/template': 7.27.2
      '@babel/types': 7.28.0
      debug: 4.4.1
    transitivePeerDependencies:
      - supports-color

  '@babel/traverse@7.28.3':
    dependencies:
      '@babel/code-frame': 7.27.1
      '@babel/generator': 7.28.3
      '@babel/helper-globals': 7.28.0
      '@babel/parser': 7.28.3
      '@babel/template': 7.27.2
      '@babel/types': 7.28.2
      debug: 4.4.1
    transitivePeerDependencies:
      - supports-color

  '@babel/types@7.27.0':
    dependencies:
      '@babel/helper-string-parser': 7.25.9
      '@babel/helper-validator-identifier': 7.25.9

  '@babel/types@7.28.0':
    dependencies:
      '@babel/helper-string-parser': 7.27.1
      '@babel/helper-validator-identifier': 7.27.1

  '@babel/types@7.28.2':
    dependencies:
      '@babel/helper-string-parser': 7.27.1
      '@babel/helper-validator-identifier': 7.27.1

  '@bufbuild/protobuf@1.10.1': {}

  '@bufbuild/protoc-gen-es@1.10.1(@bufbuild/protobuf@1.10.1)':
    dependencies:
      '@bufbuild/protoplugin': 1.10.1
    optionalDependencies:
      '@bufbuild/protobuf': 1.10.1
    transitivePeerDependencies:
      - supports-color

  '@bufbuild/protoplugin@1.10.1':
    dependencies:
      '@bufbuild/protobuf': 1.10.1
      '@typescript/vfs': 1.6.1(typescript@4.5.2)
      typescript: 4.5.2
    transitivePeerDependencies:
      - supports-color

  '@changesets/apply-release-plan@7.0.12':
    dependencies:
      '@changesets/config': 3.1.1
      '@changesets/get-version-range-type': 0.4.0
      '@changesets/git': 3.0.4
      '@changesets/should-skip-package': 0.1.2
      '@changesets/types': 6.1.0
      '@manypkg/get-packages': 1.1.3
      detect-indent: 6.1.0
      fs-extra: 7.0.1
      lodash.startcase: 4.4.0
      outdent: 0.5.0
      prettier: 2.8.8
      resolve-from: 5.0.0
      semver: 7.6.0

  '@changesets/assemble-release-plan@6.0.9':
    dependencies:
      '@changesets/errors': 0.2.0
      '@changesets/get-dependents-graph': 2.1.3
      '@changesets/should-skip-package': 0.1.2
      '@changesets/types': 6.1.0
      '@manypkg/get-packages': 1.1.3
      semver: 7.6.0

  '@changesets/changelog-git@0.2.1':
    dependencies:
      '@changesets/types': 6.1.0

  '@changesets/cli@2.29.5':
    dependencies:
      '@changesets/apply-release-plan': 7.0.12
      '@changesets/assemble-release-plan': 6.0.9
      '@changesets/changelog-git': 0.2.1
      '@changesets/config': 3.1.1
      '@changesets/errors': 0.2.0
      '@changesets/get-dependents-graph': 2.1.3
      '@changesets/get-release-plan': 4.0.13
      '@changesets/git': 3.0.4
      '@changesets/logger': 0.1.1
      '@changesets/pre': 2.0.2
      '@changesets/read': 0.6.5
      '@changesets/should-skip-package': 0.1.2
      '@changesets/types': 6.1.0
      '@changesets/write': 0.4.0
      '@manypkg/get-packages': 1.1.3
      ansi-colors: 4.1.3
      ci-info: 3.9.0
      enquirer: 2.4.1
      external-editor: 3.1.0
      fs-extra: 7.0.1
      mri: 1.2.0
      p-limit: 2.3.0
      package-manager-detector: 0.2.0
      picocolors: 1.1.1
      resolve-from: 5.0.0
      semver: 7.6.0
      spawndamnit: 3.0.1
      term-size: 2.2.1

  '@changesets/config@3.1.1':
    dependencies:
      '@changesets/errors': 0.2.0
      '@changesets/get-dependents-graph': 2.1.3
      '@changesets/logger': 0.1.1
      '@changesets/types': 6.1.0
      '@manypkg/get-packages': 1.1.3
      fs-extra: 7.0.1
      micromatch: 4.0.8

  '@changesets/errors@0.2.0':
    dependencies:
      extendable-error: 0.1.7

  '@changesets/get-dependents-graph@2.1.3':
    dependencies:
      '@changesets/types': 6.1.0
      '@manypkg/get-packages': 1.1.3
      picocolors: 1.1.1
      semver: 7.6.0

  '@changesets/get-github-info@0.5.2':
    dependencies:
      dataloader: 1.4.0
      node-fetch: 2.7.0
    transitivePeerDependencies:
      - encoding

  '@changesets/get-release-plan@4.0.13':
    dependencies:
      '@changesets/assemble-release-plan': 6.0.9
      '@changesets/config': 3.1.1
      '@changesets/pre': 2.0.2
      '@changesets/read': 0.6.5
      '@changesets/types': 6.1.0
      '@manypkg/get-packages': 1.1.3

  '@changesets/get-version-range-type@0.4.0': {}

  '@changesets/git@3.0.4':
    dependencies:
      '@changesets/errors': 0.2.0
      '@manypkg/get-packages': 1.1.3
      is-subdir: 1.2.0
      micromatch: 4.0.8
      spawndamnit: 3.0.1

  '@changesets/logger@0.1.1':
    dependencies:
      picocolors: 1.1.1

  '@changesets/parse@0.4.1':
    dependencies:
      '@changesets/types': 6.1.0
      js-yaml: 3.14.1

  '@changesets/pre@2.0.2':
    dependencies:
      '@changesets/errors': 0.2.0
      '@changesets/types': 6.1.0
      '@manypkg/get-packages': 1.1.3
      fs-extra: 7.0.1

  '@changesets/read@0.6.5':
    dependencies:
      '@changesets/git': 3.0.4
      '@changesets/logger': 0.1.1
      '@changesets/parse': 0.4.1
      '@changesets/types': 6.1.0
      fs-extra: 7.0.1
      p-filter: 2.1.0
      picocolors: 1.1.1

  '@changesets/should-skip-package@0.1.2':
    dependencies:
      '@changesets/types': 6.1.0
      '@manypkg/get-packages': 1.1.3

  '@changesets/types@4.1.0': {}

  '@changesets/types@5.2.1': {}

  '@changesets/types@6.1.0': {}

  '@changesets/write@0.4.0':
    dependencies:
      '@changesets/types': 6.1.0
      fs-extra: 7.0.1
      human-id: 4.1.1
      prettier: 2.8.8

  '@csstools/color-helpers@5.0.2': {}

  '@csstools/css-calc@2.1.3(@csstools/css-parser-algorithms@3.0.4(@csstools/css-tokenizer@3.0.3))(@csstools/css-tokenizer@3.0.3)':
    dependencies:
      '@csstools/css-parser-algorithms': 3.0.4(@csstools/css-tokenizer@3.0.3)
      '@csstools/css-tokenizer': 3.0.3

  '@csstools/css-color-parser@3.0.9(@csstools/css-parser-algorithms@3.0.4(@csstools/css-tokenizer@3.0.3))(@csstools/css-tokenizer@3.0.3)':
    dependencies:
      '@csstools/color-helpers': 5.0.2
      '@csstools/css-calc': 2.1.3(@csstools/css-parser-algorithms@3.0.4(@csstools/css-tokenizer@3.0.3))(@csstools/css-tokenizer@3.0.3)
      '@csstools/css-parser-algorithms': 3.0.4(@csstools/css-tokenizer@3.0.3)
      '@csstools/css-tokenizer': 3.0.3

  '@csstools/css-parser-algorithms@3.0.4(@csstools/css-tokenizer@3.0.3)':
    dependencies:
      '@csstools/css-tokenizer': 3.0.3

  '@csstools/css-tokenizer@3.0.3': {}

  '@esbuild/aix-ppc64@0.25.5':
    optional: true

  '@esbuild/android-arm64@0.25.5':
    optional: true

  '@esbuild/android-arm@0.25.5':
    optional: true

  '@esbuild/android-x64@0.25.5':
    optional: true

  '@esbuild/darwin-arm64@0.25.5':
    optional: true

  '@esbuild/darwin-x64@0.25.5':
    optional: true

  '@esbuild/freebsd-arm64@0.25.5':
    optional: true

  '@esbuild/freebsd-x64@0.25.5':
    optional: true

  '@esbuild/linux-arm64@0.25.5':
    optional: true

  '@esbuild/linux-arm@0.25.5':
    optional: true

  '@esbuild/linux-ia32@0.25.5':
    optional: true

  '@esbuild/linux-loong64@0.25.5':
    optional: true

  '@esbuild/linux-mips64el@0.25.5':
    optional: true

  '@esbuild/linux-ppc64@0.25.5':
    optional: true

  '@esbuild/linux-riscv64@0.25.5':
    optional: true

  '@esbuild/linux-s390x@0.25.5':
    optional: true

  '@esbuild/linux-x64@0.25.5':
    optional: true

  '@esbuild/netbsd-arm64@0.25.5':
    optional: true

  '@esbuild/netbsd-x64@0.25.5':
    optional: true

  '@esbuild/openbsd-arm64@0.25.5':
    optional: true

  '@esbuild/openbsd-x64@0.25.5':
    optional: true

  '@esbuild/sunos-x64@0.25.5':
    optional: true

  '@esbuild/win32-arm64@0.25.5':
    optional: true

  '@esbuild/win32-ia32@0.25.5':
    optional: true

  '@esbuild/win32-x64@0.25.5':
    optional: true

  '@eslint-community/eslint-utils@4.4.0(eslint@8.57.1)':
    dependencies:
      eslint: 8.57.1
      eslint-visitor-keys: 3.4.3

  '@eslint-community/regexpp@4.10.0': {}

  '@eslint/eslintrc@2.1.4':
    dependencies:
      ajv: 6.12.6
      debug: 4.4.1
      espree: 9.6.1
      globals: 13.23.0
      ignore: 5.3.1
      import-fresh: 3.3.0
      js-yaml: 4.1.0
      minimatch: 3.1.2
      strip-json-comments: 3.1.1
    transitivePeerDependencies:
      - supports-color

  '@eslint/js@8.57.1': {}

  '@gerrit0/mini-shiki@3.9.2':
    dependencies:
      '@shikijs/engine-oniguruma': 3.9.2
      '@shikijs/langs': 3.9.2
      '@shikijs/themes': 3.9.2
      '@shikijs/types': 3.9.2
      '@shikijs/vscode-textmate': 10.0.2

  '@humanwhocodes/config-array@0.13.0':
    dependencies:
      '@humanwhocodes/object-schema': 2.0.3
      debug: 4.4.1
      minimatch: 3.1.2
    transitivePeerDependencies:
      - supports-color

  '@humanwhocodes/module-importer@1.0.1': {}

  '@humanwhocodes/object-schema@2.0.3': {}

  '@jridgewell/gen-mapping@0.3.12':
    dependencies:
      '@jridgewell/sourcemap-codec': 1.5.0
      '@jridgewell/trace-mapping': 0.3.29

  '@jridgewell/gen-mapping@0.3.5':
    dependencies:
      '@jridgewell/set-array': 1.2.1
      '@jridgewell/sourcemap-codec': 1.5.0
      '@jridgewell/trace-mapping': 0.3.29

  '@jridgewell/resolve-uri@3.1.1': {}

  '@jridgewell/set-array@1.2.1': {}

  '@jridgewell/source-map@0.3.5':
    dependencies:
      '@jridgewell/gen-mapping': 0.3.12
      '@jridgewell/trace-mapping': 0.3.29

  '@jridgewell/sourcemap-codec@1.5.0': {}

  '@jridgewell/trace-mapping@0.3.25':
    dependencies:
      '@jridgewell/resolve-uri': 3.1.1
      '@jridgewell/sourcemap-codec': 1.5.0

  '@jridgewell/trace-mapping@0.3.29':
    dependencies:
      '@jridgewell/resolve-uri': 3.1.1
      '@jridgewell/sourcemap-codec': 1.5.0

  '@livekit/changesets-changelog-github@0.0.4':
    dependencies:
      '@changesets/get-github-info': 0.5.2
      '@changesets/types': 5.2.1
      dotenv: 8.6.0
    transitivePeerDependencies:
      - encoding

  '@livekit/mutex@1.1.1': {}

  '@livekit/protocol@file:../protocol/packages/javascript':
    dependencies:
      '@bufbuild/protobuf': 1.10.1

  '@manypkg/find-root@1.1.0':
    dependencies:
      '@babel/runtime': 7.23.2
      '@types/node': 12.20.55
      find-up: 4.1.0
      fs-extra: 8.1.0

  '@manypkg/get-packages@1.1.3':
    dependencies:
      '@babel/runtime': 7.23.2
      '@changesets/types': 4.1.0
      '@manypkg/find-root': 1.1.0
      fs-extra: 8.1.0
      globby: 11.1.0
      read-yaml-file: 1.1.0

  '@mdn/browser-compat-data@5.5.6': {}

  '@nodelib/fs.scandir@2.1.5':
    dependencies:
      '@nodelib/fs.stat': 2.0.5
      run-parallel: 1.2.0

  '@nodelib/fs.stat@2.0.5': {}

  '@nodelib/fs.walk@1.2.8':
    dependencies:
      '@nodelib/fs.scandir': 2.1.5
      fastq: 1.15.0

  '@rollup/plugin-babel@6.0.4(@babel/core@7.28.3)(rollup@4.46.2)':
    dependencies:
      '@babel/core': 7.28.3
      '@babel/helper-module-imports': 7.24.7
      '@rollup/pluginutils': 5.1.0(rollup@4.46.2)
    optionalDependencies:
      rollup: 4.46.2
    transitivePeerDependencies:
      - supports-color

  '@rollup/plugin-commonjs@28.0.6(rollup@4.46.2)':
    dependencies:
      '@rollup/pluginutils': 5.1.0(rollup@4.46.2)
      commondir: 1.0.1
      estree-walker: 2.0.2
      fdir: 6.4.4(picomatch@4.0.2)
      is-reference: 1.2.1
      magic-string: 0.30.17
      picomatch: 4.0.2
    optionalDependencies:
      rollup: 4.46.2

  '@rollup/plugin-json@6.1.0(rollup@4.46.2)':
    dependencies:
      '@rollup/pluginutils': 5.1.0(rollup@4.46.2)
    optionalDependencies:
      rollup: 4.46.2

  '@rollup/plugin-node-resolve@16.0.1(rollup@4.46.2)':
    dependencies:
      '@rollup/pluginutils': 5.1.0(rollup@4.46.2)
      '@types/resolve': 1.20.2
      deepmerge: 4.3.1
      is-module: 1.0.0
      resolve: 1.22.8
    optionalDependencies:
      rollup: 4.46.2

  '@rollup/plugin-terser@0.4.4(rollup@4.46.2)':
    dependencies:
      serialize-javascript: 6.0.1
      smob: 1.4.1
      terser: 5.24.0
    optionalDependencies:
      rollup: 4.46.2

  '@rollup/pluginutils@4.2.1':
    dependencies:
      estree-walker: 2.0.2
      picomatch: 2.3.1

  '@rollup/pluginutils@5.1.0(rollup@4.46.2)':
    dependencies:
      '@types/estree': 1.0.7
      estree-walker: 2.0.2
      picomatch: 2.3.1
    optionalDependencies:
      rollup: 4.46.2

  '@rollup/rollup-android-arm-eabi@4.46.2':
    optional: true

  '@rollup/rollup-android-arm64@4.46.2':
    optional: true

  '@rollup/rollup-darwin-arm64@4.46.2':
    optional: true

  '@rollup/rollup-darwin-x64@4.46.2':
    optional: true

  '@rollup/rollup-freebsd-arm64@4.46.2':
    optional: true

  '@rollup/rollup-freebsd-x64@4.46.2':
    optional: true

  '@rollup/rollup-linux-arm-gnueabihf@4.46.2':
    optional: true

  '@rollup/rollup-linux-arm-musleabihf@4.46.2':
    optional: true

  '@rollup/rollup-linux-arm64-gnu@4.46.2':
    optional: true

  '@rollup/rollup-linux-arm64-musl@4.46.2':
    optional: true

  '@rollup/rollup-linux-loongarch64-gnu@4.46.2':
    optional: true

  '@rollup/rollup-linux-ppc64-gnu@4.46.2':
    optional: true

  '@rollup/rollup-linux-riscv64-gnu@4.46.2':
    optional: true

  '@rollup/rollup-linux-riscv64-musl@4.46.2':
    optional: true

  '@rollup/rollup-linux-s390x-gnu@4.46.2':
    optional: true

  '@rollup/rollup-linux-x64-gnu@4.46.2':
    optional: true

  '@rollup/rollup-linux-x64-musl@4.46.2':
    optional: true

  '@rollup/rollup-win32-arm64-msvc@4.46.2':
    optional: true

  '@rollup/rollup-win32-ia32-msvc@4.46.2':
    optional: true

  '@rollup/rollup-win32-x64-msvc@4.46.2':
    optional: true

  '@rtsao/scc@1.1.0': {}

  '@shikijs/engine-oniguruma@3.9.2':
    dependencies:
      '@shikijs/types': 3.9.2
      '@shikijs/vscode-textmate': 10.0.2

  '@shikijs/langs@3.9.2':
    dependencies:
      '@shikijs/types': 3.9.2

  '@shikijs/themes@3.9.2':
    dependencies:
      '@shikijs/types': 3.9.2

  '@shikijs/types@3.9.2':
    dependencies:
      '@shikijs/vscode-textmate': 10.0.2
      '@types/hast': 3.0.4

  '@shikijs/vscode-textmate@10.0.2': {}

  '@size-limit/file@11.2.0(size-limit@11.2.0)':
    dependencies:
      size-limit: 11.2.0

  '@size-limit/webpack@11.2.0(size-limit@11.2.0)':
    dependencies:
      nanoid: 5.1.5
      size-limit: 11.2.0
      webpack: 5.99.8
    transitivePeerDependencies:
      - '@swc/core'
      - esbuild
      - uglify-js
      - webpack-cli

  '@trivago/prettier-plugin-sort-imports@5.2.2(prettier@3.6.2)':
    dependencies:
      '@babel/generator': 7.27.0
      '@babel/parser': 7.27.0
      '@babel/traverse': 7.27.0
      '@babel/types': 7.27.0
      javascript-natural-sort: 0.7.1
      lodash: 4.17.21
      prettier: 3.6.2
    transitivePeerDependencies:
      - supports-color

  '@types/chai@5.2.2':
    dependencies:
      '@types/deep-eql': 4.0.2

  '@types/deep-eql@4.0.2': {}

  '@types/dom-mediacapture-record@1.0.22': {}

  '@types/eslint-scope@3.7.7':
    dependencies:
      '@types/eslint': 8.44.7
      '@types/estree': 1.0.8

  '@types/eslint@8.44.7':
    dependencies:
      '@types/estree': 1.0.8
      '@types/json-schema': 7.0.15

  '@types/estree@1.0.7': {}

  '@types/estree@1.0.8': {}

  '@types/events@3.0.3': {}

  '@types/hast@3.0.4':
    dependencies:
      '@types/unist': 3.0.3

  '@types/json-schema@7.0.15': {}

  '@types/json5@0.0.29': {}

  '@types/node@12.20.55': {}

  '@types/node@22.7.4':
    dependencies:
      undici-types: 6.19.8

  '@types/resolve@1.20.2': {}

  '@types/sdp-transform@2.15.0': {}

  '@types/ua-parser-js@0.7.39': {}

  '@types/unist@3.0.3': {}

  '@typescript-eslint/eslint-plugin@7.18.0(@typescript-eslint/parser@7.18.0(eslint@8.57.1)(typescript@5.8.3))(eslint@8.57.1)(typescript@5.8.3)':
    dependencies:
      '@eslint-community/regexpp': 4.10.0
      '@typescript-eslint/parser': 7.18.0(eslint@8.57.1)(typescript@5.8.3)
      '@typescript-eslint/scope-manager': 7.18.0
      '@typescript-eslint/type-utils': 7.18.0(eslint@8.57.1)(typescript@5.8.3)
      '@typescript-eslint/utils': 7.18.0(eslint@8.57.1)(typescript@5.8.3)
      '@typescript-eslint/visitor-keys': 7.18.0
      eslint: 8.57.1
      graphemer: 1.4.0
      ignore: 5.3.1
      natural-compare: 1.4.0
      ts-api-utils: 1.3.0(typescript@5.8.3)
    optionalDependencies:
      typescript: 5.8.3
    transitivePeerDependencies:
      - supports-color

  '@typescript-eslint/parser@7.18.0(eslint@8.57.1)(typescript@5.8.3)':
    dependencies:
      '@typescript-eslint/scope-manager': 7.18.0
      '@typescript-eslint/types': 7.18.0
      '@typescript-eslint/typescript-estree': 7.18.0(typescript@5.8.3)
      '@typescript-eslint/visitor-keys': 7.18.0
      debug: 4.3.6
      eslint: 8.57.1
    optionalDependencies:
      typescript: 5.8.3
    transitivePeerDependencies:
      - supports-color

  '@typescript-eslint/scope-manager@7.18.0':
    dependencies:
      '@typescript-eslint/types': 7.18.0
      '@typescript-eslint/visitor-keys': 7.18.0

  '@typescript-eslint/type-utils@7.18.0(eslint@8.57.1)(typescript@5.8.3)':
    dependencies:
      '@typescript-eslint/typescript-estree': 7.18.0(typescript@5.8.3)
      '@typescript-eslint/utils': 7.18.0(eslint@8.57.1)(typescript@5.8.3)
      debug: 4.4.1
      eslint: 8.57.1
      ts-api-utils: 1.3.0(typescript@5.8.3)
    optionalDependencies:
      typescript: 5.8.3
    transitivePeerDependencies:
      - supports-color

  '@typescript-eslint/types@7.18.0': {}

  '@typescript-eslint/typescript-estree@7.18.0(typescript@5.8.3)':
    dependencies:
      '@typescript-eslint/types': 7.18.0
      '@typescript-eslint/visitor-keys': 7.18.0
      debug: 4.4.1
      globby: 11.1.0
      is-glob: 4.0.3
      minimatch: 9.0.5
      semver: 7.6.0
      ts-api-utils: 1.3.0(typescript@5.8.3)
    optionalDependencies:
      typescript: 5.8.3
    transitivePeerDependencies:
      - supports-color

  '@typescript-eslint/utils@7.18.0(eslint@8.57.1)(typescript@5.8.3)':
    dependencies:
      '@eslint-community/eslint-utils': 4.4.0(eslint@8.57.1)
      '@typescript-eslint/scope-manager': 7.18.0
      '@typescript-eslint/types': 7.18.0
      '@typescript-eslint/typescript-estree': 7.18.0(typescript@5.8.3)
      eslint: 8.57.1
    transitivePeerDependencies:
      - supports-color
      - typescript

  '@typescript-eslint/visitor-keys@7.18.0':
    dependencies:
      '@typescript-eslint/types': 7.18.0
      eslint-visitor-keys: 3.4.3

  '@typescript/vfs@1.6.1(typescript@4.5.2)':
    dependencies:
      debug: 4.4.1
      typescript: 4.5.2
    transitivePeerDependencies:
      - supports-color

  '@ungap/structured-clone@1.2.0': {}

  '@vitest/expect@3.2.4':
    dependencies:
      '@types/chai': 5.2.2
      '@vitest/spy': 3.2.4
      '@vitest/utils': 3.2.4
      chai: 5.2.0
      tinyrainbow: 2.0.0

  '@vitest/mocker@3.2.4(vite@7.1.2(jiti@2.4.2)(terser@5.39.2)(yaml@2.8.0))':
    dependencies:
      '@vitest/spy': 3.2.4
      estree-walker: 3.0.3
      magic-string: 0.30.17
    optionalDependencies:
      vite: 7.1.2(jiti@2.4.2)(terser@5.39.2)(yaml@2.8.0)

  '@vitest/pretty-format@3.2.4':
    dependencies:
      tinyrainbow: 2.0.0

  '@vitest/runner@3.2.4':
    dependencies:
      '@vitest/utils': 3.2.4
      pathe: 2.0.3
      strip-literal: 3.0.0

  '@vitest/snapshot@3.2.4':
    dependencies:
      '@vitest/pretty-format': 3.2.4
      magic-string: 0.30.17
      pathe: 2.0.3

  '@vitest/spy@3.2.4':
    dependencies:
      tinyspy: 4.0.3

  '@vitest/utils@3.2.4':
    dependencies:
      '@vitest/pretty-format': 3.2.4
      loupe: 3.1.4
      tinyrainbow: 2.0.0

  '@webassemblyjs/ast@1.14.1':
    dependencies:
      '@webassemblyjs/helper-numbers': 1.13.2
      '@webassemblyjs/helper-wasm-bytecode': 1.13.2

  '@webassemblyjs/floating-point-hex-parser@1.13.2': {}

  '@webassemblyjs/helper-api-error@1.13.2': {}

  '@webassemblyjs/helper-buffer@1.14.1': {}

  '@webassemblyjs/helper-numbers@1.13.2':
    dependencies:
      '@webassemblyjs/floating-point-hex-parser': 1.13.2
      '@webassemblyjs/helper-api-error': 1.13.2
      '@xtuc/long': 4.2.2

  '@webassemblyjs/helper-wasm-bytecode@1.13.2': {}

  '@webassemblyjs/helper-wasm-section@1.14.1':
    dependencies:
      '@webassemblyjs/ast': 1.14.1
      '@webassemblyjs/helper-buffer': 1.14.1
      '@webassemblyjs/helper-wasm-bytecode': 1.13.2
      '@webassemblyjs/wasm-gen': 1.14.1

  '@webassemblyjs/ieee754@1.13.2':
    dependencies:
      '@xtuc/ieee754': 1.2.0

  '@webassemblyjs/leb128@1.13.2':
    dependencies:
      '@xtuc/long': 4.2.2

  '@webassemblyjs/utf8@1.13.2': {}

  '@webassemblyjs/wasm-edit@1.14.1':
    dependencies:
      '@webassemblyjs/ast': 1.14.1
      '@webassemblyjs/helper-buffer': 1.14.1
      '@webassemblyjs/helper-wasm-bytecode': 1.13.2
      '@webassemblyjs/helper-wasm-section': 1.14.1
      '@webassemblyjs/wasm-gen': 1.14.1
      '@webassemblyjs/wasm-opt': 1.14.1
      '@webassemblyjs/wasm-parser': 1.14.1
      '@webassemblyjs/wast-printer': 1.14.1

  '@webassemblyjs/wasm-gen@1.14.1':
    dependencies:
      '@webassemblyjs/ast': 1.14.1
      '@webassemblyjs/helper-wasm-bytecode': 1.13.2
      '@webassemblyjs/ieee754': 1.13.2
      '@webassemblyjs/leb128': 1.13.2
      '@webassemblyjs/utf8': 1.13.2

  '@webassemblyjs/wasm-opt@1.14.1':
    dependencies:
      '@webassemblyjs/ast': 1.14.1
      '@webassemblyjs/helper-buffer': 1.14.1
      '@webassemblyjs/wasm-gen': 1.14.1
      '@webassemblyjs/wasm-parser': 1.14.1

  '@webassemblyjs/wasm-parser@1.14.1':
    dependencies:
      '@webassemblyjs/ast': 1.14.1
      '@webassemblyjs/helper-api-error': 1.13.2
      '@webassemblyjs/helper-wasm-bytecode': 1.13.2
      '@webassemblyjs/ieee754': 1.13.2
      '@webassemblyjs/leb128': 1.13.2
      '@webassemblyjs/utf8': 1.13.2

  '@webassemblyjs/wast-printer@1.14.1':
    dependencies:
      '@webassemblyjs/ast': 1.14.1
      '@xtuc/long': 4.2.2

  '@xtuc/ieee754@1.2.0': {}

  '@xtuc/long@4.2.2': {}

  acorn-jsx@5.3.2(acorn@8.11.3):
    dependencies:
      acorn: 8.11.3

  acorn@8.11.3: {}

  acorn@8.14.1: {}

  agent-base@7.1.3: {}

  aggregate-error@3.1.0:
    dependencies:
      clean-stack: 2.2.0
      indent-string: 4.0.0

  ajv-formats@2.1.1(ajv@8.17.1):
    optionalDependencies:
      ajv: 8.17.1

  ajv-keywords@5.1.0(ajv@8.17.1):
    dependencies:
      ajv: 8.17.1
      fast-deep-equal: 3.1.3

  ajv@6.12.6:
    dependencies:
      fast-deep-equal: 3.1.3
      fast-json-stable-stringify: 2.1.0
      json-schema-traverse: 0.4.1
      uri-js: 4.4.1

  ajv@8.17.1:
    dependencies:
      fast-deep-equal: 3.1.3
      fast-uri: 3.0.6
      json-schema-traverse: 1.0.0
      require-from-string: 2.0.2

  ansi-colors@4.1.3: {}

  ansi-regex@5.0.1: {}

  ansi-styles@4.3.0:
    dependencies:
      color-convert: 2.0.1

  argparse@1.0.10:
    dependencies:
      sprintf-js: 1.0.3

  argparse@2.0.1: {}

  array-buffer-byte-length@1.0.1:
    dependencies:
      call-bind: 1.0.7
      is-array-buffer: 3.0.4

  array-buffer-byte-length@1.0.2:
    dependencies:
      call-bound: 1.0.4
      is-array-buffer: 3.0.5

  array-includes@3.1.9:
    dependencies:
      call-bind: 1.0.8
      call-bound: 1.0.4
      define-properties: 1.2.1
      es-abstract: 1.24.0
      es-object-atoms: 1.1.1
      get-intrinsic: 1.3.0
      is-string: 1.1.1
      math-intrinsics: 1.1.0

  array-union@2.1.0: {}

  array.prototype.findlastindex@1.2.6:
    dependencies:
      call-bind: 1.0.8
      call-bound: 1.0.4
      define-properties: 1.2.1
      es-abstract: 1.24.0
      es-errors: 1.3.0
      es-object-atoms: 1.1.1
      es-shim-unscopables: 1.1.0

  array.prototype.flat@1.3.3:
    dependencies:
      call-bind: 1.0.8
      define-properties: 1.2.1
      es-abstract: 1.24.0
      es-shim-unscopables: 1.0.2

  array.prototype.flatmap@1.3.3:
    dependencies:
      call-bind: 1.0.8
      define-properties: 1.2.1
      es-abstract: 1.24.0
      es-shim-unscopables: 1.0.2

  arraybuffer.prototype.slice@1.0.3:
    dependencies:
      array-buffer-byte-length: 1.0.1
      call-bind: 1.0.7
      define-properties: 1.2.1
      es-abstract: 1.23.3
      es-errors: 1.3.0
      get-intrinsic: 1.2.4
      is-array-buffer: 3.0.4
      is-shared-array-buffer: 1.0.3

  arraybuffer.prototype.slice@1.0.4:
    dependencies:
      array-buffer-byte-length: 1.0.2
      call-bind: 1.0.8
      define-properties: 1.2.1
      es-abstract: 1.24.0
      es-errors: 1.3.0
      get-intrinsic: 1.3.0
      is-array-buffer: 3.0.5

  assertion-error@2.0.1: {}

  async-function@1.0.0: {}

  async@3.2.5: {}

  available-typed-arrays@1.0.7:
    dependencies:
      possible-typed-array-names: 1.0.0

  babel-plugin-polyfill-corejs2@0.4.14(@babel/core@7.28.3):
    dependencies:
      '@babel/compat-data': 7.28.0
      '@babel/core': 7.28.3
      '@babel/helper-define-polyfill-provider': 0.6.5(@babel/core@7.28.3)
      semver: 6.3.1
    transitivePeerDependencies:
      - supports-color

  babel-plugin-polyfill-corejs3@0.13.0(@babel/core@7.28.3):
    dependencies:
      '@babel/core': 7.28.3
      '@babel/helper-define-polyfill-provider': 0.6.5(@babel/core@7.28.3)
      core-js-compat: 3.43.0
    transitivePeerDependencies:
      - supports-color

  babel-plugin-polyfill-regenerator@0.6.5(@babel/core@7.28.3):
    dependencies:
      '@babel/core': 7.28.3
      '@babel/helper-define-polyfill-provider': 0.6.5(@babel/core@7.28.3)
    transitivePeerDependencies:
      - supports-color

  balanced-match@1.0.2: {}

  better-path-resolve@1.0.0:
    dependencies:
      is-windows: 1.0.2

  brace-expansion@1.1.11:
    dependencies:
      balanced-match: 1.0.2
      concat-map: 0.0.1

  brace-expansion@2.0.1:
    dependencies:
      balanced-match: 1.0.2

  braces@3.0.3:
    dependencies:
      fill-range: 7.1.1

  browserslist@4.23.3:
    dependencies:
      caniuse-lite: 1.0.30001699
      electron-to-chromium: 1.5.4
      node-releases: 2.0.18
      update-browserslist-db: 1.1.0(browserslist@4.23.3)

  browserslist@4.24.4:
    dependencies:
      caniuse-lite: 1.0.30001699
      electron-to-chromium: 1.5.76
      node-releases: 2.0.19
      update-browserslist-db: 1.1.1(browserslist@4.24.4)

  browserslist@4.25.1:
    dependencies:
      caniuse-lite: 1.0.30001726
      electron-to-chromium: 1.5.178
      node-releases: 2.0.19
      update-browserslist-db: 1.1.3(browserslist@4.25.1)

  buffer-from@1.1.2: {}

  bytes-iec@3.1.1: {}

  cac@6.7.14: {}

  call-bind-apply-helpers@1.0.2:
    dependencies:
      es-errors: 1.3.0
      function-bind: 1.1.2

  call-bind@1.0.7:
    dependencies:
      es-define-property: 1.0.0
      es-errors: 1.3.0
      function-bind: 1.1.2
      get-intrinsic: 1.2.4
      set-function-length: 1.2.2

  call-bind@1.0.8:
    dependencies:
      call-bind-apply-helpers: 1.0.2
      es-define-property: 1.0.0
      get-intrinsic: 1.2.4
      set-function-length: 1.2.2

  call-bound@1.0.4:
    dependencies:
      call-bind-apply-helpers: 1.0.2
      get-intrinsic: 1.3.0

  callsites@3.1.0: {}

  caniuse-lite@1.0.30001699: {}

  caniuse-lite@1.0.30001726: {}

  chai@5.2.0:
    dependencies:
      assertion-error: 2.0.1
      check-error: 2.1.1
      deep-eql: 5.0.2
      loupe: 3.1.4
      pathval: 2.0.1

  chalk@4.1.2:
    dependencies:
      ansi-styles: 4.3.0
      supports-color: 7.2.0

  chardet@0.7.0: {}

  check-error@2.1.1: {}

  chokidar@4.0.3:
    dependencies:
      readdirp: 4.1.2

  chrome-trace-event@1.0.3: {}

  ci-info@3.9.0: {}

  clean-stack@2.2.0: {}

  color-convert@2.0.1:
    dependencies:
      color-name: 1.1.4

  color-name@1.1.4: {}

  commander@13.0.0: {}

  commander@2.20.3: {}

  commondir@1.0.1: {}

  concat-map@0.0.1: {}

  confusing-browser-globals@1.0.11: {}

  convert-source-map@2.0.0: {}

  core-js-compat@3.43.0:
    dependencies:
      browserslist: 4.25.1

  cross-spawn@7.0.3:
    dependencies:
      path-key: 3.1.1
      shebang-command: 2.0.0
      which: 2.0.2

  cross-spawn@7.0.6:
    dependencies:
      path-key: 3.1.1
      shebang-command: 2.0.0
      which: 2.0.2

  cssstyle@4.3.1:
    dependencies:
      '@asamuzakjp/css-color': 3.1.7
      rrweb-cssom: 0.8.0

  data-urls@5.0.0:
    dependencies:
      whatwg-mimetype: 4.0.0
      whatwg-url: 14.2.0

  data-view-buffer@1.0.1:
    dependencies:
      call-bind: 1.0.7
      es-errors: 1.3.0
      is-data-view: 1.0.1

  data-view-buffer@1.0.2:
    dependencies:
      call-bound: 1.0.4
      es-errors: 1.3.0
      is-data-view: 1.0.2

  data-view-byte-length@1.0.1:
    dependencies:
      call-bind: 1.0.7
      es-errors: 1.3.0
      is-data-view: 1.0.1

  data-view-byte-length@1.0.2:
    dependencies:
      call-bound: 1.0.4
      es-errors: 1.3.0
      is-data-view: 1.0.2

  data-view-byte-offset@1.0.0:
    dependencies:
      call-bind: 1.0.7
      es-errors: 1.3.0
      is-data-view: 1.0.1

  data-view-byte-offset@1.0.1:
    dependencies:
      call-bound: 1.0.4
      es-errors: 1.3.0
      is-data-view: 1.0.2

  dataloader@1.4.0: {}

  debug@3.2.7:
    dependencies:
      ms: 2.1.3

  debug@4.3.6:
    dependencies:
      ms: 2.1.2

  debug@4.4.1:
    dependencies:
      ms: 2.1.3

  decimal.js@10.5.0: {}

  deep-eql@5.0.2: {}

  deep-is@0.1.4: {}

  deepmerge@4.3.1: {}

  define-data-property@1.1.4:
    dependencies:
      es-define-property: 1.0.0
      es-errors: 1.3.0
      gopd: 1.0.1

  define-properties@1.2.1:
    dependencies:
      define-data-property: 1.1.4
      has-property-descriptors: 1.0.2
      object-keys: 1.1.1

  del@6.1.1:
    dependencies:
      globby: 11.1.0
      graceful-fs: 4.2.11
      is-glob: 4.0.3
      is-path-cwd: 2.2.0
      is-path-inside: 3.0.3
      p-map: 4.0.0
      rimraf: 3.0.2
      slash: 3.0.0

  detect-indent@6.1.0: {}

  dir-glob@3.0.1:
    dependencies:
      path-type: 4.0.0

  doctrine@2.1.0:
    dependencies:
      esutils: 2.0.3

  doctrine@3.0.0:
    dependencies:
      esutils: 2.0.3

  dotenv@8.6.0: {}

  downlevel-dts@0.11.0:
    dependencies:
      semver: 7.6.0
      shelljs: 0.8.5
<<<<<<< HEAD
      typescript: 6.0.0-dev.20250822
=======
      typescript: 6.0.0-dev.20250904
>>>>>>> ad9c101c

  dunder-proto@1.0.1:
    dependencies:
      call-bind-apply-helpers: 1.0.2
      es-errors: 1.3.0
      gopd: 1.2.0

  electron-to-chromium@1.5.178: {}

  electron-to-chromium@1.5.4: {}

  electron-to-chromium@1.5.76: {}

  email-addresses@5.0.0: {}

  enhanced-resolve@5.18.1:
    dependencies:
      graceful-fs: 4.2.11
      tapable: 2.2.1

  enquirer@2.4.1:
    dependencies:
      ansi-colors: 4.1.3
      strip-ansi: 6.0.1

  entities@4.5.0: {}

  entities@6.0.0: {}

  es-abstract@1.23.3:
    dependencies:
      array-buffer-byte-length: 1.0.1
      arraybuffer.prototype.slice: 1.0.3
      available-typed-arrays: 1.0.7
      call-bind: 1.0.7
      data-view-buffer: 1.0.1
      data-view-byte-length: 1.0.1
      data-view-byte-offset: 1.0.0
      es-define-property: 1.0.0
      es-errors: 1.3.0
      es-object-atoms: 1.0.0
      es-set-tostringtag: 2.0.3
      es-to-primitive: 1.2.1
      function.prototype.name: 1.1.6
      get-intrinsic: 1.2.4
      get-symbol-description: 1.0.2
      globalthis: 1.0.3
      gopd: 1.0.1
      has-property-descriptors: 1.0.2
      has-proto: 1.0.3
      has-symbols: 1.0.3
      hasown: 2.0.2
      internal-slot: 1.0.7
      is-array-buffer: 3.0.4
      is-callable: 1.2.7
      is-data-view: 1.0.1
      is-negative-zero: 2.0.3
      is-regex: 1.1.4
      is-shared-array-buffer: 1.0.3
      is-string: 1.0.7
      is-typed-array: 1.1.13
      is-weakref: 1.0.2
      object-inspect: 1.13.1
      object-keys: 1.1.1
      object.assign: 4.1.5
      regexp.prototype.flags: 1.5.2
      safe-array-concat: 1.1.2
      safe-regex-test: 1.0.3
      string.prototype.trim: 1.2.9
      string.prototype.trimend: 1.0.9
      string.prototype.trimstart: 1.0.8
      typed-array-buffer: 1.0.2
      typed-array-byte-length: 1.0.1
      typed-array-byte-offset: 1.0.2
      typed-array-length: 1.0.6
      unbox-primitive: 1.0.2
      which-typed-array: 1.1.15

  es-abstract@1.24.0:
    dependencies:
      array-buffer-byte-length: 1.0.2
      arraybuffer.prototype.slice: 1.0.4
      available-typed-arrays: 1.0.7
      call-bind: 1.0.8
      call-bound: 1.0.4
      data-view-buffer: 1.0.2
      data-view-byte-length: 1.0.2
      data-view-byte-offset: 1.0.1
      es-define-property: 1.0.1
      es-errors: 1.3.0
      es-object-atoms: 1.1.1
      es-set-tostringtag: 2.1.0
      es-to-primitive: 1.3.0
      function.prototype.name: 1.1.8
      get-intrinsic: 1.3.0
      get-proto: 1.0.1
      get-symbol-description: 1.1.0
      globalthis: 1.0.4
      gopd: 1.2.0
      has-property-descriptors: 1.0.2
      has-proto: 1.2.0
      has-symbols: 1.1.0
      hasown: 2.0.2
      internal-slot: 1.1.0
      is-array-buffer: 3.0.5
      is-callable: 1.2.7
      is-data-view: 1.0.2
      is-negative-zero: 2.0.3
      is-regex: 1.2.1
      is-set: 2.0.3
      is-shared-array-buffer: 1.0.4
      is-string: 1.1.1
      is-typed-array: 1.1.15
      is-weakref: 1.1.1
      math-intrinsics: 1.1.0
      object-inspect: 1.13.4
      object-keys: 1.1.1
      object.assign: 4.1.7
      own-keys: 1.0.1
      regexp.prototype.flags: 1.5.4
      safe-array-concat: 1.1.3
      safe-push-apply: 1.0.0
      safe-regex-test: 1.1.0
      set-proto: 1.0.0
      stop-iteration-iterator: 1.1.0
      string.prototype.trim: 1.2.10
      string.prototype.trimend: 1.0.9
      string.prototype.trimstart: 1.0.8
      typed-array-buffer: 1.0.3
      typed-array-byte-length: 1.0.3
      typed-array-byte-offset: 1.0.4
      typed-array-length: 1.0.7
      unbox-primitive: 1.1.0
      which-typed-array: 1.1.19

  es-define-property@1.0.0:
    dependencies:
      get-intrinsic: 1.2.4

  es-define-property@1.0.1: {}

  es-errors@1.3.0: {}

  es-module-lexer@1.3.1: {}

  es-module-lexer@1.7.0: {}

  es-object-atoms@1.0.0:
    dependencies:
      es-errors: 1.3.0

  es-object-atoms@1.1.1:
    dependencies:
      es-errors: 1.3.0

  es-set-tostringtag@2.0.3:
    dependencies:
      get-intrinsic: 1.2.4
      has-tostringtag: 1.0.2
      hasown: 2.0.2

  es-set-tostringtag@2.1.0:
    dependencies:
      es-errors: 1.3.0
      get-intrinsic: 1.3.0
      has-tostringtag: 1.0.2
      hasown: 2.0.2

  es-shim-unscopables@1.0.2:
    dependencies:
      hasown: 2.0.2

  es-shim-unscopables@1.1.0:
    dependencies:
      hasown: 2.0.2

  es-to-primitive@1.2.1:
    dependencies:
      is-callable: 1.2.7
      is-date-object: 1.0.5
      is-symbol: 1.0.4

  es-to-primitive@1.3.0:
    dependencies:
      is-callable: 1.2.7
      is-date-object: 1.0.5
      is-symbol: 1.0.4

  esbuild@0.25.5:
    optionalDependencies:
      '@esbuild/aix-ppc64': 0.25.5
      '@esbuild/android-arm': 0.25.5
      '@esbuild/android-arm64': 0.25.5
      '@esbuild/android-x64': 0.25.5
      '@esbuild/darwin-arm64': 0.25.5
      '@esbuild/darwin-x64': 0.25.5
      '@esbuild/freebsd-arm64': 0.25.5
      '@esbuild/freebsd-x64': 0.25.5
      '@esbuild/linux-arm': 0.25.5
      '@esbuild/linux-arm64': 0.25.5
      '@esbuild/linux-ia32': 0.25.5
      '@esbuild/linux-loong64': 0.25.5
      '@esbuild/linux-mips64el': 0.25.5
      '@esbuild/linux-ppc64': 0.25.5
      '@esbuild/linux-riscv64': 0.25.5
      '@esbuild/linux-s390x': 0.25.5
      '@esbuild/linux-x64': 0.25.5
      '@esbuild/netbsd-arm64': 0.25.5
      '@esbuild/netbsd-x64': 0.25.5
      '@esbuild/openbsd-arm64': 0.25.5
      '@esbuild/openbsd-x64': 0.25.5
      '@esbuild/sunos-x64': 0.25.5
      '@esbuild/win32-arm64': 0.25.5
      '@esbuild/win32-ia32': 0.25.5
      '@esbuild/win32-x64': 0.25.5

  escalade@3.1.2: {}

  escalade@3.2.0: {}

  escape-string-regexp@1.0.5: {}

  escape-string-regexp@4.0.0: {}

  eslint-compat-utils@0.5.0(eslint@8.57.1):
    dependencies:
      eslint: 8.57.1
      semver: 7.6.0

  eslint-config-airbnb-base@15.0.0(eslint-plugin-import@2.32.0(@typescript-eslint/parser@7.18.0(eslint@8.57.1)(typescript@5.8.3))(eslint@8.57.1))(eslint@8.57.1):
    dependencies:
      confusing-browser-globals: 1.0.11
      eslint: 8.57.1
      eslint-plugin-import: 2.32.0(@typescript-eslint/parser@7.18.0(eslint@8.57.1)(typescript@5.8.3))(eslint@8.57.1)
      object.assign: 4.1.5
      object.entries: 1.1.7
      semver: 6.3.1

  eslint-config-airbnb-typescript@18.0.0(@typescript-eslint/eslint-plugin@7.18.0(@typescript-eslint/parser@7.18.0(eslint@8.57.1)(typescript@5.8.3))(eslint@8.57.1)(typescript@5.8.3))(@typescript-eslint/parser@7.18.0(eslint@8.57.1)(typescript@5.8.3))(eslint-plugin-import@2.32.0(@typescript-eslint/parser@7.18.0(eslint@8.57.1)(typescript@5.8.3))(eslint@8.57.1))(eslint@8.57.1):
    dependencies:
      '@typescript-eslint/eslint-plugin': 7.18.0(@typescript-eslint/parser@7.18.0(eslint@8.57.1)(typescript@5.8.3))(eslint@8.57.1)(typescript@5.8.3)
      '@typescript-eslint/parser': 7.18.0(eslint@8.57.1)(typescript@5.8.3)
      eslint: 8.57.1
      eslint-config-airbnb-base: 15.0.0(eslint-plugin-import@2.32.0(@typescript-eslint/parser@7.18.0(eslint@8.57.1)(typescript@5.8.3))(eslint@8.57.1))(eslint@8.57.1)
    transitivePeerDependencies:
      - eslint-plugin-import

  eslint-config-prettier@10.1.8(eslint@8.57.1):
    dependencies:
      eslint: 8.57.1

  eslint-import-resolver-node@0.3.9:
    dependencies:
      debug: 3.2.7
      is-core-module: 2.16.1
      resolve: 1.22.8
    transitivePeerDependencies:
      - supports-color

  eslint-module-utils@2.12.1(@typescript-eslint/parser@7.18.0(eslint@8.57.1)(typescript@5.8.3))(eslint-import-resolver-node@0.3.9)(eslint@8.57.1):
    dependencies:
      debug: 3.2.7
    optionalDependencies:
      '@typescript-eslint/parser': 7.18.0(eslint@8.57.1)(typescript@5.8.3)
      eslint: 8.57.1
      eslint-import-resolver-node: 0.3.9
    transitivePeerDependencies:
      - supports-color

  eslint-plugin-ecmascript-compat@3.2.1(eslint@8.57.1):
    dependencies:
      '@mdn/browser-compat-data': 5.5.6
      browserslist: 4.23.3
      eslint: 8.57.1
      eslint-plugin-es-x: 7.6.0(eslint@8.57.1)
      lodash: 4.17.21

  eslint-plugin-es-x@7.6.0(eslint@8.57.1):
    dependencies:
      '@eslint-community/eslint-utils': 4.4.0(eslint@8.57.1)
      '@eslint-community/regexpp': 4.10.0
      eslint: 8.57.1
      eslint-compat-utils: 0.5.0(eslint@8.57.1)

  eslint-plugin-import@2.32.0(@typescript-eslint/parser@7.18.0(eslint@8.57.1)(typescript@5.8.3))(eslint@8.57.1):
    dependencies:
      '@rtsao/scc': 1.1.0
      array-includes: 3.1.9
      array.prototype.findlastindex: 1.2.6
      array.prototype.flat: 1.3.3
      array.prototype.flatmap: 1.3.3
      debug: 3.2.7
      doctrine: 2.1.0
      eslint: 8.57.1
      eslint-import-resolver-node: 0.3.9
      eslint-module-utils: 2.12.1(@typescript-eslint/parser@7.18.0(eslint@8.57.1)(typescript@5.8.3))(eslint-import-resolver-node@0.3.9)(eslint@8.57.1)
      hasown: 2.0.2
      is-core-module: 2.16.1
      is-glob: 4.0.3
      minimatch: 3.1.2
      object.fromentries: 2.0.8
      object.groupby: 1.0.3
      object.values: 1.2.1
      semver: 6.3.1
      string.prototype.trimend: 1.0.9
      tsconfig-paths: 3.15.0
    optionalDependencies:
      '@typescript-eslint/parser': 7.18.0(eslint@8.57.1)(typescript@5.8.3)
    transitivePeerDependencies:
      - eslint-import-resolver-typescript
      - eslint-import-resolver-webpack
      - supports-color

  eslint-scope@5.1.1:
    dependencies:
      esrecurse: 4.3.0
      estraverse: 4.3.0

  eslint-scope@7.2.2:
    dependencies:
      esrecurse: 4.3.0
      estraverse: 5.3.0

  eslint-visitor-keys@3.4.3: {}

  eslint@8.57.1:
    dependencies:
      '@eslint-community/eslint-utils': 4.4.0(eslint@8.57.1)
      '@eslint-community/regexpp': 4.10.0
      '@eslint/eslintrc': 2.1.4
      '@eslint/js': 8.57.1
      '@humanwhocodes/config-array': 0.13.0
      '@humanwhocodes/module-importer': 1.0.1
      '@nodelib/fs.walk': 1.2.8
      '@ungap/structured-clone': 1.2.0
      ajv: 6.12.6
      chalk: 4.1.2
      cross-spawn: 7.0.3
      debug: 4.3.6
      doctrine: 3.0.0
      escape-string-regexp: 4.0.0
      eslint-scope: 7.2.2
      eslint-visitor-keys: 3.4.3
      espree: 9.6.1
      esquery: 1.5.0
      esutils: 2.0.3
      fast-deep-equal: 3.1.3
      file-entry-cache: 6.0.1
      find-up: 5.0.0
      glob-parent: 6.0.2
      globals: 13.23.0
      graphemer: 1.4.0
      ignore: 5.3.1
      imurmurhash: 0.1.4
      is-glob: 4.0.3
      is-path-inside: 3.0.3
      js-yaml: 4.1.0
      json-stable-stringify-without-jsonify: 1.0.1
      levn: 0.4.1
      lodash.merge: 4.6.2
      minimatch: 3.1.2
      natural-compare: 1.4.0
      optionator: 0.9.3
      strip-ansi: 6.0.1
      text-table: 0.2.0
    transitivePeerDependencies:
      - supports-color

  espree@9.6.1:
    dependencies:
      acorn: 8.11.3
      acorn-jsx: 5.3.2(acorn@8.11.3)
      eslint-visitor-keys: 3.4.3

  esprima@4.0.1: {}

  esquery@1.5.0:
    dependencies:
      estraverse: 5.3.0

  esrecurse@4.3.0:
    dependencies:
      estraverse: 5.3.0

  estraverse@4.3.0: {}

  estraverse@5.3.0: {}

  estree-walker@2.0.2: {}

  estree-walker@3.0.3:
    dependencies:
      '@types/estree': 1.0.8

  esutils@2.0.3: {}

  events@3.3.0: {}

  expect-type@1.2.1: {}

  extendable-error@0.1.7: {}

  external-editor@3.1.0:
    dependencies:
      chardet: 0.7.0
      iconv-lite: 0.4.24
      tmp: 0.0.33

  fast-deep-equal@3.1.3: {}

  fast-glob@3.3.2:
    dependencies:
      '@nodelib/fs.stat': 2.0.5
      '@nodelib/fs.walk': 1.2.8
      glob-parent: 5.1.2
      merge2: 1.4.1
      micromatch: 4.0.8

  fast-json-stable-stringify@2.1.0: {}

  fast-levenshtein@2.0.6: {}

  fast-uri@3.0.6: {}

  fastq@1.15.0:
    dependencies:
      reusify: 1.0.4

  fdir@6.4.4(picomatch@4.0.2):
    optionalDependencies:
      picomatch: 4.0.2

  fdir@6.4.6(picomatch@4.0.3):
    optionalDependencies:
      picomatch: 4.0.3

  file-entry-cache@6.0.1:
    dependencies:
      flat-cache: 3.1.1

  filename-reserved-regex@2.0.0: {}

  filenamify@4.3.0:
    dependencies:
      filename-reserved-regex: 2.0.0
      strip-outer: 1.0.1
      trim-repeated: 1.0.0

  fill-range@7.1.1:
    dependencies:
      to-regex-range: 5.0.1

  find-cache-dir@3.3.2:
    dependencies:
      commondir: 1.0.1
      make-dir: 3.1.0
      pkg-dir: 4.2.0

  find-up@4.1.0:
    dependencies:
      locate-path: 5.0.0
      path-exists: 4.0.0

  find-up@5.0.0:
    dependencies:
      locate-path: 6.0.0
      path-exists: 4.0.0

  flat-cache@3.1.1:
    dependencies:
      flatted: 3.2.9
      keyv: 4.5.4
      rimraf: 3.0.2

  flatted@3.2.9: {}

  for-each@0.3.3:
    dependencies:
      is-callable: 1.2.7

  for-each@0.3.5:
    dependencies:
      is-callable: 1.2.7

  fs-extra@10.1.0:
    dependencies:
      graceful-fs: 4.2.11
      jsonfile: 6.1.0
      universalify: 2.0.1

  fs-extra@11.1.1:
    dependencies:
      graceful-fs: 4.2.11
      jsonfile: 6.1.0
      universalify: 2.0.1

  fs-extra@7.0.1:
    dependencies:
      graceful-fs: 4.2.11
      jsonfile: 4.0.0
      universalify: 0.1.2

  fs-extra@8.1.0:
    dependencies:
      graceful-fs: 4.2.11
      jsonfile: 4.0.0
      universalify: 0.1.2

  fs.realpath@1.0.0: {}

  fsevents@2.3.3:
    optional: true

  function-bind@1.1.2: {}

  function.prototype.name@1.1.6:
    dependencies:
      call-bind: 1.0.7
      define-properties: 1.2.1
      es-abstract: 1.23.3
      functions-have-names: 1.2.3

  function.prototype.name@1.1.8:
    dependencies:
      call-bind: 1.0.8
      call-bound: 1.0.4
      define-properties: 1.2.1
      functions-have-names: 1.2.3
      hasown: 2.0.2
      is-callable: 1.2.7

  functions-have-names@1.2.3: {}

  gensync@1.0.0-beta.2: {}

  get-intrinsic@1.2.4:
    dependencies:
      es-errors: 1.3.0
      function-bind: 1.1.2
      has-proto: 1.0.3
      has-symbols: 1.0.3
      hasown: 2.0.2

  get-intrinsic@1.3.0:
    dependencies:
      call-bind-apply-helpers: 1.0.2
      es-define-property: 1.0.1
      es-errors: 1.3.0
      es-object-atoms: 1.1.1
      function-bind: 1.1.2
      get-proto: 1.0.1
      gopd: 1.2.0
      has-symbols: 1.1.0
      hasown: 2.0.2
      math-intrinsics: 1.1.0

  get-proto@1.0.1:
    dependencies:
      dunder-proto: 1.0.1
      es-object-atoms: 1.1.1

  get-symbol-description@1.0.2:
    dependencies:
      call-bind: 1.0.7
      es-errors: 1.3.0
      get-intrinsic: 1.2.4

  get-symbol-description@1.1.0:
    dependencies:
      call-bound: 1.0.4
      es-errors: 1.3.0
      get-intrinsic: 1.3.0

  gh-pages@6.3.0:
    dependencies:
      async: 3.2.5
      commander: 13.0.0
      email-addresses: 5.0.0
      filenamify: 4.3.0
      find-cache-dir: 3.3.2
      fs-extra: 11.1.1
      globby: 11.1.0

  glob-parent@5.1.2:
    dependencies:
      is-glob: 4.0.3

  glob-parent@6.0.2:
    dependencies:
      is-glob: 4.0.3

  glob-to-regexp@0.4.1: {}

  glob@7.2.3:
    dependencies:
      fs.realpath: 1.0.0
      inflight: 1.0.6
      inherits: 2.0.4
      minimatch: 3.1.2
      once: 1.4.0
      path-is-absolute: 1.0.1

  globals@11.12.0: {}

  globals@13.23.0:
    dependencies:
      type-fest: 0.20.2

  globalthis@1.0.3:
    dependencies:
      define-properties: 1.2.1

  globalthis@1.0.4:
    dependencies:
      define-properties: 1.2.1
      gopd: 1.2.0

  globby@11.1.0:
    dependencies:
      array-union: 2.1.0
      dir-glob: 3.0.1
      fast-glob: 3.3.2
      ignore: 5.3.2
      merge2: 1.4.1
      slash: 3.0.0

  gopd@1.0.1:
    dependencies:
      get-intrinsic: 1.2.4

  gopd@1.2.0: {}

  graceful-fs@4.2.11: {}

  graphemer@1.4.0: {}

  happy-dom@17.6.3:
    dependencies:
      webidl-conversions: 7.0.0
      whatwg-mimetype: 3.0.0

  has-bigints@1.0.2: {}

  has-flag@4.0.0: {}

  has-property-descriptors@1.0.2:
    dependencies:
      es-define-property: 1.0.0

  has-proto@1.0.3: {}

  has-proto@1.2.0:
    dependencies:
      dunder-proto: 1.0.1

  has-symbols@1.0.3: {}

  has-symbols@1.1.0: {}

  has-tostringtag@1.0.2:
    dependencies:
      has-symbols: 1.0.3

  hasown@2.0.2:
    dependencies:
      function-bind: 1.1.2

  html-encoding-sniffer@4.0.0:
    dependencies:
      whatwg-encoding: 3.1.1

  http-proxy-agent@7.0.2:
    dependencies:
      agent-base: 7.1.3
      debug: 4.4.1
    transitivePeerDependencies:
      - supports-color

  https-proxy-agent@7.0.6:
    dependencies:
      agent-base: 7.1.3
      debug: 4.4.1
    transitivePeerDependencies:
      - supports-color

  human-id@4.1.1: {}

  iconv-lite@0.4.24:
    dependencies:
      safer-buffer: 2.1.2

  iconv-lite@0.6.3:
    dependencies:
      safer-buffer: 2.1.2

  ignore@5.3.1: {}

  ignore@5.3.2: {}

  import-fresh@3.3.0:
    dependencies:
      parent-module: 1.0.1
      resolve-from: 4.0.0

  imurmurhash@0.1.4: {}

  indent-string@4.0.0: {}

  inflight@1.0.6:
    dependencies:
      once: 1.4.0
      wrappy: 1.0.2

  inherits@2.0.4: {}

  internal-slot@1.0.7:
    dependencies:
      es-errors: 1.3.0
      hasown: 2.0.2
      side-channel: 1.0.4

  internal-slot@1.1.0:
    dependencies:
      es-errors: 1.3.0
      hasown: 2.0.2
      side-channel: 1.1.0

  interpret@1.4.0: {}

  is-array-buffer@3.0.4:
    dependencies:
      call-bind: 1.0.7
      get-intrinsic: 1.2.4

  is-array-buffer@3.0.5:
    dependencies:
      call-bind: 1.0.8
      call-bound: 1.0.4
      get-intrinsic: 1.3.0

  is-async-function@2.1.1:
    dependencies:
      async-function: 1.0.0
      call-bound: 1.0.4
      get-proto: 1.0.1
      has-tostringtag: 1.0.2
      safe-regex-test: 1.1.0

  is-bigint@1.0.4:
    dependencies:
      has-bigints: 1.0.2

  is-bigint@1.1.0:
    dependencies:
      has-bigints: 1.0.2

  is-boolean-object@1.1.2:
    dependencies:
      call-bind: 1.0.7
      has-tostringtag: 1.0.2

  is-boolean-object@1.2.2:
    dependencies:
      call-bound: 1.0.4
      has-tostringtag: 1.0.2

  is-callable@1.2.7: {}

  is-core-module@2.15.1:
    dependencies:
      hasown: 2.0.2

  is-core-module@2.16.1:
    dependencies:
      hasown: 2.0.2

  is-data-view@1.0.1:
    dependencies:
      is-typed-array: 1.1.13

  is-data-view@1.0.2:
    dependencies:
      call-bound: 1.0.4
      get-intrinsic: 1.3.0
      is-typed-array: 1.1.15

  is-date-object@1.0.5:
    dependencies:
      has-tostringtag: 1.0.2

  is-date-object@1.1.0:
    dependencies:
      call-bound: 1.0.4
      has-tostringtag: 1.0.2

  is-extglob@2.1.1: {}

  is-finalizationregistry@1.1.1:
    dependencies:
      call-bound: 1.0.4

  is-generator-function@1.1.0:
    dependencies:
      call-bound: 1.0.4
      get-proto: 1.0.1
      has-tostringtag: 1.0.2
      safe-regex-test: 1.1.0

  is-glob@4.0.3:
    dependencies:
      is-extglob: 2.1.1

  is-map@2.0.3: {}

  is-module@1.0.0: {}

  is-negative-zero@2.0.3: {}

  is-number-object@1.0.7:
    dependencies:
      has-tostringtag: 1.0.2

  is-number-object@1.1.1:
    dependencies:
      call-bound: 1.0.4
      has-tostringtag: 1.0.2

  is-number@7.0.0: {}

  is-path-cwd@2.2.0: {}

  is-path-inside@3.0.3: {}

  is-potential-custom-element-name@1.0.1: {}

  is-reference@1.2.1:
    dependencies:
      '@types/estree': 1.0.7

  is-regex@1.1.4:
    dependencies:
      call-bind: 1.0.7
      has-tostringtag: 1.0.2

  is-regex@1.2.1:
    dependencies:
      call-bound: 1.0.4
      gopd: 1.2.0
      has-tostringtag: 1.0.2
      hasown: 2.0.2

  is-set@2.0.3: {}

  is-shared-array-buffer@1.0.3:
    dependencies:
      call-bind: 1.0.7

  is-shared-array-buffer@1.0.4:
    dependencies:
      call-bound: 1.0.4

  is-string@1.0.7:
    dependencies:
      has-tostringtag: 1.0.2

  is-string@1.1.1:
    dependencies:
      call-bound: 1.0.4
      has-tostringtag: 1.0.2

  is-subdir@1.2.0:
    dependencies:
      better-path-resolve: 1.0.0

  is-symbol@1.0.4:
    dependencies:
      has-symbols: 1.1.0

  is-symbol@1.1.1:
    dependencies:
      call-bound: 1.0.4
      has-symbols: 1.1.0
      safe-regex-test: 1.1.0

  is-typed-array@1.1.13:
    dependencies:
      which-typed-array: 1.1.15

  is-typed-array@1.1.15:
    dependencies:
      which-typed-array: 1.1.19

  is-weakmap@2.0.2: {}

  is-weakref@1.0.2:
    dependencies:
      call-bind: 1.0.7

  is-weakref@1.1.1:
    dependencies:
      call-bound: 1.0.4

  is-weakset@2.0.4:
    dependencies:
      call-bound: 1.0.4
      get-intrinsic: 1.3.0

  is-windows@1.0.2: {}

  isarray@2.0.5: {}

  isexe@2.0.0: {}

  javascript-natural-sort@0.7.1: {}

  jest-worker@27.5.1:
    dependencies:
      '@types/node': 22.7.4
      merge-stream: 2.0.0
      supports-color: 8.1.1

  jiti@2.4.2: {}

  js-tokens@4.0.0: {}

  js-tokens@9.0.1: {}

  js-yaml@3.14.1:
    dependencies:
      argparse: 1.0.10
      esprima: 4.0.1

  js-yaml@4.1.0:
    dependencies:
      argparse: 2.0.1

  jsdom@26.1.0:
    dependencies:
      cssstyle: 4.3.1
      data-urls: 5.0.0
      decimal.js: 10.5.0
      html-encoding-sniffer: 4.0.0
      http-proxy-agent: 7.0.2
      https-proxy-agent: 7.0.6
      is-potential-custom-element-name: 1.0.1
      nwsapi: 2.2.20
      parse5: 7.3.0
      rrweb-cssom: 0.8.0
      saxes: 6.0.0
      symbol-tree: 3.2.4
      tough-cookie: 5.1.2
      w3c-xmlserializer: 5.0.0
      webidl-conversions: 7.0.0
      whatwg-encoding: 3.1.1
      whatwg-mimetype: 4.0.0
      whatwg-url: 14.2.0
      ws: 8.18.2
      xml-name-validator: 5.0.0
    transitivePeerDependencies:
      - bufferutil
      - supports-color
      - utf-8-validate

  jsesc@3.0.2: {}

  jsesc@3.1.0: {}

  json-buffer@3.0.1: {}

  json-parse-even-better-errors@2.3.1: {}

  json-schema-traverse@0.4.1: {}

  json-schema-traverse@1.0.0: {}

  json-stable-stringify-without-jsonify@1.0.1: {}

  json5@1.0.2:
    dependencies:
      minimist: 1.2.8

  json5@2.2.3: {}

  jsonfile@4.0.0:
    optionalDependencies:
      graceful-fs: 4.2.11

  jsonfile@6.1.0:
    dependencies:
      universalify: 2.0.1
    optionalDependencies:
      graceful-fs: 4.2.11

  keyv@4.5.4:
    dependencies:
      json-buffer: 3.0.1

  levn@0.4.1:
    dependencies:
      prelude-ls: 1.2.1
      type-check: 0.4.0

  lilconfig@3.1.3: {}

  linkify-it@5.0.0:
    dependencies:
      uc.micro: 2.1.0

  loader-runner@4.3.0: {}

  locate-path@5.0.0:
    dependencies:
      p-locate: 4.1.0

  locate-path@6.0.0:
    dependencies:
      p-locate: 5.0.0

  lodash.debounce@4.0.8: {}

  lodash.merge@4.6.2: {}

  lodash.startcase@4.4.0: {}

  lodash@4.17.21: {}

  loglevel@1.9.2: {}

  loupe@3.1.4: {}

  lru-cache@10.4.3: {}

  lru-cache@5.1.1:
    dependencies:
      yallist: 3.1.1

  lru-cache@6.0.0:
    dependencies:
      yallist: 4.0.0

  lunr@2.3.9: {}

  magic-string@0.30.17:
    dependencies:
      '@jridgewell/sourcemap-codec': 1.5.0

  make-dir@3.1.0:
    dependencies:
      semver: 6.3.1

  markdown-it@14.1.0:
    dependencies:
      argparse: 2.0.1
      entities: 4.5.0
      linkify-it: 5.0.0
      mdurl: 2.0.0
      punycode.js: 2.3.1
      uc.micro: 2.1.0

  math-intrinsics@1.1.0: {}

  mdurl@2.0.0: {}

  merge-stream@2.0.0: {}

  merge2@1.4.1: {}

  micromatch@4.0.8:
    dependencies:
      braces: 3.0.3
      picomatch: 2.3.1

  mime-db@1.52.0: {}

  mime-types@2.1.35:
    dependencies:
      mime-db: 1.52.0

  minimatch@3.1.2:
    dependencies:
      brace-expansion: 1.1.11

  minimatch@9.0.5:
    dependencies:
      brace-expansion: 2.0.1

  minimist@1.2.8: {}

  mri@1.2.0: {}

  ms@2.1.2: {}

  ms@2.1.3: {}

  nanoid@3.3.11: {}

  nanoid@5.1.5: {}

  nanospinner@1.2.2:
    dependencies:
      picocolors: 1.1.1

  natural-compare@1.4.0: {}

  neo-async@2.6.2: {}

  node-fetch@2.7.0:
    dependencies:
      whatwg-url: 5.0.0

  node-releases@2.0.18: {}

  node-releases@2.0.19: {}

  nwsapi@2.2.20: {}

  object-inspect@1.13.1: {}

  object-inspect@1.13.4: {}

  object-keys@1.1.1: {}

  object.assign@4.1.5:
    dependencies:
      call-bind: 1.0.7
      define-properties: 1.2.1
      has-symbols: 1.0.3
      object-keys: 1.1.1

  object.assign@4.1.7:
    dependencies:
      call-bind: 1.0.8
      call-bound: 1.0.4
      define-properties: 1.2.1
      es-object-atoms: 1.1.1
      has-symbols: 1.1.0
      object-keys: 1.1.1

  object.entries@1.1.7:
    dependencies:
      call-bind: 1.0.7
      define-properties: 1.2.1
      es-abstract: 1.23.3

  object.fromentries@2.0.8:
    dependencies:
      call-bind: 1.0.7
      define-properties: 1.2.1
      es-abstract: 1.23.3
      es-object-atoms: 1.0.0

  object.groupby@1.0.3:
    dependencies:
      call-bind: 1.0.7
      define-properties: 1.2.1
      es-abstract: 1.23.3

  object.values@1.2.1:
    dependencies:
      call-bind: 1.0.8
      call-bound: 1.0.4
      define-properties: 1.2.1
      es-object-atoms: 1.0.0

  once@1.4.0:
    dependencies:
      wrappy: 1.0.2

  optionator@0.9.3:
    dependencies:
      '@aashutoshrathi/word-wrap': 1.2.6
      deep-is: 0.1.4
      fast-levenshtein: 2.0.6
      levn: 0.4.1
      prelude-ls: 1.2.1
      type-check: 0.4.0

  os-tmpdir@1.0.2: {}

  outdent@0.5.0: {}

  own-keys@1.0.1:
    dependencies:
      get-intrinsic: 1.3.0
      object-keys: 1.1.1
      safe-push-apply: 1.0.0

  p-filter@2.1.0:
    dependencies:
      p-map: 2.1.0

  p-limit@2.3.0:
    dependencies:
      p-try: 2.2.0

  p-limit@3.1.0:
    dependencies:
      yocto-queue: 0.1.0

  p-locate@4.1.0:
    dependencies:
      p-limit: 2.3.0

  p-locate@5.0.0:
    dependencies:
      p-limit: 3.1.0

  p-map@2.1.0: {}

  p-map@4.0.0:
    dependencies:
      aggregate-error: 3.1.0

  p-try@2.2.0: {}

  package-manager-detector@0.2.0: {}

  parent-module@1.0.1:
    dependencies:
      callsites: 3.1.0

  parse5@7.3.0:
    dependencies:
      entities: 6.0.0

  path-exists@4.0.0: {}

  path-is-absolute@1.0.1: {}

  path-key@3.1.1: {}

  path-parse@1.0.7: {}

  path-type@4.0.0: {}

  pathe@2.0.3: {}

  pathval@2.0.1: {}

  picocolors@1.1.1: {}

  picomatch@2.3.1: {}

  picomatch@4.0.2: {}

  picomatch@4.0.3: {}

  pify@4.0.1: {}

  pkg-dir@4.2.0:
    dependencies:
      find-up: 4.1.0

  possible-typed-array-names@1.0.0: {}

  postcss@8.5.6:
    dependencies:
      nanoid: 3.3.11
      picocolors: 1.1.1
      source-map-js: 1.2.1

  prelude-ls@1.2.1: {}

  prettier@2.8.8: {}

  prettier@3.6.2: {}

  punycode.js@2.3.1: {}

  punycode@2.3.1: {}

  queue-microtask@1.2.3: {}

  randombytes@2.1.0:
    dependencies:
      safe-buffer: 5.2.1

  read-yaml-file@1.1.0:
    dependencies:
      graceful-fs: 4.2.11
      js-yaml: 3.14.1
      pify: 4.0.1
      strip-bom: 3.0.0

  readdirp@4.1.2: {}

  rechoir@0.6.2:
    dependencies:
      resolve: 1.22.8

  reflect.getprototypeof@1.0.10:
    dependencies:
      call-bind: 1.0.8
      define-properties: 1.2.1
      es-abstract: 1.24.0
      es-errors: 1.3.0
      es-object-atoms: 1.1.1
      get-intrinsic: 1.3.0
      get-proto: 1.0.1
      which-builtin-type: 1.2.1

  regenerate-unicode-properties@10.2.0:
    dependencies:
      regenerate: 1.4.2

  regenerate@1.4.2: {}

  regenerator-runtime@0.14.0: {}

  regexp.prototype.flags@1.5.2:
    dependencies:
      call-bind: 1.0.7
      define-properties: 1.2.1
      es-errors: 1.3.0
      set-function-name: 2.0.1

  regexp.prototype.flags@1.5.4:
    dependencies:
      call-bind: 1.0.8
      define-properties: 1.2.1
      es-errors: 1.3.0
      get-proto: 1.0.1
      gopd: 1.2.0
      set-function-name: 2.0.2

  regexpu-core@6.2.0:
    dependencies:
      regenerate: 1.4.2
      regenerate-unicode-properties: 10.2.0
      regjsgen: 0.8.0
      regjsparser: 0.12.0
      unicode-match-property-ecmascript: 2.0.0
      unicode-match-property-value-ecmascript: 2.1.0

  regjsgen@0.8.0: {}

  regjsparser@0.12.0:
    dependencies:
      jsesc: 3.0.2

  require-from-string@2.0.2: {}

  resolve-from@4.0.0: {}

  resolve-from@5.0.0: {}

  resolve@1.22.10:
    dependencies:
      is-core-module: 2.16.1
      path-parse: 1.0.7
      supports-preserve-symlinks-flag: 1.0.0

  resolve@1.22.8:
    dependencies:
      is-core-module: 2.15.1
      path-parse: 1.0.7
      supports-preserve-symlinks-flag: 1.0.0

  reusify@1.0.4: {}

  rimraf@3.0.2:
    dependencies:
      glob: 7.2.3

  rollup-plugin-delete@2.2.0(rollup@4.46.2):
    dependencies:
      del: 6.1.1
      rollup: 4.46.2

  rollup-plugin-typescript2@0.36.0(rollup@4.46.2)(typescript@5.8.3):
    dependencies:
      '@rollup/pluginutils': 4.2.1
      find-cache-dir: 3.3.2
      fs-extra: 10.1.0
      rollup: 4.46.2
      semver: 7.6.0
      tslib: 2.8.1
      typescript: 5.8.3

  rollup@4.46.2:
    dependencies:
      '@types/estree': 1.0.8
    optionalDependencies:
      '@rollup/rollup-android-arm-eabi': 4.46.2
      '@rollup/rollup-android-arm64': 4.46.2
      '@rollup/rollup-darwin-arm64': 4.46.2
      '@rollup/rollup-darwin-x64': 4.46.2
      '@rollup/rollup-freebsd-arm64': 4.46.2
      '@rollup/rollup-freebsd-x64': 4.46.2
      '@rollup/rollup-linux-arm-gnueabihf': 4.46.2
      '@rollup/rollup-linux-arm-musleabihf': 4.46.2
      '@rollup/rollup-linux-arm64-gnu': 4.46.2
      '@rollup/rollup-linux-arm64-musl': 4.46.2
      '@rollup/rollup-linux-loongarch64-gnu': 4.46.2
      '@rollup/rollup-linux-ppc64-gnu': 4.46.2
      '@rollup/rollup-linux-riscv64-gnu': 4.46.2
      '@rollup/rollup-linux-riscv64-musl': 4.46.2
      '@rollup/rollup-linux-s390x-gnu': 4.46.2
      '@rollup/rollup-linux-x64-gnu': 4.46.2
      '@rollup/rollup-linux-x64-musl': 4.46.2
      '@rollup/rollup-win32-arm64-msvc': 4.46.2
      '@rollup/rollup-win32-ia32-msvc': 4.46.2
      '@rollup/rollup-win32-x64-msvc': 4.46.2
      fsevents: 2.3.3

  rrweb-cssom@0.8.0: {}

  run-parallel@1.2.0:
    dependencies:
      queue-microtask: 1.2.3

  rxjs@7.8.1:
    dependencies:
      tslib: 2.8.1
    optional: true

  safe-array-concat@1.1.2:
    dependencies:
      call-bind: 1.0.7
      get-intrinsic: 1.2.4
      has-symbols: 1.0.3
      isarray: 2.0.5

  safe-array-concat@1.1.3:
    dependencies:
      call-bind: 1.0.8
      call-bound: 1.0.4
      get-intrinsic: 1.3.0
      has-symbols: 1.1.0
      isarray: 2.0.5

  safe-buffer@5.2.1: {}

  safe-push-apply@1.0.0:
    dependencies:
      es-errors: 1.3.0
      isarray: 2.0.5

  safe-regex-test@1.0.3:
    dependencies:
      call-bind: 1.0.7
      es-errors: 1.3.0
      is-regex: 1.1.4

  safe-regex-test@1.1.0:
    dependencies:
      call-bound: 1.0.4
      es-errors: 1.3.0
      is-regex: 1.2.1

  safer-buffer@2.1.2: {}

  saxes@6.0.0:
    dependencies:
      xmlchars: 2.2.0

  schema-utils@4.3.2:
    dependencies:
      '@types/json-schema': 7.0.15
      ajv: 8.17.1
      ajv-formats: 2.1.1(ajv@8.17.1)
      ajv-keywords: 5.1.0(ajv@8.17.1)

  sdp-transform@2.15.0: {}

  sdp@3.2.0: {}

  semver@6.3.1: {}

  semver@7.6.0:
    dependencies:
      lru-cache: 6.0.0

  serialize-javascript@6.0.1:
    dependencies:
      randombytes: 2.1.0

  serialize-javascript@6.0.2:
    dependencies:
      randombytes: 2.1.0

  set-function-length@1.2.2:
    dependencies:
      define-data-property: 1.1.4
      es-errors: 1.3.0
      function-bind: 1.1.2
      get-intrinsic: 1.2.4
      gopd: 1.0.1
      has-property-descriptors: 1.0.2

  set-function-name@2.0.1:
    dependencies:
      define-data-property: 1.1.4
      functions-have-names: 1.2.3
      has-property-descriptors: 1.0.2

  set-function-name@2.0.2:
    dependencies:
      define-data-property: 1.1.4
      es-errors: 1.3.0
      functions-have-names: 1.2.3
      has-property-descriptors: 1.0.2

  set-proto@1.0.0:
    dependencies:
      dunder-proto: 1.0.1
      es-errors: 1.3.0
      es-object-atoms: 1.1.1

  shebang-command@2.0.0:
    dependencies:
      shebang-regex: 3.0.0

  shebang-regex@3.0.0: {}

  shelljs@0.8.5:
    dependencies:
      glob: 7.2.3
      interpret: 1.4.0
      rechoir: 0.6.2

  side-channel-list@1.0.0:
    dependencies:
      es-errors: 1.3.0
      object-inspect: 1.13.4

  side-channel-map@1.0.1:
    dependencies:
      call-bound: 1.0.4
      es-errors: 1.3.0
      get-intrinsic: 1.3.0
      object-inspect: 1.13.4

  side-channel-weakmap@1.0.2:
    dependencies:
      call-bound: 1.0.4
      es-errors: 1.3.0
      get-intrinsic: 1.3.0
      object-inspect: 1.13.4
      side-channel-map: 1.0.1

  side-channel@1.0.4:
    dependencies:
      call-bind: 1.0.7
      get-intrinsic: 1.2.4
      object-inspect: 1.13.1

  side-channel@1.1.0:
    dependencies:
      es-errors: 1.3.0
      object-inspect: 1.13.4
      side-channel-list: 1.0.0
      side-channel-map: 1.0.1
      side-channel-weakmap: 1.0.2

  siginfo@2.0.0: {}

  signal-exit@4.1.0: {}

  size-limit@11.2.0:
    dependencies:
      bytes-iec: 3.1.1
      chokidar: 4.0.3
      jiti: 2.4.2
      lilconfig: 3.1.3
      nanospinner: 1.2.2
      picocolors: 1.1.1
      tinyglobby: 0.2.13

  slash@3.0.0: {}

  smob@1.4.1: {}

  source-map-js@1.2.1: {}

  source-map-support@0.5.21:
    dependencies:
      buffer-from: 1.1.2
      source-map: 0.6.1

  source-map@0.6.1: {}

  spawndamnit@3.0.1:
    dependencies:
      cross-spawn: 7.0.6
      signal-exit: 4.1.0

  sprintf-js@1.0.3: {}

  stackback@0.0.2: {}

  std-env@3.9.0: {}

  stop-iteration-iterator@1.1.0:
    dependencies:
      es-errors: 1.3.0
      internal-slot: 1.1.0

  string.prototype.trim@1.2.10:
    dependencies:
      call-bind: 1.0.8
      call-bound: 1.0.4
      define-data-property: 1.1.4
      define-properties: 1.2.1
      es-abstract: 1.24.0
      es-object-atoms: 1.1.1
      has-property-descriptors: 1.0.2

  string.prototype.trim@1.2.9:
    dependencies:
      call-bind: 1.0.7
      define-properties: 1.2.1
      es-abstract: 1.23.3
      es-object-atoms: 1.0.0

  string.prototype.trimend@1.0.9:
    dependencies:
      call-bind: 1.0.8
      call-bound: 1.0.4
      define-properties: 1.2.1
      es-object-atoms: 1.0.0

  string.prototype.trimstart@1.0.8:
    dependencies:
      call-bind: 1.0.8
      define-properties: 1.2.1
      es-object-atoms: 1.1.1

  strip-ansi@6.0.1:
    dependencies:
      ansi-regex: 5.0.1

  strip-bom@3.0.0: {}

  strip-json-comments@3.1.1: {}

  strip-literal@3.0.0:
    dependencies:
      js-tokens: 9.0.1

  strip-outer@1.0.1:
    dependencies:
      escape-string-regexp: 1.0.5

  supports-color@7.2.0:
    dependencies:
      has-flag: 4.0.0

  supports-color@8.1.1:
    dependencies:
      has-flag: 4.0.0

  supports-preserve-symlinks-flag@1.0.0: {}

  symbol-tree@3.2.4: {}

  tapable@2.2.1: {}

  term-size@2.2.1: {}

  terser-webpack-plugin@5.3.14(webpack@5.99.8):
    dependencies:
      '@jridgewell/trace-mapping': 0.3.29
      jest-worker: 27.5.1
      schema-utils: 4.3.2
      serialize-javascript: 6.0.2
      terser: 5.39.2
      webpack: 5.99.8

  terser@5.24.0:
    dependencies:
      '@jridgewell/source-map': 0.3.5
      acorn: 8.11.3
      commander: 2.20.3
      source-map-support: 0.5.21

  terser@5.39.2:
    dependencies:
      '@jridgewell/source-map': 0.3.5
      acorn: 8.14.1
      commander: 2.20.3
      source-map-support: 0.5.21

  text-table@0.2.0: {}

  tinybench@2.9.0: {}

  tinyexec@0.3.2: {}

  tinyglobby@0.2.13:
    dependencies:
      fdir: 6.4.4(picomatch@4.0.2)
      picomatch: 4.0.2

  tinyglobby@0.2.14:
    dependencies:
      fdir: 6.4.6(picomatch@4.0.3)
      picomatch: 4.0.3

  tinypool@1.1.1: {}

  tinyrainbow@2.0.0: {}

  tinyspy@4.0.3: {}

  tldts-core@6.1.86: {}

  tldts@6.1.86:
    dependencies:
      tldts-core: 6.1.86

  tmp@0.0.33:
    dependencies:
      os-tmpdir: 1.0.2

  to-regex-range@5.0.1:
    dependencies:
      is-number: 7.0.0

  tough-cookie@5.1.2:
    dependencies:
      tldts: 6.1.86

  tr46@0.0.3: {}

  tr46@5.1.1:
    dependencies:
      punycode: 2.3.1

  trim-repeated@1.0.0:
    dependencies:
      escape-string-regexp: 1.0.5

  ts-api-utils@1.3.0(typescript@5.8.3):
    dependencies:
      typescript: 5.8.3

  ts-debounce@4.0.0: {}

  tsconfig-paths@3.15.0:
    dependencies:
      '@types/json5': 0.0.29
      json5: 1.0.2
      minimist: 1.2.8
      strip-bom: 3.0.0

  tslib@2.8.1: {}

  type-check@0.4.0:
    dependencies:
      prelude-ls: 1.2.1

  type-fest@0.20.2: {}

  typed-array-buffer@1.0.2:
    dependencies:
      call-bind: 1.0.7
      es-errors: 1.3.0
      is-typed-array: 1.1.13

  typed-array-buffer@1.0.3:
    dependencies:
      call-bound: 1.0.4
      es-errors: 1.3.0
      is-typed-array: 1.1.15

  typed-array-byte-length@1.0.1:
    dependencies:
      call-bind: 1.0.7
      for-each: 0.3.3
      gopd: 1.0.1
      has-proto: 1.0.3
      is-typed-array: 1.1.13

  typed-array-byte-length@1.0.3:
    dependencies:
      call-bind: 1.0.8
      for-each: 0.3.3
      gopd: 1.2.0
      has-proto: 1.2.0
      is-typed-array: 1.1.15

  typed-array-byte-offset@1.0.2:
    dependencies:
      available-typed-arrays: 1.0.7
      call-bind: 1.0.7
      for-each: 0.3.3
      gopd: 1.0.1
      has-proto: 1.0.3
      is-typed-array: 1.1.13

  typed-array-byte-offset@1.0.4:
    dependencies:
      available-typed-arrays: 1.0.7
      call-bind: 1.0.8
      for-each: 0.3.3
      gopd: 1.2.0
      has-proto: 1.2.0
      is-typed-array: 1.1.15
      reflect.getprototypeof: 1.0.10

  typed-array-length@1.0.6:
    dependencies:
      call-bind: 1.0.7
      for-each: 0.3.3
      gopd: 1.0.1
      has-proto: 1.0.3
      is-typed-array: 1.1.13
      possible-typed-array-names: 1.0.0

  typed-array-length@1.0.7:
    dependencies:
      call-bind: 1.0.8
      for-each: 0.3.3
      gopd: 1.2.0
      is-typed-array: 1.1.15
      possible-typed-array-names: 1.0.0
      reflect.getprototypeof: 1.0.10

  typed-emitter@2.1.0:
    optionalDependencies:
      rxjs: 7.8.1

  typedoc-plugin-no-inherit@1.6.1(typedoc@0.28.10(typescript@5.8.3)):
    dependencies:
      typedoc: 0.28.10(typescript@5.8.3)

  typedoc@0.28.10(typescript@5.8.3):
    dependencies:
      '@gerrit0/mini-shiki': 3.9.2
      lunr: 2.3.9
      markdown-it: 14.1.0
      minimatch: 9.0.5
      typescript: 5.8.3
      yaml: 2.8.0

  typescript@4.5.2: {}

  typescript@5.8.3: {}

<<<<<<< HEAD
  typescript@6.0.0-dev.20250822: {}
=======
  typescript@6.0.0-dev.20250904: {}
>>>>>>> ad9c101c

  uc.micro@2.1.0: {}

  unbox-primitive@1.0.2:
    dependencies:
      call-bind: 1.0.7
      has-bigints: 1.0.2
      has-symbols: 1.0.3
      which-boxed-primitive: 1.0.2

  unbox-primitive@1.1.0:
    dependencies:
      call-bound: 1.0.4
      has-bigints: 1.0.2
      has-symbols: 1.1.0
      which-boxed-primitive: 1.1.1

  undici-types@6.19.8: {}

  unicode-canonical-property-names-ecmascript@2.0.0: {}

  unicode-match-property-ecmascript@2.0.0:
    dependencies:
      unicode-canonical-property-names-ecmascript: 2.0.0
      unicode-property-aliases-ecmascript: 2.1.0

  unicode-match-property-value-ecmascript@2.1.0: {}

  unicode-property-aliases-ecmascript@2.1.0: {}

  universalify@0.1.2: {}

  universalify@2.0.1: {}

  update-browserslist-db@1.1.0(browserslist@4.23.3):
    dependencies:
      browserslist: 4.23.3
      escalade: 3.1.2
      picocolors: 1.1.1

  update-browserslist-db@1.1.1(browserslist@4.24.4):
    dependencies:
      browserslist: 4.24.4
      escalade: 3.2.0
      picocolors: 1.1.1

  update-browserslist-db@1.1.3(browserslist@4.25.1):
    dependencies:
      browserslist: 4.25.1
      escalade: 3.2.0
      picocolors: 1.1.1

  uri-js@4.4.1:
    dependencies:
      punycode: 2.3.1

  vite-node@3.2.4(jiti@2.4.2)(terser@5.39.2)(yaml@2.8.0):
    dependencies:
      cac: 6.7.14
      debug: 4.4.1
      es-module-lexer: 1.7.0
      pathe: 2.0.3
      vite: 7.1.2(jiti@2.4.2)(terser@5.39.2)(yaml@2.8.0)
    transitivePeerDependencies:
      - '@types/node'
      - jiti
      - less
      - lightningcss
      - sass
      - sass-embedded
      - stylus
      - sugarss
      - supports-color
      - terser
      - tsx
      - yaml

  vite@7.1.2(jiti@2.4.2)(terser@5.39.2)(yaml@2.8.0):
    dependencies:
      esbuild: 0.25.5
      fdir: 6.4.6(picomatch@4.0.3)
      picomatch: 4.0.3
      postcss: 8.5.6
      rollup: 4.46.2
      tinyglobby: 0.2.14
    optionalDependencies:
      fsevents: 2.3.3
      jiti: 2.4.2
      terser: 5.39.2
      yaml: 2.8.0

  vitest@3.2.4(happy-dom@17.6.3)(jiti@2.4.2)(jsdom@26.1.0)(terser@5.39.2)(yaml@2.8.0):
    dependencies:
      '@types/chai': 5.2.2
      '@vitest/expect': 3.2.4
      '@vitest/mocker': 3.2.4(vite@7.1.2(jiti@2.4.2)(terser@5.39.2)(yaml@2.8.0))
      '@vitest/pretty-format': 3.2.4
      '@vitest/runner': 3.2.4
      '@vitest/snapshot': 3.2.4
      '@vitest/spy': 3.2.4
      '@vitest/utils': 3.2.4
      chai: 5.2.0
      debug: 4.4.1
      expect-type: 1.2.1
      magic-string: 0.30.17
      pathe: 2.0.3
      picomatch: 4.0.2
      std-env: 3.9.0
      tinybench: 2.9.0
      tinyexec: 0.3.2
      tinyglobby: 0.2.14
      tinypool: 1.1.1
      tinyrainbow: 2.0.0
      vite: 7.1.2(jiti@2.4.2)(terser@5.39.2)(yaml@2.8.0)
      vite-node: 3.2.4(jiti@2.4.2)(terser@5.39.2)(yaml@2.8.0)
      why-is-node-running: 2.3.0
    optionalDependencies:
      happy-dom: 17.6.3
      jsdom: 26.1.0
    transitivePeerDependencies:
      - jiti
      - less
      - lightningcss
      - msw
      - sass
      - sass-embedded
      - stylus
      - sugarss
      - supports-color
      - terser
      - tsx
      - yaml

  w3c-xmlserializer@5.0.0:
    dependencies:
      xml-name-validator: 5.0.0

  watchpack@2.4.2:
    dependencies:
      glob-to-regexp: 0.4.1
      graceful-fs: 4.2.11

  webidl-conversions@3.0.1: {}

  webidl-conversions@7.0.0: {}

  webpack-sources@3.2.3: {}

  webpack@5.99.8:
    dependencies:
      '@types/eslint-scope': 3.7.7
      '@types/estree': 1.0.7
      '@types/json-schema': 7.0.15
      '@webassemblyjs/ast': 1.14.1
      '@webassemblyjs/wasm-edit': 1.14.1
      '@webassemblyjs/wasm-parser': 1.14.1
      acorn: 8.14.1
      browserslist: 4.24.4
      chrome-trace-event: 1.0.3
      enhanced-resolve: 5.18.1
      es-module-lexer: 1.3.1
      eslint-scope: 5.1.1
      events: 3.3.0
      glob-to-regexp: 0.4.1
      graceful-fs: 4.2.11
      json-parse-even-better-errors: 2.3.1
      loader-runner: 4.3.0
      mime-types: 2.1.35
      neo-async: 2.6.2
      schema-utils: 4.3.2
      tapable: 2.2.1
      terser-webpack-plugin: 5.3.14(webpack@5.99.8)
      watchpack: 2.4.2
      webpack-sources: 3.2.3
    transitivePeerDependencies:
      - '@swc/core'
      - esbuild
      - uglify-js

  webrtc-adapter@9.0.3:
    dependencies:
      sdp: 3.2.0

  whatwg-encoding@3.1.1:
    dependencies:
      iconv-lite: 0.6.3

  whatwg-mimetype@3.0.0: {}

  whatwg-mimetype@4.0.0: {}

  whatwg-url@14.2.0:
    dependencies:
      tr46: 5.1.1
      webidl-conversions: 7.0.0

  whatwg-url@5.0.0:
    dependencies:
      tr46: 0.0.3
      webidl-conversions: 3.0.1

  which-boxed-primitive@1.0.2:
    dependencies:
      is-bigint: 1.0.4
      is-boolean-object: 1.1.2
      is-number-object: 1.0.7
      is-string: 1.0.7
      is-symbol: 1.0.4

  which-boxed-primitive@1.1.1:
    dependencies:
      is-bigint: 1.1.0
      is-boolean-object: 1.2.2
      is-number-object: 1.1.1
      is-string: 1.1.1
      is-symbol: 1.1.1

  which-builtin-type@1.2.1:
    dependencies:
      call-bound: 1.0.4
      function.prototype.name: 1.1.8
      has-tostringtag: 1.0.2
      is-async-function: 2.1.1
      is-date-object: 1.1.0
      is-finalizationregistry: 1.1.1
      is-generator-function: 1.1.0
      is-regex: 1.2.1
      is-weakref: 1.1.1
      isarray: 2.0.5
      which-boxed-primitive: 1.1.1
      which-collection: 1.0.2
      which-typed-array: 1.1.19

  which-collection@1.0.2:
    dependencies:
      is-map: 2.0.3
      is-set: 2.0.3
      is-weakmap: 2.0.2
      is-weakset: 2.0.4

  which-typed-array@1.1.15:
    dependencies:
      available-typed-arrays: 1.0.7
      call-bind: 1.0.7
      for-each: 0.3.3
      gopd: 1.0.1
      has-tostringtag: 1.0.2

  which-typed-array@1.1.19:
    dependencies:
      available-typed-arrays: 1.0.7
      call-bind: 1.0.8
      call-bound: 1.0.4
      for-each: 0.3.5
      get-proto: 1.0.1
      gopd: 1.2.0
      has-tostringtag: 1.0.2

  which@2.0.2:
    dependencies:
      isexe: 2.0.0

  why-is-node-running@2.3.0:
    dependencies:
      siginfo: 2.0.0
      stackback: 0.0.2

  wrappy@1.0.2: {}

  ws@8.18.2: {}

  xml-name-validator@5.0.0: {}

  xmlchars@2.2.0: {}

  yallist@3.1.1: {}

  yallist@4.0.0: {}

  yaml@2.8.0: {}

  yocto-queue@0.1.0: {}<|MERGE_RESOLUTION|>--- conflicted
+++ resolved
@@ -3447,13 +3447,8 @@
     engines: {node: '>=14.17'}
     hasBin: true
 
-<<<<<<< HEAD
-  typescript@6.0.0-dev.20250822:
-    resolution: {integrity: sha512-omHezTVn6vg+B/eFHkIzUGFvlbbkJdsdmdBohcsw8NMLyKOhKRMinE9aLu8f0EALT4R2YS41xak2KinK74/6Xg==}
-=======
   typescript@6.0.0-dev.20250904:
     resolution: {integrity: sha512-301ifUSj+fMMKRGYMLW8bIRhlpLxnqSwyBCCUlcjcNw6GBr5O3KI9mbnL3VW03cwGtV6+Zjs7hI7nFrTA0sLtQ==}
->>>>>>> ad9c101c
     engines: {node: '>=14.17'}
     hasBin: true
 
@@ -5686,11 +5681,7 @@
     dependencies:
       semver: 7.6.0
       shelljs: 0.8.5
-<<<<<<< HEAD
-      typescript: 6.0.0-dev.20250822
-=======
       typescript: 6.0.0-dev.20250904
->>>>>>> ad9c101c
 
   dunder-proto@1.0.1:
     dependencies:
@@ -7531,11 +7522,7 @@
 
   typescript@5.8.3: {}
 
-<<<<<<< HEAD
-  typescript@6.0.0-dev.20250822: {}
-=======
   typescript@6.0.0-dev.20250904: {}
->>>>>>> ad9c101c
 
   uc.micro@2.1.0: {}
 
