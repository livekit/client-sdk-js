--- conflicted
+++ resolved
@@ -104,11 +104,8 @@
   isRemotePub,
   isSafari,
   isWeb,
-<<<<<<< HEAD
   numberToBigInt,
-=======
   sleep,
->>>>>>> 1089ad6e
   supportsSetSinkId,
   toHttpUrl,
   unpackStreamId,
