--- conflicted
+++ resolved
@@ -3447,13 +3447,8 @@
     engines: {node: '>=14.17'}
     hasBin: true
 
-<<<<<<< HEAD
-  typescript@6.0.0-dev.20250812:
-    resolution: {integrity: sha512-6N5LK+q1e6oEBNW5DvmVv6rgRMxaUpIsLW1fexQXk/iw3DtN3wUXFgq91nGQ7ZtlfeSQf4ZAWve79qih8eY5Sg==}
-=======
-  typescript@6.0.0-dev.20250815:
-    resolution: {integrity: sha512-pUWzMiOyuu14oNnD+6FYpdZzMBzUyucgmKtCCXR6lE5H+ndo59vxUx8MZaB+QDEfSSobIzAtaLwW/kRzfhV2CA==}
->>>>>>> d09580af
+  typescript@6.0.0-dev.20250818:
+    resolution: {integrity: sha512-rCP/+hjgKQ54DuxzSrcd34SVw+L6m1tTvN/2fbDfoJu+UWND0K25G4XxElQICbSqh5dC4nXUgWm4SqPTZy2GXg==}
     engines: {node: '>=14.17'}
     hasBin: true
 
@@ -5686,11 +5681,7 @@
     dependencies:
       semver: 7.6.0
       shelljs: 0.8.5
-<<<<<<< HEAD
-      typescript: 6.0.0-dev.20250812
-=======
-      typescript: 6.0.0-dev.20250815
->>>>>>> d09580af
+      typescript: 6.0.0-dev.20250818
 
   dunder-proto@1.0.1:
     dependencies:
@@ -7531,11 +7522,7 @@
 
   typescript@5.8.3: {}
 
-<<<<<<< HEAD
-  typescript@6.0.0-dev.20250812: {}
-=======
-  typescript@6.0.0-dev.20250815: {}
->>>>>>> d09580af
+  typescript@6.0.0-dev.20250818: {}
 
   uc.micro@2.1.0: {}
 
