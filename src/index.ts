--- conflicted
+++ resolved
@@ -45,25 +45,7 @@
 export type { DataPublishOptions, SimulationScenario } from './room/types';
 export * from './version';
 export {
-<<<<<<< HEAD
-  setLogLevel,
-  setLogExtension,
-  getEmptyAudioStreamTrack,
-  getEmptyVideoStreamTrack,
-  isBrowserSupported,
-  supportsAdaptiveStream,
-  supportsDynacast,
-  supportsAV1,
-  supportsVP9,
-  getBrowser,
-  createAudioAnalyser,
-  LogLevel,
-  LoggerNames,
-  getLogger,
-  Room,
-=======
   ConnectionQuality,
->>>>>>> a65eacc8
   ConnectionState,
   CriticalTimers,
   DataPacket_Kind,
@@ -86,6 +68,7 @@
   SubscriptionError,
   TrackPublication,
   createAudioAnalyser,
+  getBrowser,
   getEmptyAudioStreamTrack,
   getEmptyVideoStreamTrack,
   getLogger,
