--- conflicted
+++ resolved
@@ -39,11 +39,7 @@
   type UserPacket,
 } from '@livekit/protocol';
 import { EventEmitter } from 'events';
-<<<<<<< HEAD
 import { type Result, ResultAsync, err, errAsync, ok, okAsync, safeTry } from 'neverthrow';
-=======
-import { type Result, err, errAsync, ok, okAsync, safeTry } from 'neverthrow';
->>>>>>> 6af2ac1f
 import type { MediaAttributes } from 'sdp-transform';
 import type TypedEventEmitter from 'typed-emitter';
 import type { SignalOptions } from '../api/SignalClient';
@@ -1097,10 +1093,7 @@
     >
   > {
     const self = this;
-    const restartResultAsync = safeTry<
-      void,
-      SimulatedError | SignalReconnectError | UnexpectedConnectionState
-    >(async function* () {
+    const restartResultAsync = safeTry(async function* () {
       if (!self.url || !self.token) {
         // permanent failure, don't attempt reconnection
         return err(new UnexpectedConnectionState('could not reconnect, url or token not saved'));
