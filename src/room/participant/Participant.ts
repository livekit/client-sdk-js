--- conflicted
+++ resolved
@@ -258,13 +258,10 @@
   ) => void;
   mediaDevicesError: (error: Error) => void;
   participantPermissionsChanged: (prevPermissions: ParticipantPermission) => void;
-<<<<<<< HEAD
   /** @internal */
   pcTrackAdded: (track: Track, pcChannel: RTCRtpSender | RTCRtpReceiver) => void;
-=======
   trackSubscriptionStatusChanged: (
     publication: RemoteTrackPublication,
     status: TrackPublication.SubscriptionStatus,
   ) => void;
->>>>>>> dade7686
 };