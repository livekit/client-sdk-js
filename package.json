--- conflicted
+++ resolved
@@ -1,10 +1,6 @@
 {
   "name": "livekit-client",
-<<<<<<< HEAD
   "version": "3.0.0",
-=======
-  "version": "2.15.6",
->>>>>>> e4ff7aaa
   "description": "JavaScript/TypeScript client SDK for LiveKit",
   "main": "./dist/livekit-client.umd.js",
   "unpkg": "./dist/livekit-client.umd.js",
@@ -21,16 +17,11 @@
       "require": "./dist/livekit-client.e2ee.worker.js"
     }
   },
-  "files": [
-    "dist",
-    "src"
-  ],
+  "files": ["dist", "src"],
   "types": "dist/src/index.d.ts",
   "typesVersions": {
     "<4.8": {
-      "./dist/src/index.d.ts": [
-        "./dist/ts4.2/src/index.d.ts"
-      ],
+      "./dist/src/index.d.ts": ["./dist/ts4.2/src/index.d.ts"],
       "./dist/src/e2ee/worker/e2ee.worker.d.ts": [
         "./dist/ts4.2/dist/src/e2ee/worker/e2ee.worker.d.ts"
       ]
