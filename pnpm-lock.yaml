lockfileVersion: '9.0'

settings:
  autoInstallPeers: true
  excludeLinksFromLockfile: false

importers:

  .:
    dependencies:
      '@livekit/mutex':
        specifier: 1.1.1
        version: 1.1.1
      '@livekit/protocol':
<<<<<<< HEAD
        specifier: 1.39.2
        version: 1.39.2
=======
        specifier: 1.39.1
        version: 1.39.1
>>>>>>> c32fc864
      '@types/dom-mediacapture-record':
        specifier: ^1
        version: 1.0.22
      events:
        specifier: ^3.3.0
        version: 3.3.0
      loglevel:
        specifier: ^1.9.2
        version: 1.9.2
      sdp-transform:
        specifier: ^2.15.0
        version: 2.15.0
      ts-debounce:
        specifier: ^4.0.0
        version: 4.0.0
      tslib:
        specifier: 2.8.1
        version: 2.8.1
      typed-emitter:
        specifier: ^2.1.0
        version: 2.1.0
      webrtc-adapter:
        specifier: ^9.0.1
        version: 9.0.3
    devDependencies:
      '@babel/core':
        specifier: 7.27.1
        version: 7.27.1
      '@babel/preset-env':
        specifier: 7.27.2
        version: 7.27.2(@babel/core@7.27.1)
      '@bufbuild/protoc-gen-es':
        specifier: ^1.10.0
        version: 1.10.1(@bufbuild/protobuf@1.10.1)
      '@changesets/cli':
        specifier: 2.29.4
        version: 2.29.4
      '@livekit/changesets-changelog-github':
        specifier: ^0.0.4
        version: 0.0.4
      '@rollup/plugin-babel':
        specifier: 6.0.4
        version: 6.0.4(@babel/core@7.27.1)(rollup@4.41.0)
      '@rollup/plugin-commonjs':
        specifier: 28.0.3
        version: 28.0.3(rollup@4.41.0)
      '@rollup/plugin-json':
        specifier: 6.1.0
        version: 6.1.0(rollup@4.41.0)
      '@rollup/plugin-node-resolve':
        specifier: 16.0.1
        version: 16.0.1(rollup@4.41.0)
      '@rollup/plugin-terser':
        specifier: ^0.4.4
        version: 0.4.4(rollup@4.41.0)
      '@size-limit/file':
        specifier: ^11.2.0
        version: 11.2.0(size-limit@11.2.0)
      '@size-limit/webpack':
        specifier: ^11.2.0
        version: 11.2.0(size-limit@11.2.0)
      '@trivago/prettier-plugin-sort-imports':
        specifier: ^5.0.0
        version: 5.2.2(prettier@3.5.3)
      '@types/events':
        specifier: ^3.0.3
        version: 3.0.3
      '@types/sdp-transform':
        specifier: 2.4.9
        version: 2.4.9
      '@types/ua-parser-js':
        specifier: 0.7.39
        version: 0.7.39
      '@typescript-eslint/eslint-plugin':
        specifier: 7.18.0
        version: 7.18.0(@typescript-eslint/parser@7.18.0(eslint@8.57.1)(typescript@5.8.3))(eslint@8.57.1)(typescript@5.8.3)
      '@typescript-eslint/parser':
        specifier: 7.18.0
        version: 7.18.0(eslint@8.57.1)(typescript@5.8.3)
      downlevel-dts:
        specifier: ^0.11.0
        version: 0.11.0
      eslint:
        specifier: 8.57.1
        version: 8.57.1
      eslint-config-airbnb-typescript:
        specifier: 18.0.0
        version: 18.0.0(@typescript-eslint/eslint-plugin@7.18.0(@typescript-eslint/parser@7.18.0(eslint@8.57.1)(typescript@5.8.3))(eslint@8.57.1)(typescript@5.8.3))(@typescript-eslint/parser@7.18.0(eslint@8.57.1)(typescript@5.8.3))(eslint-plugin-import@2.31.0(@typescript-eslint/parser@7.18.0(eslint@8.57.1)(typescript@5.8.3))(eslint@8.57.1))(eslint@8.57.1)
      eslint-config-prettier:
        specifier: 9.1.0
        version: 9.1.0(eslint@8.57.1)
      eslint-plugin-ecmascript-compat:
        specifier: ^3.2.1
        version: 3.2.1(eslint@8.57.1)
      eslint-plugin-import:
        specifier: 2.31.0
        version: 2.31.0(@typescript-eslint/parser@7.18.0(eslint@8.57.1)(typescript@5.8.3))(eslint@8.57.1)
      gh-pages:
        specifier: 6.3.0
        version: 6.3.0
      happy-dom:
        specifier: ^17.2.0
        version: 17.4.7
      jsdom:
        specifier: ^26.1.0
        version: 26.1.0
      prettier:
        specifier: ^3.4.2
        version: 3.5.3
      rollup:
        specifier: 4.41.0
        version: 4.41.0
      rollup-plugin-delete:
        specifier: ^2.1.0
        version: 2.2.0(rollup@4.41.0)
      rollup-plugin-typescript2:
        specifier: 0.36.0
        version: 0.36.0(rollup@4.41.0)(typescript@5.8.3)
      size-limit:
        specifier: ^11.2.0
        version: 11.2.0
      typedoc:
        specifier: 0.28.4
        version: 0.28.4(typescript@5.8.3)
      typedoc-plugin-no-inherit:
        specifier: 1.6.1
        version: 1.6.1(typedoc@0.28.4(typescript@5.8.3))
      typescript:
        specifier: 5.8.3
        version: 5.8.3
      vite:
        specifier: 5.4.19
        version: 5.4.19(@types/node@22.7.4)(terser@5.39.2)
      vitest:
        specifier: ^1.6.0
        version: 1.6.1(@types/node@22.7.4)(happy-dom@17.4.7)(jsdom@26.1.0)(terser@5.39.2)

packages:

  '@aashutoshrathi/word-wrap@1.2.6':
    resolution: {integrity: sha512-1Yjs2SvM8TflER/OD3cOjhWWOZb58A2t7wpE2S9XfBYTiIl+XFhQG2bjy4Pu1I+EAlCNUzRDYDdFwFYUKvXcIA==}
    engines: {node: '>=0.10.0'}

  '@ampproject/remapping@2.2.1':
    resolution: {integrity: sha512-lFMjJTrFL3j7L9yBxwYfCq2k6qqwHyzuUl/XBnif78PWTJYyL/dfowQHWE3sp6U6ZzqWiiIZnpTMO96zhkjwtg==}
    engines: {node: '>=6.0.0'}

  '@asamuzakjp/css-color@3.1.7':
    resolution: {integrity: sha512-Ok5fYhtwdyJQmU1PpEv6Si7Y+A4cYb8yNM9oiIJC9TzXPMuN9fvdonKJqcnz9TbFqV6bQ8z0giRq0iaOpGZV2g==}

  '@babel/code-frame@7.26.2':
    resolution: {integrity: sha512-RJlIHRueQgwWitWgF8OdFYGZX328Ax5BCemNGlqHfplnRT9ESi8JkFlvaVYbS+UubVY6dpv87Fs2u5M29iNFVQ==}
    engines: {node: '>=6.9.0'}

  '@babel/code-frame@7.27.1':
    resolution: {integrity: sha512-cjQ7ZlQ0Mv3b47hABuTevyTuYN4i+loJKGeV9flcCgIK37cCXRh+L1bd3iBHlynerhQ7BhCkn2BPbQUL+rGqFg==}
    engines: {node: '>=6.9.0'}

  '@babel/compat-data@7.27.2':
    resolution: {integrity: sha512-TUtMJYRPyUb/9aU8f3K0mjmjf6M9N5Woshn2CS6nqJSeJtTtQcpLUXjGt9vbF8ZGff0El99sWkLgzwW3VXnxZQ==}
    engines: {node: '>=6.9.0'}

  '@babel/core@7.27.1':
    resolution: {integrity: sha512-IaaGWsQqfsQWVLqMn9OB92MNN7zukfVA4s7KKAI0KfrrDsZ0yhi5uV4baBuLuN7n3vsZpwP8asPPcVwApxvjBQ==}
    engines: {node: '>=6.9.0'}

  '@babel/generator@7.27.0':
    resolution: {integrity: sha512-VybsKvpiN1gU1sdMZIp7FcqphVVKEwcuj02x73uvcHE0PTihx1nlBcowYWhDwjpoAXRv43+gDzyggGnn1XZhVw==}
    engines: {node: '>=6.9.0'}

  '@babel/generator@7.27.1':
    resolution: {integrity: sha512-UnJfnIpc/+JO0/+KRVQNGU+y5taA5vCbwN8+azkX6beii/ZF+enZJSOKo11ZSzGJjlNfJHfQtmQT8H+9TXPG2w==}
    engines: {node: '>=6.9.0'}

  '@babel/helper-annotate-as-pure@7.25.9':
    resolution: {integrity: sha512-gv7320KBUFJz1RnylIg5WWYPRXKZ884AGkYpgpWW02TH66Dl+HaC1t1CKd0z3R4b6hdYEcmrNZHUmfCP+1u3/g==}
    engines: {node: '>=6.9.0'}

  '@babel/helper-annotate-as-pure@7.27.1':
    resolution: {integrity: sha512-WnuuDILl9oOBbKnb4L+DyODx7iC47XfzmNCpTttFsSp6hTG7XZxu60+4IO+2/hPfcGOoKbFiwoI/+zwARbNQow==}
    engines: {node: '>=6.9.0'}

  '@babel/helper-compilation-targets@7.27.2':
    resolution: {integrity: sha512-2+1thGUUWWjLTYTHZWK1n8Yga0ijBz1XAhUXcKy81rd5g6yh7hGqMp45v7cadSbEHc9G3OTv45SyneRN3ps4DQ==}
    engines: {node: '>=6.9.0'}

  '@babel/helper-create-class-features-plugin@7.27.1':
    resolution: {integrity: sha512-QwGAmuvM17btKU5VqXfb+Giw4JcN0hjuufz3DYnpeVDvZLAObloM77bhMXiqry3Iio+Ai4phVRDwl6WU10+r5A==}
    engines: {node: '>=6.9.0'}
    peerDependencies:
      '@babel/core': ^7.0.0

  '@babel/helper-create-regexp-features-plugin@7.26.3':
    resolution: {integrity: sha512-G7ZRb40uUgdKOQqPLjfD12ZmGA54PzqDFUv2BKImnC9QIfGhIHKvVML0oN8IUiDq4iRqpq74ABpvOaerfWdong==}
    engines: {node: '>=6.9.0'}
    peerDependencies:
      '@babel/core': ^7.0.0

  '@babel/helper-create-regexp-features-plugin@7.27.1':
    resolution: {integrity: sha512-uVDC72XVf8UbrH5qQTc18Agb8emwjTiZrQE11Nv3CuBEZmVvTwwE9CBUEvHku06gQCAyYf8Nv6ja1IN+6LMbxQ==}
    engines: {node: '>=6.9.0'}
    peerDependencies:
      '@babel/core': ^7.0.0

  '@babel/helper-define-polyfill-provider@0.6.4':
    resolution: {integrity: sha512-jljfR1rGnXXNWnmQg2K3+bvhkxB51Rl32QRaOTuwwjviGrHzIbSc8+x9CpraDtbT7mfyjXObULP4w/adunNwAw==}
    peerDependencies:
      '@babel/core': ^7.4.0 || ^8.0.0-0 <8.0.0

  '@babel/helper-member-expression-to-functions@7.27.1':
    resolution: {integrity: sha512-E5chM8eWjTp/aNoVpcbfM7mLxu9XGLWYise2eBKGQomAk/Mb4XoxyqXTZbuTohbsl8EKqdlMhnDI2CCLfcs9wA==}
    engines: {node: '>=6.9.0'}

  '@babel/helper-module-imports@7.24.7':
    resolution: {integrity: sha512-8AyH3C+74cgCVVXow/myrynrAGv+nTVg5vKu2nZph9x7RcRwzmh0VFallJuFTZ9mx6u4eSdXZfcOzSqTUm0HCA==}
    engines: {node: '>=6.9.0'}

  '@babel/helper-module-imports@7.27.1':
    resolution: {integrity: sha512-0gSFWUPNXNopqtIPQvlD5WgXYI5GY2kP2cCvoT8kczjbfcfuIljTbcWrulD1CIPIX2gt1wghbDy08yE1p+/r3w==}
    engines: {node: '>=6.9.0'}

  '@babel/helper-module-transforms@7.27.1':
    resolution: {integrity: sha512-9yHn519/8KvTU5BjTVEEeIM3w9/2yXNKoD82JifINImhpKkARMJKPP59kLo+BafpdN5zgNeIcS4jsGDmd3l58g==}
    engines: {node: '>=6.9.0'}
    peerDependencies:
      '@babel/core': ^7.0.0

  '@babel/helper-optimise-call-expression@7.27.1':
    resolution: {integrity: sha512-URMGH08NzYFhubNSGJrpUEphGKQwMQYBySzat5cAByY1/YgIRkULnIy3tAMeszlL/so2HbeilYloUmSpd7GdVw==}
    engines: {node: '>=6.9.0'}

  '@babel/helper-plugin-utils@7.27.1':
    resolution: {integrity: sha512-1gn1Up5YXka3YYAHGKpbideQ5Yjf1tDa9qYcgysz+cNCXukyLl6DjPXhD3VRwSb8c0J9tA4b2+rHEZtc6R0tlw==}
    engines: {node: '>=6.9.0'}

  '@babel/helper-remap-async-to-generator@7.27.1':
    resolution: {integrity: sha512-7fiA521aVw8lSPeI4ZOD3vRFkoqkJcS+z4hFo82bFSH/2tNd6eJ5qCVMS5OzDmZh/kaHQeBaeyxK6wljcPtveA==}
    engines: {node: '>=6.9.0'}
    peerDependencies:
      '@babel/core': ^7.0.0

  '@babel/helper-replace-supers@7.27.1':
    resolution: {integrity: sha512-7EHz6qDZc8RYS5ElPoShMheWvEgERonFCs7IAonWLLUTXW59DP14bCZt89/GKyreYn8g3S83m21FelHKbeDCKA==}
    engines: {node: '>=6.9.0'}
    peerDependencies:
      '@babel/core': ^7.0.0

  '@babel/helper-skip-transparent-expression-wrappers@7.27.1':
    resolution: {integrity: sha512-Tub4ZKEXqbPjXgWLl2+3JpQAYBJ8+ikpQ2Ocj/q/r0LwE3UhENh7EUabyHjz2kCEsrRY83ew2DQdHluuiDQFzg==}
    engines: {node: '>=6.9.0'}

  '@babel/helper-string-parser@7.25.9':
    resolution: {integrity: sha512-4A/SCr/2KLd5jrtOMFzaKjVtAei3+2r/NChoBNoZ3EyP/+GlhoaEGoWOZUmFmoITP7zOJyHIMm+DYRd8o3PvHA==}
    engines: {node: '>=6.9.0'}

  '@babel/helper-string-parser@7.27.1':
    resolution: {integrity: sha512-qMlSxKbpRlAridDExk92nSobyDdpPijUq2DW6oDnUqd0iOGxmQjyqhMIihI9+zv4LPyZdRje2cavWPbCbWm3eA==}
    engines: {node: '>=6.9.0'}

  '@babel/helper-validator-identifier@7.25.9':
    resolution: {integrity: sha512-Ed61U6XJc3CVRfkERJWDz4dJwKe7iLmmJsbOGu9wSloNSFttHV0I8g6UAgb7qnK5ly5bGLPd4oXZlxCdANBOWQ==}
    engines: {node: '>=6.9.0'}

  '@babel/helper-validator-identifier@7.27.1':
    resolution: {integrity: sha512-D2hP9eA+Sqx1kBZgzxZh0y1trbuU+JoDkiEwqhQ36nodYqJwyEIhPSdMNd7lOm/4io72luTPWH20Yda0xOuUow==}
    engines: {node: '>=6.9.0'}

  '@babel/helper-validator-option@7.27.1':
    resolution: {integrity: sha512-YvjJow9FxbhFFKDSuFnVCe2WxXk1zWc22fFePVNEaWJEu8IrZVlda6N0uHwzZrUM1il7NC9Mlp4MaJYbYd9JSg==}
    engines: {node: '>=6.9.0'}

  '@babel/helper-wrap-function@7.27.1':
    resolution: {integrity: sha512-NFJK2sHUvrjo8wAU/nQTWU890/zB2jj0qBcCbZbbf+005cAsv6tMjXz31fBign6M5ov1o0Bllu+9nbqkfsjjJQ==}
    engines: {node: '>=6.9.0'}

  '@babel/helpers@7.27.1':
    resolution: {integrity: sha512-FCvFTm0sWV8Fxhpp2McP5/W53GPllQ9QeQ7SiqGWjMf/LVG07lFa5+pgK05IRhVwtvafT22KF+ZSnM9I545CvQ==}
    engines: {node: '>=6.9.0'}

  '@babel/parser@7.27.0':
    resolution: {integrity: sha512-iaepho73/2Pz7w2eMS0Q5f83+0RKI7i4xmiYeBmDzfRVbQtTOG7Ts0S4HzJVsTMGI9keU8rNfuZr8DKfSt7Yyg==}
    engines: {node: '>=6.0.0'}
    hasBin: true

  '@babel/parser@7.27.2':
    resolution: {integrity: sha512-QYLs8299NA7WM/bZAdp+CviYYkVoYXlDW2rzliy3chxd1PQjej7JORuMJDJXJUb9g0TT+B99EwaVLKmX+sPXWw==}
    engines: {node: '>=6.0.0'}
    hasBin: true

  '@babel/plugin-bugfix-firefox-class-in-computed-class-key@7.27.1':
    resolution: {integrity: sha512-QPG3C9cCVRQLxAVwmefEmwdTanECuUBMQZ/ym5kiw3XKCGA7qkuQLcjWWHcrD/GKbn/WmJwaezfuuAOcyKlRPA==}
    engines: {node: '>=6.9.0'}
    peerDependencies:
      '@babel/core': ^7.0.0

  '@babel/plugin-bugfix-safari-class-field-initializer-scope@7.27.1':
    resolution: {integrity: sha512-qNeq3bCKnGgLkEXUuFry6dPlGfCdQNZbn7yUAPCInwAJHMU7THJfrBSozkcWq5sNM6RcF3S8XyQL2A52KNR9IA==}
    engines: {node: '>=6.9.0'}
    peerDependencies:
      '@babel/core': ^7.0.0

  '@babel/plugin-bugfix-safari-id-destructuring-collision-in-function-expression@7.27.1':
    resolution: {integrity: sha512-g4L7OYun04N1WyqMNjldFwlfPCLVkgB54A/YCXICZYBsvJJE3kByKv9c9+R/nAfmIfjl2rKYLNyMHboYbZaWaA==}
    engines: {node: '>=6.9.0'}
    peerDependencies:
      '@babel/core': ^7.0.0

  '@babel/plugin-bugfix-v8-spread-parameters-in-optional-chaining@7.27.1':
    resolution: {integrity: sha512-oO02gcONcD5O1iTLi/6frMJBIwWEHceWGSGqrpCmEL8nogiS6J9PBlE48CaK20/Jx1LuRml9aDftLgdjXT8+Cw==}
    engines: {node: '>=6.9.0'}
    peerDependencies:
      '@babel/core': ^7.13.0

  '@babel/plugin-bugfix-v8-static-class-fields-redefine-readonly@7.27.1':
    resolution: {integrity: sha512-6BpaYGDavZqkI6yT+KSPdpZFfpnd68UKXbcjI9pJ13pvHhPrCKWOOLp+ysvMeA+DxnhuPpgIaRpxRxo5A9t5jw==}
    engines: {node: '>=6.9.0'}
    peerDependencies:
      '@babel/core': ^7.0.0

  '@babel/plugin-proposal-private-property-in-object@7.21.0-placeholder-for-preset-env.2':
    resolution: {integrity: sha512-SOSkfJDddaM7mak6cPEpswyTRnuRltl429hMraQEglW+OkovnCzsiszTmsrlY//qLFjCpQDFRvjdm2wA5pPm9w==}
    engines: {node: '>=6.9.0'}
    peerDependencies:
      '@babel/core': ^7.0.0-0

  '@babel/plugin-syntax-import-assertions@7.27.1':
    resolution: {integrity: sha512-UT/Jrhw57xg4ILHLFnzFpPDlMbcdEicaAtjPQpbj9wa8T4r5KVWCimHcL/460g8Ht0DMxDyjsLgiWSkVjnwPFg==}
    engines: {node: '>=6.9.0'}
    peerDependencies:
      '@babel/core': ^7.0.0-0

  '@babel/plugin-syntax-import-attributes@7.27.1':
    resolution: {integrity: sha512-oFT0FrKHgF53f4vOsZGi2Hh3I35PfSmVs4IBFLFj4dnafP+hIWDLg3VyKmUHfLoLHlyxY4C7DGtmHuJgn+IGww==}
    engines: {node: '>=6.9.0'}
    peerDependencies:
      '@babel/core': ^7.0.0-0

  '@babel/plugin-syntax-unicode-sets-regex@7.18.6':
    resolution: {integrity: sha512-727YkEAPwSIQTv5im8QHz3upqp92JTWhidIC81Tdx4VJYIte/VndKf1qKrfnnhPLiPghStWfvC/iFaMCQu7Nqg==}
    engines: {node: '>=6.9.0'}
    peerDependencies:
      '@babel/core': ^7.0.0

  '@babel/plugin-transform-arrow-functions@7.27.1':
    resolution: {integrity: sha512-8Z4TGic6xW70FKThA5HYEKKyBpOOsucTOD1DjU3fZxDg+K3zBJcXMFnt/4yQiZnf5+MiOMSXQ9PaEK/Ilh1DeA==}
    engines: {node: '>=6.9.0'}
    peerDependencies:
      '@babel/core': ^7.0.0-0

  '@babel/plugin-transform-async-generator-functions@7.27.1':
    resolution: {integrity: sha512-eST9RrwlpaoJBDHShc+DS2SG4ATTi2MYNb4OxYkf3n+7eb49LWpnS+HSpVfW4x927qQwgk8A2hGNVaajAEw0EA==}
    engines: {node: '>=6.9.0'}
    peerDependencies:
      '@babel/core': ^7.0.0-0

  '@babel/plugin-transform-async-to-generator@7.27.1':
    resolution: {integrity: sha512-NREkZsZVJS4xmTr8qzE5y8AfIPqsdQfRuUiLRTEzb7Qii8iFWCyDKaUV2c0rCuh4ljDZ98ALHP/PetiBV2nddA==}
    engines: {node: '>=6.9.0'}
    peerDependencies:
      '@babel/core': ^7.0.0-0

  '@babel/plugin-transform-block-scoped-functions@7.27.1':
    resolution: {integrity: sha512-cnqkuOtZLapWYZUYM5rVIdv1nXYuFVIltZ6ZJ7nIj585QsjKM5dhL2Fu/lICXZ1OyIAFc7Qy+bvDAtTXqGrlhg==}
    engines: {node: '>=6.9.0'}
    peerDependencies:
      '@babel/core': ^7.0.0-0

  '@babel/plugin-transform-block-scoping@7.27.1':
    resolution: {integrity: sha512-QEcFlMl9nGTgh1rn2nIeU5bkfb9BAjaQcWbiP4LvKxUot52ABcTkpcyJ7f2Q2U2RuQ84BNLgts3jRme2dTx6Fw==}
    engines: {node: '>=6.9.0'}
    peerDependencies:
      '@babel/core': ^7.0.0-0

  '@babel/plugin-transform-class-properties@7.27.1':
    resolution: {integrity: sha512-D0VcalChDMtuRvJIu3U/fwWjf8ZMykz5iZsg77Nuj821vCKI3zCyRLwRdWbsuJ/uRwZhZ002QtCqIkwC/ZkvbA==}
    engines: {node: '>=6.9.0'}
    peerDependencies:
      '@babel/core': ^7.0.0-0

  '@babel/plugin-transform-class-static-block@7.27.1':
    resolution: {integrity: sha512-s734HmYU78MVzZ++joYM+NkJusItbdRcbm+AGRgJCt3iA+yux0QpD9cBVdz3tKyrjVYWRl7j0mHSmv4lhV0aoA==}
    engines: {node: '>=6.9.0'}
    peerDependencies:
      '@babel/core': ^7.12.0

  '@babel/plugin-transform-classes@7.27.1':
    resolution: {integrity: sha512-7iLhfFAubmpeJe/Wo2TVuDrykh/zlWXLzPNdL0Jqn/Xu8R3QQ8h9ff8FQoISZOsw74/HFqFI7NX63HN7QFIHKA==}
    engines: {node: '>=6.9.0'}
    peerDependencies:
      '@babel/core': ^7.0.0-0

  '@babel/plugin-transform-computed-properties@7.27.1':
    resolution: {integrity: sha512-lj9PGWvMTVksbWiDT2tW68zGS/cyo4AkZ/QTp0sQT0mjPopCmrSkzxeXkznjqBxzDI6TclZhOJbBmbBLjuOZUw==}
    engines: {node: '>=6.9.0'}
    peerDependencies:
      '@babel/core': ^7.0.0-0

  '@babel/plugin-transform-destructuring@7.27.1':
    resolution: {integrity: sha512-ttDCqhfvpE9emVkXbPD8vyxxh4TWYACVybGkDj+oReOGwnp066ITEivDlLwe0b1R0+evJ13IXQuLNB5w1fhC5Q==}
    engines: {node: '>=6.9.0'}
    peerDependencies:
      '@babel/core': ^7.0.0-0

  '@babel/plugin-transform-dotall-regex@7.27.1':
    resolution: {integrity: sha512-gEbkDVGRvjj7+T1ivxrfgygpT7GUd4vmODtYpbs0gZATdkX8/iSnOtZSxiZnsgm1YjTgjI6VKBGSJJevkrclzw==}
    engines: {node: '>=6.9.0'}
    peerDependencies:
      '@babel/core': ^7.0.0-0

  '@babel/plugin-transform-duplicate-keys@7.27.1':
    resolution: {integrity: sha512-MTyJk98sHvSs+cvZ4nOauwTTG1JeonDjSGvGGUNHreGQns+Mpt6WX/dVzWBHgg+dYZhkC4X+zTDfkTU+Vy9y7Q==}
    engines: {node: '>=6.9.0'}
    peerDependencies:
      '@babel/core': ^7.0.0-0

  '@babel/plugin-transform-duplicate-named-capturing-groups-regex@7.27.1':
    resolution: {integrity: sha512-hkGcueTEzuhB30B3eJCbCYeCaaEQOmQR0AdvzpD4LoN0GXMWzzGSuRrxR2xTnCrvNbVwK9N6/jQ92GSLfiZWoQ==}
    engines: {node: '>=6.9.0'}
    peerDependencies:
      '@babel/core': ^7.0.0

  '@babel/plugin-transform-dynamic-import@7.27.1':
    resolution: {integrity: sha512-MHzkWQcEmjzzVW9j2q8LGjwGWpG2mjwaaB0BNQwst3FIjqsg8Ct/mIZlvSPJvfi9y2AC8mi/ktxbFVL9pZ1I4A==}
    engines: {node: '>=6.9.0'}
    peerDependencies:
      '@babel/core': ^7.0.0-0

  '@babel/plugin-transform-exponentiation-operator@7.27.1':
    resolution: {integrity: sha512-uspvXnhHvGKf2r4VVtBpeFnuDWsJLQ6MF6lGJLC89jBR1uoVeqM416AZtTuhTezOfgHicpJQmoD5YUakO/YmXQ==}
    engines: {node: '>=6.9.0'}
    peerDependencies:
      '@babel/core': ^7.0.0-0

  '@babel/plugin-transform-export-namespace-from@7.27.1':
    resolution: {integrity: sha512-tQvHWSZ3/jH2xuq/vZDy0jNn+ZdXJeM8gHvX4lnJmsc3+50yPlWdZXIc5ay+umX+2/tJIqHqiEqcJvxlmIvRvQ==}
    engines: {node: '>=6.9.0'}
    peerDependencies:
      '@babel/core': ^7.0.0-0

  '@babel/plugin-transform-for-of@7.27.1':
    resolution: {integrity: sha512-BfbWFFEJFQzLCQ5N8VocnCtA8J1CLkNTe2Ms2wocj75dd6VpiqS5Z5quTYcUoo4Yq+DN0rtikODccuv7RU81sw==}
    engines: {node: '>=6.9.0'}
    peerDependencies:
      '@babel/core': ^7.0.0-0

  '@babel/plugin-transform-function-name@7.27.1':
    resolution: {integrity: sha512-1bQeydJF9Nr1eBCMMbC+hdwmRlsv5XYOMu03YSWFwNs0HsAmtSxxF1fyuYPqemVldVyFmlCU7w8UE14LupUSZQ==}
    engines: {node: '>=6.9.0'}
    peerDependencies:
      '@babel/core': ^7.0.0-0

  '@babel/plugin-transform-json-strings@7.27.1':
    resolution: {integrity: sha512-6WVLVJiTjqcQauBhn1LkICsR2H+zm62I3h9faTDKt1qP4jn2o72tSvqMwtGFKGTpojce0gJs+76eZ2uCHRZh0Q==}
    engines: {node: '>=6.9.0'}
    peerDependencies:
      '@babel/core': ^7.0.0-0

  '@babel/plugin-transform-literals@7.27.1':
    resolution: {integrity: sha512-0HCFSepIpLTkLcsi86GG3mTUzxV5jpmbv97hTETW3yzrAij8aqlD36toB1D0daVFJM8NK6GvKO0gslVQmm+zZA==}
    engines: {node: '>=6.9.0'}
    peerDependencies:
      '@babel/core': ^7.0.0-0

  '@babel/plugin-transform-logical-assignment-operators@7.27.1':
    resolution: {integrity: sha512-SJvDs5dXxiae4FbSL1aBJlG4wvl594N6YEVVn9e3JGulwioy6z3oPjx/sQBO3Y4NwUu5HNix6KJ3wBZoewcdbw==}
    engines: {node: '>=6.9.0'}
    peerDependencies:
      '@babel/core': ^7.0.0-0

  '@babel/plugin-transform-member-expression-literals@7.27.1':
    resolution: {integrity: sha512-hqoBX4dcZ1I33jCSWcXrP+1Ku7kdqXf1oeah7ooKOIiAdKQ+uqftgCFNOSzA5AMS2XIHEYeGFg4cKRCdpxzVOQ==}
    engines: {node: '>=6.9.0'}
    peerDependencies:
      '@babel/core': ^7.0.0-0

  '@babel/plugin-transform-modules-amd@7.27.1':
    resolution: {integrity: sha512-iCsytMg/N9/oFq6n+gFTvUYDZQOMK5kEdeYxmxt91fcJGycfxVP9CnrxoliM0oumFERba2i8ZtwRUCMhvP1LnA==}
    engines: {node: '>=6.9.0'}
    peerDependencies:
      '@babel/core': ^7.0.0-0

  '@babel/plugin-transform-modules-commonjs@7.27.1':
    resolution: {integrity: sha512-OJguuwlTYlN0gBZFRPqwOGNWssZjfIUdS7HMYtN8c1KmwpwHFBwTeFZrg9XZa+DFTitWOW5iTAG7tyCUPsCCyw==}
    engines: {node: '>=6.9.0'}
    peerDependencies:
      '@babel/core': ^7.0.0-0

  '@babel/plugin-transform-modules-systemjs@7.27.1':
    resolution: {integrity: sha512-w5N1XzsRbc0PQStASMksmUeqECuzKuTJer7kFagK8AXgpCMkeDMO5S+aaFb7A51ZYDF7XI34qsTX+fkHiIm5yA==}
    engines: {node: '>=6.9.0'}
    peerDependencies:
      '@babel/core': ^7.0.0-0

  '@babel/plugin-transform-modules-umd@7.27.1':
    resolution: {integrity: sha512-iQBE/xC5BV1OxJbp6WG7jq9IWiD+xxlZhLrdwpPkTX3ydmXdvoCpyfJN7acaIBZaOqTfr76pgzqBJflNbeRK+w==}
    engines: {node: '>=6.9.0'}
    peerDependencies:
      '@babel/core': ^7.0.0-0

  '@babel/plugin-transform-named-capturing-groups-regex@7.27.1':
    resolution: {integrity: sha512-SstR5JYy8ddZvD6MhV0tM/j16Qds4mIpJTOd1Yu9J9pJjH93bxHECF7pgtc28XvkzTD6Pxcm/0Z73Hvk7kb3Ng==}
    engines: {node: '>=6.9.0'}
    peerDependencies:
      '@babel/core': ^7.0.0

  '@babel/plugin-transform-new-target@7.27.1':
    resolution: {integrity: sha512-f6PiYeqXQ05lYq3TIfIDu/MtliKUbNwkGApPUvyo6+tc7uaR4cPjPe7DFPr15Uyycg2lZU6btZ575CuQoYh7MQ==}
    engines: {node: '>=6.9.0'}
    peerDependencies:
      '@babel/core': ^7.0.0-0

  '@babel/plugin-transform-nullish-coalescing-operator@7.27.1':
    resolution: {integrity: sha512-aGZh6xMo6q9vq1JGcw58lZ1Z0+i0xB2x0XaauNIUXd6O1xXc3RwoWEBlsTQrY4KQ9Jf0s5rgD6SiNkaUdJegTA==}
    engines: {node: '>=6.9.0'}
    peerDependencies:
      '@babel/core': ^7.0.0-0

  '@babel/plugin-transform-numeric-separator@7.27.1':
    resolution: {integrity: sha512-fdPKAcujuvEChxDBJ5c+0BTaS6revLV7CJL08e4m3de8qJfNIuCc2nc7XJYOjBoTMJeqSmwXJ0ypE14RCjLwaw==}
    engines: {node: '>=6.9.0'}
    peerDependencies:
      '@babel/core': ^7.0.0-0

  '@babel/plugin-transform-object-rest-spread@7.27.2':
    resolution: {integrity: sha512-AIUHD7xJ1mCrj3uPozvtngY3s0xpv7Nu7DoUSnzNY6Xam1Cy4rUznR//pvMHOhQ4AvbCexhbqXCtpxGHOGOO6g==}
    engines: {node: '>=6.9.0'}
    peerDependencies:
      '@babel/core': ^7.0.0-0

  '@babel/plugin-transform-object-super@7.27.1':
    resolution: {integrity: sha512-SFy8S9plRPbIcxlJ8A6mT/CxFdJx/c04JEctz4jf8YZaVS2px34j7NXRrlGlHkN/M2gnpL37ZpGRGVFLd3l8Ng==}
    engines: {node: '>=6.9.0'}
    peerDependencies:
      '@babel/core': ^7.0.0-0

  '@babel/plugin-transform-optional-catch-binding@7.27.1':
    resolution: {integrity: sha512-txEAEKzYrHEX4xSZN4kJ+OfKXFVSWKB2ZxM9dpcE3wT7smwkNmXo5ORRlVzMVdJbD+Q8ILTgSD7959uj+3Dm3Q==}
    engines: {node: '>=6.9.0'}
    peerDependencies:
      '@babel/core': ^7.0.0-0

  '@babel/plugin-transform-optional-chaining@7.27.1':
    resolution: {integrity: sha512-BQmKPPIuc8EkZgNKsv0X4bPmOoayeu4F1YCwx2/CfmDSXDbp7GnzlUH+/ul5VGfRg1AoFPsrIThlEBj2xb4CAg==}
    engines: {node: '>=6.9.0'}
    peerDependencies:
      '@babel/core': ^7.0.0-0

  '@babel/plugin-transform-parameters@7.27.1':
    resolution: {integrity: sha512-018KRk76HWKeZ5l4oTj2zPpSh+NbGdt0st5S6x0pga6HgrjBOJb24mMDHorFopOOd6YHkLgOZ+zaCjZGPO4aKg==}
    engines: {node: '>=6.9.0'}
    peerDependencies:
      '@babel/core': ^7.0.0-0

  '@babel/plugin-transform-private-methods@7.27.1':
    resolution: {integrity: sha512-10FVt+X55AjRAYI9BrdISN9/AQWHqldOeZDUoLyif1Kn05a56xVBXb8ZouL8pZ9jem8QpXaOt8TS7RHUIS+GPA==}
    engines: {node: '>=6.9.0'}
    peerDependencies:
      '@babel/core': ^7.0.0-0

  '@babel/plugin-transform-private-property-in-object@7.27.1':
    resolution: {integrity: sha512-5J+IhqTi1XPa0DXF83jYOaARrX+41gOewWbkPyjMNRDqgOCqdffGh8L3f/Ek5utaEBZExjSAzcyjmV9SSAWObQ==}
    engines: {node: '>=6.9.0'}
    peerDependencies:
      '@babel/core': ^7.0.0-0

  '@babel/plugin-transform-property-literals@7.27.1':
    resolution: {integrity: sha512-oThy3BCuCha8kDZ8ZkgOg2exvPYUlprMukKQXI1r1pJ47NCvxfkEy8vK+r/hT9nF0Aa4H1WUPZZjHTFtAhGfmQ==}
    engines: {node: '>=6.9.0'}
    peerDependencies:
      '@babel/core': ^7.0.0-0

  '@babel/plugin-transform-regenerator@7.27.1':
    resolution: {integrity: sha512-B19lbbL7PMrKr52BNPjCqg1IyNUIjTcxKj8uX9zHO+PmWN93s19NDr/f69mIkEp2x9nmDJ08a7lgHaTTzvW7mw==}
    engines: {node: '>=6.9.0'}
    peerDependencies:
      '@babel/core': ^7.0.0-0

  '@babel/plugin-transform-regexp-modifiers@7.27.1':
    resolution: {integrity: sha512-TtEciroaiODtXvLZv4rmfMhkCv8jx3wgKpL68PuiPh2M4fvz5jhsA7697N1gMvkvr/JTF13DrFYyEbY9U7cVPA==}
    engines: {node: '>=6.9.0'}
    peerDependencies:
      '@babel/core': ^7.0.0

  '@babel/plugin-transform-reserved-words@7.27.1':
    resolution: {integrity: sha512-V2ABPHIJX4kC7HegLkYoDpfg9PVmuWy/i6vUM5eGK22bx4YVFD3M5F0QQnWQoDs6AGsUWTVOopBiMFQgHaSkVw==}
    engines: {node: '>=6.9.0'}
    peerDependencies:
      '@babel/core': ^7.0.0-0

  '@babel/plugin-transform-shorthand-properties@7.27.1':
    resolution: {integrity: sha512-N/wH1vcn4oYawbJ13Y/FxcQrWk63jhfNa7jef0ih7PHSIHX2LB7GWE1rkPrOnka9kwMxb6hMl19p7lidA+EHmQ==}
    engines: {node: '>=6.9.0'}
    peerDependencies:
      '@babel/core': ^7.0.0-0

  '@babel/plugin-transform-spread@7.27.1':
    resolution: {integrity: sha512-kpb3HUqaILBJcRFVhFUs6Trdd4mkrzcGXss+6/mxUd273PfbWqSDHRzMT2234gIg2QYfAjvXLSquP1xECSg09Q==}
    engines: {node: '>=6.9.0'}
    peerDependencies:
      '@babel/core': ^7.0.0-0

  '@babel/plugin-transform-sticky-regex@7.27.1':
    resolution: {integrity: sha512-lhInBO5bi/Kowe2/aLdBAawijx+q1pQzicSgnkB6dUPc1+RC8QmJHKf2OjvU+NZWitguJHEaEmbV6VWEouT58g==}
    engines: {node: '>=6.9.0'}
    peerDependencies:
      '@babel/core': ^7.0.0-0

  '@babel/plugin-transform-template-literals@7.27.1':
    resolution: {integrity: sha512-fBJKiV7F2DxZUkg5EtHKXQdbsbURW3DZKQUWphDum0uRP6eHGGa/He9mc0mypL680pb+e/lDIthRohlv8NCHkg==}
    engines: {node: '>=6.9.0'}
    peerDependencies:
      '@babel/core': ^7.0.0-0

  '@babel/plugin-transform-typeof-symbol@7.27.1':
    resolution: {integrity: sha512-RiSILC+nRJM7FY5srIyc4/fGIwUhyDuuBSdWn4y6yT6gm652DpCHZjIipgn6B7MQ1ITOUnAKWixEUjQRIBIcLw==}
    engines: {node: '>=6.9.0'}
    peerDependencies:
      '@babel/core': ^7.0.0-0

  '@babel/plugin-transform-unicode-escapes@7.27.1':
    resolution: {integrity: sha512-Ysg4v6AmF26k9vpfFuTZg8HRfVWzsh1kVfowA23y9j/Gu6dOuahdUVhkLqpObp3JIv27MLSii6noRnuKN8H0Mg==}
    engines: {node: '>=6.9.0'}
    peerDependencies:
      '@babel/core': ^7.0.0-0

  '@babel/plugin-transform-unicode-property-regex@7.27.1':
    resolution: {integrity: sha512-uW20S39PnaTImxp39O5qFlHLS9LJEmANjMG7SxIhap8rCHqu0Ik+tLEPX5DKmHn6CsWQ7j3lix2tFOa5YtL12Q==}
    engines: {node: '>=6.9.0'}
    peerDependencies:
      '@babel/core': ^7.0.0-0

  '@babel/plugin-transform-unicode-regex@7.27.1':
    resolution: {integrity: sha512-xvINq24TRojDuyt6JGtHmkVkrfVV3FPT16uytxImLeBZqW3/H52yN+kM1MGuyPkIQxrzKwPHs5U/MP3qKyzkGw==}
    engines: {node: '>=6.9.0'}
    peerDependencies:
      '@babel/core': ^7.0.0-0

  '@babel/plugin-transform-unicode-sets-regex@7.27.1':
    resolution: {integrity: sha512-EtkOujbc4cgvb0mlpQefi4NTPBzhSIevblFevACNLUspmrALgmEBdL/XfnyyITfd8fKBZrZys92zOWcik7j9Tw==}
    engines: {node: '>=6.9.0'}
    peerDependencies:
      '@babel/core': ^7.0.0

  '@babel/preset-env@7.27.2':
    resolution: {integrity: sha512-Ma4zSuYSlGNRlCLO+EAzLnCmJK2vdstgv+n7aUP+/IKZrOfWHOJVdSJtuub8RzHTj3ahD37k5OKJWvzf16TQyQ==}
    engines: {node: '>=6.9.0'}
    peerDependencies:
      '@babel/core': ^7.0.0-0

  '@babel/preset-modules@0.1.6-no-external-plugins':
    resolution: {integrity: sha512-HrcgcIESLm9aIR842yhJ5RWan/gebQUJ6E/E5+rf0y9o6oj7w0Br+sWuL6kEQ/o/AdfvR1Je9jG18/gnpwjEyA==}
    peerDependencies:
      '@babel/core': ^7.0.0-0 || ^8.0.0-0 <8.0.0

  '@babel/runtime@7.23.2':
    resolution: {integrity: sha512-mM8eg4yl5D6i3lu2QKPuPH4FArvJ8KhTofbE7jwMUv9KX5mBvwPAqnV3MlyBNqdp9RyRKP6Yck8TrfYrPvX3bg==}
    engines: {node: '>=6.9.0'}

  '@babel/template@7.27.0':
    resolution: {integrity: sha512-2ncevenBqXI6qRMukPlXwHKHchC7RyMuu4xv5JBXRfOGVcTy1mXCD12qrp7Jsoxll1EV3+9sE4GugBVRjT2jFA==}
    engines: {node: '>=6.9.0'}

  '@babel/template@7.27.2':
    resolution: {integrity: sha512-LPDZ85aEJyYSd18/DkjNh4/y1ntkE5KwUHWTiqgRxruuZL2F1yuHligVHLvcHY2vMHXttKFpJn6LwfI7cw7ODw==}
    engines: {node: '>=6.9.0'}

  '@babel/traverse@7.27.0':
    resolution: {integrity: sha512-19lYZFzYVQkkHkl4Cy4WrAVcqBkgvV2YM2TU3xG6DIwO7O3ecbDPfW3yM3bjAGcqcQHi+CCtjMR3dIEHxsd6bA==}
    engines: {node: '>=6.9.0'}

  '@babel/traverse@7.27.1':
    resolution: {integrity: sha512-ZCYtZciz1IWJB4U61UPu4KEaqyfj+r5T1Q5mqPo+IBpcG9kHv30Z0aD8LXPgC1trYa6rK0orRyAhqUgk4MjmEg==}
    engines: {node: '>=6.9.0'}

  '@babel/types@7.27.0':
    resolution: {integrity: sha512-H45s8fVLYjbhFH62dIJ3WtmJ6RSPt/3DRO0ZcT2SUiYiQyz3BLVb9ADEnLl91m74aQPS3AzzeajZHYOalWe3bg==}
    engines: {node: '>=6.9.0'}

  '@babel/types@7.27.1':
    resolution: {integrity: sha512-+EzkxvLNfiUeKMgy/3luqfsCWFRXLb7U6wNQTk60tovuckwB15B191tJWvpp4HjiQWdJkCxO3Wbvc6jlk3Xb2Q==}
    engines: {node: '>=6.9.0'}

  '@bufbuild/protobuf@1.10.1':
    resolution: {integrity: sha512-wJ8ReQbHxsAfXhrf9ixl0aYbZorRuOWpBNzm8pL8ftmSxQx/wnJD5Eg861NwJU/czy2VXFIebCeZnZrI9rktIQ==}

  '@bufbuild/protoc-gen-es@1.10.1':
    resolution: {integrity: sha512-YADugbvibIdZSb0NGf5OF87IyKTuMvMFZ7vMHgm6pL1SCfDwJ/ZRianTdrPG9hq/gOipK+NwHmXBViyS3J7nxA==}
    engines: {node: '>=14'}
    hasBin: true
    peerDependencies:
      '@bufbuild/protobuf': 1.10.1
    peerDependenciesMeta:
      '@bufbuild/protobuf':
        optional: true

  '@bufbuild/protoplugin@1.10.1':
    resolution: {integrity: sha512-LaSbfwabAFIvbVnbn8jWwElRoffCIxhVraO8arliVwWupWezHLXgqPHEYLXZY/SsAR+/YsFBQJa8tAGtNPJyaQ==}

  '@changesets/apply-release-plan@7.0.12':
    resolution: {integrity: sha512-EaET7As5CeuhTzvXTQCRZeBUcisoYPDDcXvgTE/2jmmypKp0RC7LxKj/yzqeh/1qFTZI7oDGFcL1PHRuQuketQ==}

  '@changesets/assemble-release-plan@6.0.8':
    resolution: {integrity: sha512-y8+8LvZCkKJdbUlpXFuqcavpzJR80PN0OIfn8HZdwK7Sh6MgLXm4hKY5vu6/NDoKp8lAlM4ERZCqRMLxP4m+MQ==}

  '@changesets/changelog-git@0.2.1':
    resolution: {integrity: sha512-x/xEleCFLH28c3bQeQIyeZf8lFXyDFVn1SgcBiR2Tw/r4IAWlk1fzxCEZ6NxQAjF2Nwtczoen3OA2qR+UawQ8Q==}

  '@changesets/cli@2.29.4':
    resolution: {integrity: sha512-VW30x9oiFp/un/80+5jLeWgEU6Btj8IqOgI+X/zAYu4usVOWXjPIK5jSSlt5jsCU7/6Z7AxEkarxBxGUqkAmNg==}
    hasBin: true

  '@changesets/config@3.1.1':
    resolution: {integrity: sha512-bd+3Ap2TKXxljCggI0mKPfzCQKeV/TU4yO2h2C6vAihIo8tzseAn2e7klSuiyYYXvgu53zMN1OeYMIQkaQoWnA==}

  '@changesets/errors@0.2.0':
    resolution: {integrity: sha512-6BLOQUscTpZeGljvyQXlWOItQyU71kCdGz7Pi8H8zdw6BI0g3m43iL4xKUVPWtG+qrrL9DTjpdn8eYuCQSRpow==}

  '@changesets/get-dependents-graph@2.1.3':
    resolution: {integrity: sha512-gphr+v0mv2I3Oxt19VdWRRUxq3sseyUpX9DaHpTUmLj92Y10AGy+XOtV+kbM6L/fDcpx7/ISDFK6T8A/P3lOdQ==}

  '@changesets/get-github-info@0.5.2':
    resolution: {integrity: sha512-JppheLu7S114aEs157fOZDjFqUDpm7eHdq5E8SSR0gUBTEK0cNSHsrSR5a66xs0z3RWuo46QvA3vawp8BxDHvg==}

  '@changesets/get-release-plan@4.0.12':
    resolution: {integrity: sha512-KukdEgaafnyGryUwpHG2kZ7xJquOmWWWk5mmoeQaSvZTWH1DC5D/Sw6ClgGFYtQnOMSQhgoEbDxAbpIIayKH1g==}

  '@changesets/get-version-range-type@0.4.0':
    resolution: {integrity: sha512-hwawtob9DryoGTpixy1D3ZXbGgJu1Rhr+ySH2PvTLHvkZuQ7sRT4oQwMh0hbqZH1weAooedEjRsbrWcGLCeyVQ==}

  '@changesets/git@3.0.4':
    resolution: {integrity: sha512-BXANzRFkX+XcC1q/d27NKvlJ1yf7PSAgi8JG6dt8EfbHFHi4neau7mufcSca5zRhwOL8j9s6EqsxmT+s+/E6Sw==}

  '@changesets/logger@0.1.1':
    resolution: {integrity: sha512-OQtR36ZlnuTxKqoW4Sv6x5YIhOmClRd5pWsjZsddYxpWs517R0HkyiefQPIytCVh4ZcC5x9XaG8KTdd5iRQUfg==}

  '@changesets/parse@0.4.1':
    resolution: {integrity: sha512-iwksMs5Bf/wUItfcg+OXrEpravm5rEd9Bf4oyIPL4kVTmJQ7PNDSd6MDYkpSJR1pn7tz/k8Zf2DhTCqX08Ou+Q==}

  '@changesets/pre@2.0.2':
    resolution: {integrity: sha512-HaL/gEyFVvkf9KFg6484wR9s0qjAXlZ8qWPDkTyKF6+zqjBe/I2mygg3MbpZ++hdi0ToqNUF8cjj7fBy0dg8Ug==}

  '@changesets/read@0.6.5':
    resolution: {integrity: sha512-UPzNGhsSjHD3Veb0xO/MwvasGe8eMyNrR/sT9gR8Q3DhOQZirgKhhXv/8hVsI0QpPjR004Z9iFxoJU6in3uGMg==}

  '@changesets/should-skip-package@0.1.2':
    resolution: {integrity: sha512-qAK/WrqWLNCP22UDdBTMPH5f41elVDlsNyat180A33dWxuUDyNpg6fPi/FyTZwRriVjg0L8gnjJn2F9XAoF0qw==}

  '@changesets/types@4.1.0':
    resolution: {integrity: sha512-LDQvVDv5Kb50ny2s25Fhm3d9QSZimsoUGBsUioj6MC3qbMUCuC8GPIvk/M6IvXx3lYhAs0lwWUQLb+VIEUCECw==}

  '@changesets/types@5.2.1':
    resolution: {integrity: sha512-myLfHbVOqaq9UtUKqR/nZA/OY7xFjQMdfgfqeZIBK4d0hA6pgxArvdv8M+6NUzzBsjWLOtvApv8YHr4qM+Kpfg==}

  '@changesets/types@6.1.0':
    resolution: {integrity: sha512-rKQcJ+o1nKNgeoYRHKOS07tAMNd3YSN0uHaJOZYjBAgxfV7TUE7JE+z4BzZdQwb5hKaYbayKN5KrYV7ODb2rAA==}

  '@changesets/write@0.4.0':
    resolution: {integrity: sha512-CdTLvIOPiCNuH71pyDu3rA+Q0n65cmAbXnwWH84rKGiFumFzkmHNT8KHTMEchcxN+Kl8I54xGUhJ7l3E7X396Q==}

  '@csstools/color-helpers@5.0.2':
    resolution: {integrity: sha512-JqWH1vsgdGcw2RR6VliXXdA0/59LttzlU8UlRT/iUUsEeWfYq8I+K0yhihEUTTHLRm1EXvpsCx3083EU15ecsA==}
    engines: {node: '>=18'}

  '@csstools/css-calc@2.1.3':
    resolution: {integrity: sha512-XBG3talrhid44BY1x3MHzUx/aTG8+x/Zi57M4aTKK9RFB4aLlF3TTSzfzn8nWVHWL3FgAXAxmupmDd6VWww+pw==}
    engines: {node: '>=18'}
    peerDependencies:
      '@csstools/css-parser-algorithms': ^3.0.4
      '@csstools/css-tokenizer': ^3.0.3

  '@csstools/css-color-parser@3.0.9':
    resolution: {integrity: sha512-wILs5Zk7BU86UArYBJTPy/FMPPKVKHMj1ycCEyf3VUptol0JNRLFU/BZsJ4aiIHJEbSLiizzRrw8Pc1uAEDrXw==}
    engines: {node: '>=18'}
    peerDependencies:
      '@csstools/css-parser-algorithms': ^3.0.4
      '@csstools/css-tokenizer': ^3.0.3

  '@csstools/css-parser-algorithms@3.0.4':
    resolution: {integrity: sha512-Up7rBoV77rv29d3uKHUIVubz1BTcgyUK72IvCQAbfbMv584xHcGKCKbWh7i8hPrRJ7qU4Y8IO3IY9m+iTB7P3A==}
    engines: {node: '>=18'}
    peerDependencies:
      '@csstools/css-tokenizer': ^3.0.3

  '@csstools/css-tokenizer@3.0.3':
    resolution: {integrity: sha512-UJnjoFsmxfKUdNYdWgOB0mWUypuLvAfQPH1+pyvRJs6euowbFkFC6P13w1l8mJyi3vxYMxc9kld5jZEGRQs6bw==}
    engines: {node: '>=18'}

  '@esbuild/aix-ppc64@0.21.5':
    resolution: {integrity: sha512-1SDgH6ZSPTlggy1yI6+Dbkiz8xzpHJEVAlF/AM1tHPLsf5STom9rwtjE4hKAF20FfXXNTFqEYXyJNWh1GiZedQ==}
    engines: {node: '>=12'}
    cpu: [ppc64]
    os: [aix]

  '@esbuild/android-arm64@0.21.5':
    resolution: {integrity: sha512-c0uX9VAUBQ7dTDCjq+wdyGLowMdtR/GoC2U5IYk/7D1H1JYC0qseD7+11iMP2mRLN9RcCMRcjC4YMclCzGwS/A==}
    engines: {node: '>=12'}
    cpu: [arm64]
    os: [android]

  '@esbuild/android-arm@0.21.5':
    resolution: {integrity: sha512-vCPvzSjpPHEi1siZdlvAlsPxXl7WbOVUBBAowWug4rJHb68Ox8KualB+1ocNvT5fjv6wpkX6o/iEpbDrf68zcg==}
    engines: {node: '>=12'}
    cpu: [arm]
    os: [android]

  '@esbuild/android-x64@0.21.5':
    resolution: {integrity: sha512-D7aPRUUNHRBwHxzxRvp856rjUHRFW1SdQATKXH2hqA0kAZb1hKmi02OpYRacl0TxIGz/ZmXWlbZgjwWYaCakTA==}
    engines: {node: '>=12'}
    cpu: [x64]
    os: [android]

  '@esbuild/darwin-arm64@0.21.5':
    resolution: {integrity: sha512-DwqXqZyuk5AiWWf3UfLiRDJ5EDd49zg6O9wclZ7kUMv2WRFr4HKjXp/5t8JZ11QbQfUS6/cRCKGwYhtNAY88kQ==}
    engines: {node: '>=12'}
    cpu: [arm64]
    os: [darwin]

  '@esbuild/darwin-x64@0.21.5':
    resolution: {integrity: sha512-se/JjF8NlmKVG4kNIuyWMV/22ZaerB+qaSi5MdrXtd6R08kvs2qCN4C09miupktDitvh8jRFflwGFBQcxZRjbw==}
    engines: {node: '>=12'}
    cpu: [x64]
    os: [darwin]

  '@esbuild/freebsd-arm64@0.21.5':
    resolution: {integrity: sha512-5JcRxxRDUJLX8JXp/wcBCy3pENnCgBR9bN6JsY4OmhfUtIHe3ZW0mawA7+RDAcMLrMIZaf03NlQiX9DGyB8h4g==}
    engines: {node: '>=12'}
    cpu: [arm64]
    os: [freebsd]

  '@esbuild/freebsd-x64@0.21.5':
    resolution: {integrity: sha512-J95kNBj1zkbMXtHVH29bBriQygMXqoVQOQYA+ISs0/2l3T9/kj42ow2mpqerRBxDJnmkUDCaQT/dfNXWX/ZZCQ==}
    engines: {node: '>=12'}
    cpu: [x64]
    os: [freebsd]

  '@esbuild/linux-arm64@0.21.5':
    resolution: {integrity: sha512-ibKvmyYzKsBeX8d8I7MH/TMfWDXBF3db4qM6sy+7re0YXya+K1cem3on9XgdT2EQGMu4hQyZhan7TeQ8XkGp4Q==}
    engines: {node: '>=12'}
    cpu: [arm64]
    os: [linux]

  '@esbuild/linux-arm@0.21.5':
    resolution: {integrity: sha512-bPb5AHZtbeNGjCKVZ9UGqGwo8EUu4cLq68E95A53KlxAPRmUyYv2D6F0uUI65XisGOL1hBP5mTronbgo+0bFcA==}
    engines: {node: '>=12'}
    cpu: [arm]
    os: [linux]

  '@esbuild/linux-ia32@0.21.5':
    resolution: {integrity: sha512-YvjXDqLRqPDl2dvRODYmmhz4rPeVKYvppfGYKSNGdyZkA01046pLWyRKKI3ax8fbJoK5QbxblURkwK/MWY18Tg==}
    engines: {node: '>=12'}
    cpu: [ia32]
    os: [linux]

  '@esbuild/linux-loong64@0.21.5':
    resolution: {integrity: sha512-uHf1BmMG8qEvzdrzAqg2SIG/02+4/DHB6a9Kbya0XDvwDEKCoC8ZRWI5JJvNdUjtciBGFQ5PuBlpEOXQj+JQSg==}
    engines: {node: '>=12'}
    cpu: [loong64]
    os: [linux]

  '@esbuild/linux-mips64el@0.21.5':
    resolution: {integrity: sha512-IajOmO+KJK23bj52dFSNCMsz1QP1DqM6cwLUv3W1QwyxkyIWecfafnI555fvSGqEKwjMXVLokcV5ygHW5b3Jbg==}
    engines: {node: '>=12'}
    cpu: [mips64el]
    os: [linux]

  '@esbuild/linux-ppc64@0.21.5':
    resolution: {integrity: sha512-1hHV/Z4OEfMwpLO8rp7CvlhBDnjsC3CttJXIhBi+5Aj5r+MBvy4egg7wCbe//hSsT+RvDAG7s81tAvpL2XAE4w==}
    engines: {node: '>=12'}
    cpu: [ppc64]
    os: [linux]

  '@esbuild/linux-riscv64@0.21.5':
    resolution: {integrity: sha512-2HdXDMd9GMgTGrPWnJzP2ALSokE/0O5HhTUvWIbD3YdjME8JwvSCnNGBnTThKGEB91OZhzrJ4qIIxk/SBmyDDA==}
    engines: {node: '>=12'}
    cpu: [riscv64]
    os: [linux]

  '@esbuild/linux-s390x@0.21.5':
    resolution: {integrity: sha512-zus5sxzqBJD3eXxwvjN1yQkRepANgxE9lgOW2qLnmr8ikMTphkjgXu1HR01K4FJg8h1kEEDAqDcZQtbrRnB41A==}
    engines: {node: '>=12'}
    cpu: [s390x]
    os: [linux]

  '@esbuild/linux-x64@0.21.5':
    resolution: {integrity: sha512-1rYdTpyv03iycF1+BhzrzQJCdOuAOtaqHTWJZCWvijKD2N5Xu0TtVC8/+1faWqcP9iBCWOmjmhoH94dH82BxPQ==}
    engines: {node: '>=12'}
    cpu: [x64]
    os: [linux]

  '@esbuild/netbsd-x64@0.21.5':
    resolution: {integrity: sha512-Woi2MXzXjMULccIwMnLciyZH4nCIMpWQAs049KEeMvOcNADVxo0UBIQPfSmxB3CWKedngg7sWZdLvLczpe0tLg==}
    engines: {node: '>=12'}
    cpu: [x64]
    os: [netbsd]

  '@esbuild/openbsd-x64@0.21.5':
    resolution: {integrity: sha512-HLNNw99xsvx12lFBUwoT8EVCsSvRNDVxNpjZ7bPn947b8gJPzeHWyNVhFsaerc0n3TsbOINvRP2byTZ5LKezow==}
    engines: {node: '>=12'}
    cpu: [x64]
    os: [openbsd]

  '@esbuild/sunos-x64@0.21.5':
    resolution: {integrity: sha512-6+gjmFpfy0BHU5Tpptkuh8+uw3mnrvgs+dSPQXQOv3ekbordwnzTVEb4qnIvQcYXq6gzkyTnoZ9dZG+D4garKg==}
    engines: {node: '>=12'}
    cpu: [x64]
    os: [sunos]

  '@esbuild/win32-arm64@0.21.5':
    resolution: {integrity: sha512-Z0gOTd75VvXqyq7nsl93zwahcTROgqvuAcYDUr+vOv8uHhNSKROyU961kgtCD1e95IqPKSQKH7tBTslnS3tA8A==}
    engines: {node: '>=12'}
    cpu: [arm64]
    os: [win32]

  '@esbuild/win32-ia32@0.21.5':
    resolution: {integrity: sha512-SWXFF1CL2RVNMaVs+BBClwtfZSvDgtL//G/smwAc5oVK/UPu2Gu9tIaRgFmYFFKrmg3SyAjSrElf0TiJ1v8fYA==}
    engines: {node: '>=12'}
    cpu: [ia32]
    os: [win32]

  '@esbuild/win32-x64@0.21.5':
    resolution: {integrity: sha512-tQd/1efJuzPC6rCFwEvLtci/xNFcTZknmXs98FYDfGE4wP9ClFV98nyKrzJKVPMhdDnjzLhdUyMX4PsQAPjwIw==}
    engines: {node: '>=12'}
    cpu: [x64]
    os: [win32]

  '@eslint-community/eslint-utils@4.4.0':
    resolution: {integrity: sha512-1/sA4dwrzBAyeUoQ6oxahHKmrZvsnLCg4RfxW3ZFGGmQkSNQPFNLV9CUEFQP1x9EYXHTo5p6xdhZM1Ne9p/AfA==}
    engines: {node: ^12.22.0 || ^14.17.0 || >=16.0.0}
    peerDependencies:
      eslint: ^6.0.0 || ^7.0.0 || >=8.0.0

  '@eslint-community/regexpp@4.10.0':
    resolution: {integrity: sha512-Cu96Sd2By9mCNTx2iyKOmq10v22jUVQv0lQnlGNy16oE9589yE+QADPbrMGCkA51cKZSg3Pu/aTJVTGfL/qjUA==}
    engines: {node: ^12.0.0 || ^14.0.0 || >=16.0.0}

  '@eslint/eslintrc@2.1.4':
    resolution: {integrity: sha512-269Z39MS6wVJtsoUl10L60WdkhJVdPG24Q4eZTH3nnF6lpvSShEK3wQjDX9JRWAUPvPh7COouPpU9IrqaZFvtQ==}
    engines: {node: ^12.22.0 || ^14.17.0 || >=16.0.0}

  '@eslint/js@8.57.1':
    resolution: {integrity: sha512-d9zaMRSTIKDLhctzH12MtXvJKSSUhaHcjV+2Z+GK+EEY7XKpP5yR4x+N3TAcHTcu963nIr+TMcCb4DBCYX1z6Q==}
    engines: {node: ^12.22.0 || ^14.17.0 || >=16.0.0}

  '@gerrit0/mini-shiki@3.2.2':
    resolution: {integrity: sha512-vaZNGhGLKMY14HbF53xxHNgFO9Wz+t5lTlGNpl2N9xFiKQ0I5oIe0vKjU9dh7Nb3Dw6lZ7wqUE0ri+zcdpnK+Q==}

  '@humanwhocodes/config-array@0.13.0':
    resolution: {integrity: sha512-DZLEEqFWQFiyK6h5YIeynKx7JlvCYWL0cImfSRXZ9l4Sg2efkFGTuFf6vzXjK1cq6IYkU+Eg/JizXw+TD2vRNw==}
    engines: {node: '>=10.10.0'}
    deprecated: Use @eslint/config-array instead

  '@humanwhocodes/module-importer@1.0.1':
    resolution: {integrity: sha512-bxveV4V8v5Yb4ncFTT3rPSgZBOpCkjfK0y4oVVVJwIuDVBRMDXrPyXRL988i5ap9m9bnyEEjWfm5WkBmtffLfA==}
    engines: {node: '>=12.22'}

  '@humanwhocodes/object-schema@2.0.3':
    resolution: {integrity: sha512-93zYdMES/c1D69yZiKDBj0V24vqNzB/koF26KPaagAfd3P/4gUlh3Dys5ogAK+Exi9QyzlD8x/08Zt7wIKcDcA==}
    deprecated: Use @eslint/object-schema instead

  '@jest/schemas@29.6.3':
    resolution: {integrity: sha512-mo5j5X+jIZmJQveBKeS/clAueipV7KgiX1vMgCxam1RNYiqE1w62n0/tJJnHtjW8ZHcQco5gY85jA3mi0L+nSA==}
    engines: {node: ^14.15.0 || ^16.10.0 || >=18.0.0}

  '@jridgewell/gen-mapping@0.3.5':
    resolution: {integrity: sha512-IzL8ZoEDIBRWEzlCcRhOaCupYyN5gdIK+Q6fbFdPDg6HqX6jpkItn7DFIpW9LQzXG6Df9sA7+OKnq0qlz/GaQg==}
    engines: {node: '>=6.0.0'}

  '@jridgewell/resolve-uri@3.1.1':
    resolution: {integrity: sha512-dSYZh7HhCDtCKm4QakX0xFpsRDqjjtZf/kjI/v3T3Nwt5r8/qz/M19F9ySyOqU94SXBmeG9ttTul+YnR4LOxFA==}
    engines: {node: '>=6.0.0'}

  '@jridgewell/set-array@1.2.1':
    resolution: {integrity: sha512-R8gLRTZeyp03ymzP/6Lil/28tGeGEzhx1q2k703KGWRAI1VdvPIXdG70VJc2pAMw3NA6JKL5hhFu1sJX0Mnn/A==}
    engines: {node: '>=6.0.0'}

  '@jridgewell/source-map@0.3.5':
    resolution: {integrity: sha512-UTYAUj/wviwdsMfzoSJspJxbkH5o1snzwX0//0ENX1u/55kkZZkcTZP6u9bwKGkv+dkk9at4m1Cpt0uY80kcpQ==}

  '@jridgewell/sourcemap-codec@1.4.15':
    resolution: {integrity: sha512-eF2rxCRulEKXHTRiDrDy6erMYWqNw4LPdQ8UQA4huuxaQsVeRPFl2oM8oDGxMFhJUWZf9McpLtJasDDZb/Bpeg==}

  '@jridgewell/sourcemap-codec@1.5.0':
    resolution: {integrity: sha512-gv3ZRaISU3fjPAgNsriBRqGWQL6quFx04YMPW/zD8XMLsU32mhCCbfbO6KZFLjvYpCZ8zyDEgqsgf+PwPaM7GQ==}

  '@jridgewell/trace-mapping@0.3.25':
    resolution: {integrity: sha512-vNk6aEwybGtawWmy/PzwnGDOjCkLWSD2wqvjGGAgOAwCGWySYXfYoxt00IJkTF+8Lb57DwOb3Aa0o9CApepiYQ==}

  '@livekit/changesets-changelog-github@0.0.4':
    resolution: {integrity: sha512-MXaiLYwgkYciZb8G2wkVtZ1pJJzZmVx5cM30Q+ClslrIYyAqQhRbPmZDM79/5CGxb1MTemR/tfOM25tgJgAK0g==}

  '@livekit/mutex@1.1.1':
    resolution: {integrity: sha512-EsshAucklmpuUAfkABPxJNhzj9v2sG7JuzFDL4ML1oJQSV14sqrpTYnsaOudMAw9yOaW53NU3QQTlUQoRs4czw==}

<<<<<<< HEAD
  '@livekit/protocol@1.39.2':
    resolution: {integrity: sha512-kYbIO/JlC6cylSxd4WJrBps9+zoZ9gifL7t3iW9whT8rbo5jHx03I4dwBLhzOonVyX+memSEO90m/ymNoT+aAw==}
=======
  '@livekit/protocol@1.39.1':
    resolution: {integrity: sha512-LK3JFUOjpb4UeNacvqcdhdrn7AxkklyojtOHH589z3LjXGkSM0ZTGskmT1fKD3mJskFgJ9Dlw1RbmdzLKXhEhw==}
>>>>>>> c32fc864

  '@manypkg/find-root@1.1.0':
    resolution: {integrity: sha512-mki5uBvhHzO8kYYix/WRy2WX8S3B5wdVSc9D6KcU5lQNglP2yt58/VfLuAK49glRXChosY8ap2oJ1qgma3GUVA==}

  '@manypkg/get-packages@1.1.3':
    resolution: {integrity: sha512-fo+QhuU3qE/2TQMQmbVMqaQ6EWbMhi4ABWP+O4AM1NqPBuy0OrApV5LO6BrrgnhtAHS2NH6RrVk9OL181tTi8A==}

  '@mdn/browser-compat-data@5.5.6':
    resolution: {integrity: sha512-dZgfsA1v8r+8QBPh7YqPaNz9KRlLi/iyac1/mwbaIV7yFrtW1qCkmzBJiJGsMhI1/JdayJvC81lVS/UEzHsgbA==}

  '@nodelib/fs.scandir@2.1.5':
    resolution: {integrity: sha512-vq24Bq3ym5HEQm2NKCr3yXDwjc7vTsEThRDnkp2DK9p1uqLR+DHurm/NOTo0KG7HYHU7eppKZj3MyqYuMBf62g==}
    engines: {node: '>= 8'}

  '@nodelib/fs.stat@2.0.5':
    resolution: {integrity: sha512-RkhPPp2zrqDAQA/2jNhnztcPAlv64XdhIp7a7454A5ovI7Bukxgt7MX7udwAu3zg1DcpPU0rz3VV1SeaqvY4+A==}
    engines: {node: '>= 8'}

  '@nodelib/fs.walk@1.2.8':
    resolution: {integrity: sha512-oGB+UxlgWcgQkgwo8GcEGwemoTFt3FIO9ababBmaGwXIoBKZ+GTy0pP185beGg7Llih/NSHSV2XAs1lnznocSg==}
    engines: {node: '>= 8'}

  '@rollup/plugin-babel@6.0.4':
    resolution: {integrity: sha512-YF7Y52kFdFT/xVSuVdjkV5ZdX/3YtmX0QulG+x0taQOtJdHYzVU61aSSkAgVJ7NOv6qPkIYiJSgSWWN/DM5sGw==}
    engines: {node: '>=14.0.0'}
    peerDependencies:
      '@babel/core': ^7.0.0
      '@types/babel__core': ^7.1.9
      rollup: ^1.20.0||^2.0.0||^3.0.0||^4.0.0
    peerDependenciesMeta:
      '@types/babel__core':
        optional: true
      rollup:
        optional: true

  '@rollup/plugin-commonjs@28.0.3':
    resolution: {integrity: sha512-pyltgilam1QPdn+Zd9gaCfOLcnjMEJ9gV+bTw6/r73INdvzf1ah9zLIJBm+kW7R6IUFIQ1YO+VqZtYxZNWFPEQ==}
    engines: {node: '>=16.0.0 || 14 >= 14.17'}
    peerDependencies:
      rollup: ^2.68.0||^3.0.0||^4.0.0
    peerDependenciesMeta:
      rollup:
        optional: true

  '@rollup/plugin-json@6.1.0':
    resolution: {integrity: sha512-EGI2te5ENk1coGeADSIwZ7G2Q8CJS2sF120T7jLw4xFw9n7wIOXHo+kIYRAoVpJAN+kmqZSoO3Fp4JtoNF4ReA==}
    engines: {node: '>=14.0.0'}
    peerDependencies:
      rollup: ^1.20.0||^2.0.0||^3.0.0||^4.0.0
    peerDependenciesMeta:
      rollup:
        optional: true

  '@rollup/plugin-node-resolve@16.0.1':
    resolution: {integrity: sha512-tk5YCxJWIG81umIvNkSod2qK5KyQW19qcBF/B78n1bjtOON6gzKoVeSzAE8yHCZEDmqkHKkxplExA8KzdJLJpA==}
    engines: {node: '>=14.0.0'}
    peerDependencies:
      rollup: ^2.78.0||^3.0.0||^4.0.0
    peerDependenciesMeta:
      rollup:
        optional: true

  '@rollup/plugin-terser@0.4.4':
    resolution: {integrity: sha512-XHeJC5Bgvs8LfukDwWZp7yeqin6ns8RTl2B9avbejt6tZqsqvVoWI7ZTQrcNsfKEDWBTnTxM8nMDkO2IFFbd0A==}
    engines: {node: '>=14.0.0'}
    peerDependencies:
      rollup: ^2.0.0||^3.0.0||^4.0.0
    peerDependenciesMeta:
      rollup:
        optional: true

  '@rollup/pluginutils@4.2.1':
    resolution: {integrity: sha512-iKnFXr7NkdZAIHiIWE+BX5ULi/ucVFYWD6TbAV+rZctiRTY2PL6tsIKhoIOaoskiWAkgu+VsbXgUVDNLHf+InQ==}
    engines: {node: '>= 8.0.0'}

  '@rollup/pluginutils@5.1.0':
    resolution: {integrity: sha512-XTIWOPPcpvyKI6L1NHo0lFlCyznUEyPmPY1mc3KpPVDYulHSTvyeLNVW00QTLIAFNhR3kYnJTQHeGqU4M3n09g==}
    engines: {node: '>=14.0.0'}
    peerDependencies:
      rollup: ^1.20.0||^2.0.0||^3.0.0||^4.0.0
    peerDependenciesMeta:
      rollup:
        optional: true

  '@rollup/rollup-android-arm-eabi@4.41.0':
    resolution: {integrity: sha512-KxN+zCjOYHGwCl4UCtSfZ6jrq/qi88JDUtiEFk8LELEHq2Egfc/FgW+jItZiOLRuQfb/3xJSgFuNPC9jzggX+A==}
    cpu: [arm]
    os: [android]

  '@rollup/rollup-android-arm64@4.41.0':
    resolution: {integrity: sha512-yDvqx3lWlcugozax3DItKJI5j05B0d4Kvnjx+5mwiUpWramVvmAByYigMplaoAQ3pvdprGCTCE03eduqE/8mPQ==}
    cpu: [arm64]
    os: [android]

  '@rollup/rollup-darwin-arm64@4.41.0':
    resolution: {integrity: sha512-2KOU574vD3gzcPSjxO0eyR5iWlnxxtmW1F5CkNOHmMlueKNCQkxR6+ekgWyVnz6zaZihpUNkGxjsYrkTJKhkaw==}
    cpu: [arm64]
    os: [darwin]

  '@rollup/rollup-darwin-x64@4.41.0':
    resolution: {integrity: sha512-gE5ACNSxHcEZyP2BA9TuTakfZvULEW4YAOtxl/A/YDbIir/wPKukde0BNPlnBiP88ecaN4BJI2TtAd+HKuZPQQ==}
    cpu: [x64]
    os: [darwin]

  '@rollup/rollup-freebsd-arm64@4.41.0':
    resolution: {integrity: sha512-GSxU6r5HnWij7FoSo7cZg3l5GPg4HFLkzsFFh0N/b16q5buW1NAWuCJ+HMtIdUEi6XF0qH+hN0TEd78laRp7Dg==}
    cpu: [arm64]
    os: [freebsd]

  '@rollup/rollup-freebsd-x64@4.41.0':
    resolution: {integrity: sha512-KGiGKGDg8qLRyOWmk6IeiHJzsN/OYxO6nSbT0Vj4MwjS2XQy/5emsmtoqLAabqrohbgLWJ5GV3s/ljdrIr8Qjg==}
    cpu: [x64]
    os: [freebsd]

  '@rollup/rollup-linux-arm-gnueabihf@4.41.0':
    resolution: {integrity: sha512-46OzWeqEVQyX3N2/QdiU/CMXYDH/lSHpgfBkuhl3igpZiaB3ZIfSjKuOnybFVBQzjsLwkus2mjaESy8H41SzvA==}
    cpu: [arm]
    os: [linux]

  '@rollup/rollup-linux-arm-musleabihf@4.41.0':
    resolution: {integrity: sha512-lfgW3KtQP4YauqdPpcUZHPcqQXmTmH4nYU0cplNeW583CMkAGjtImw4PKli09NFi2iQgChk4e9erkwlfYem6Lg==}
    cpu: [arm]
    os: [linux]

  '@rollup/rollup-linux-arm64-gnu@4.41.0':
    resolution: {integrity: sha512-nn8mEyzMbdEJzT7cwxgObuwviMx6kPRxzYiOl6o/o+ChQq23gfdlZcUNnt89lPhhz3BYsZ72rp0rxNqBSfqlqw==}
    cpu: [arm64]
    os: [linux]

  '@rollup/rollup-linux-arm64-musl@4.41.0':
    resolution: {integrity: sha512-l+QK99je2zUKGd31Gh+45c4pGDAqZSuWQiuRFCdHYC2CSiO47qUWsCcenrI6p22hvHZrDje9QjwSMAFL3iwXwQ==}
    cpu: [arm64]
    os: [linux]

  '@rollup/rollup-linux-loongarch64-gnu@4.41.0':
    resolution: {integrity: sha512-WbnJaxPv1gPIm6S8O/Wg+wfE/OzGSXlBMbOe4ie+zMyykMOeqmgD1BhPxZQuDqwUN+0T/xOFtL2RUWBspnZj3w==}
    cpu: [loong64]
    os: [linux]

  '@rollup/rollup-linux-powerpc64le-gnu@4.41.0':
    resolution: {integrity: sha512-eRDWR5t67/b2g8Q/S8XPi0YdbKcCs4WQ8vklNnUYLaSWF+Cbv2axZsp4jni6/j7eKvMLYCYdcsv8dcU+a6QNFg==}
    cpu: [ppc64]
    os: [linux]

  '@rollup/rollup-linux-riscv64-gnu@4.41.0':
    resolution: {integrity: sha512-TWrZb6GF5jsEKG7T1IHwlLMDRy2f3DPqYldmIhnA2DVqvvhY2Ai184vZGgahRrg8k9UBWoSlHv+suRfTN7Ua4A==}
    cpu: [riscv64]
    os: [linux]

  '@rollup/rollup-linux-riscv64-musl@4.41.0':
    resolution: {integrity: sha512-ieQljaZKuJpmWvd8gW87ZmSFwid6AxMDk5bhONJ57U8zT77zpZ/TPKkU9HpnnFrM4zsgr4kiGuzbIbZTGi7u9A==}
    cpu: [riscv64]
    os: [linux]

  '@rollup/rollup-linux-s390x-gnu@4.41.0':
    resolution: {integrity: sha512-/L3pW48SxrWAlVsKCN0dGLB2bi8Nv8pr5S5ocSM+S0XCn5RCVCXqi8GVtHFsOBBCSeR+u9brV2zno5+mg3S4Aw==}
    cpu: [s390x]
    os: [linux]

  '@rollup/rollup-linux-x64-gnu@4.41.0':
    resolution: {integrity: sha512-XMLeKjyH8NsEDCRptf6LO8lJk23o9wvB+dJwcXMaH6ZQbbkHu2dbGIUindbMtRN6ux1xKi16iXWu6q9mu7gDhQ==}
    cpu: [x64]
    os: [linux]

  '@rollup/rollup-linux-x64-musl@4.41.0':
    resolution: {integrity: sha512-m/P7LycHZTvSQeXhFmgmdqEiTqSV80zn6xHaQ1JSqwCtD1YGtwEK515Qmy9DcB2HK4dOUVypQxvhVSy06cJPEg==}
    cpu: [x64]
    os: [linux]

  '@rollup/rollup-win32-arm64-msvc@4.41.0':
    resolution: {integrity: sha512-4yodtcOrFHpbomJGVEqZ8fzD4kfBeCbpsUy5Pqk4RluXOdsWdjLnjhiKy2w3qzcASWd04fp52Xz7JKarVJ5BTg==}
    cpu: [arm64]
    os: [win32]

  '@rollup/rollup-win32-ia32-msvc@4.41.0':
    resolution: {integrity: sha512-tmazCrAsKzdkXssEc65zIE1oC6xPHwfy9d5Ta25SRCDOZS+I6RypVVShWALNuU9bxIfGA0aqrmzlzoM5wO5SPQ==}
    cpu: [ia32]
    os: [win32]

  '@rollup/rollup-win32-x64-msvc@4.41.0':
    resolution: {integrity: sha512-h1J+Yzjo/X+0EAvR2kIXJDuTuyT7drc+t2ALY0nIcGPbTatNOf0VWdhEA2Z4AAjv6X1NJV7SYo5oCTYRJhSlVA==}
    cpu: [x64]
    os: [win32]

  '@rtsao/scc@1.1.0':
    resolution: {integrity: sha512-zt6OdqaDoOnJ1ZYsCYGt9YmWzDXl4vQdKTyJev62gFhRGKdx7mcT54V9KIjg+d2wi9EXsPvAPKe7i7WjfVWB8g==}

  '@shikijs/engine-oniguruma@3.2.1':
    resolution: {integrity: sha512-wZZAkayEn6qu2+YjenEoFqj0OyQI64EWsNR6/71d1EkG4sxEOFooowKivsWPpaWNBu3sxAG+zPz5kzBL/SsreQ==}

  '@shikijs/langs@3.2.1':
    resolution: {integrity: sha512-If0iDHYRSGbihiA8+7uRsgb1er1Yj11pwpX1c6HLYnizDsKAw5iaT3JXj5ZpaimXSWky/IhxTm7C6nkiYVym+A==}

  '@shikijs/themes@3.2.1':
    resolution: {integrity: sha512-k5DKJUT8IldBvAm8WcrDT5+7GA7se6lLksR+2E3SvyqGTyFMzU2F9Gb7rmD+t+Pga1MKrYFxDIeyWjMZWM6uBQ==}

  '@shikijs/types@3.2.1':
    resolution: {integrity: sha512-/NTWAk4KE2M8uac0RhOsIhYQf4pdU0OywQuYDGIGAJ6Mjunxl2cGiuLkvu4HLCMn+OTTLRWkjZITp+aYJv60yA==}

  '@shikijs/vscode-textmate@10.0.2':
    resolution: {integrity: sha512-83yeghZ2xxin3Nj8z1NMd/NCuca+gsYXswywDy5bHvwlWL8tpTQmzGeUuHd9FC3E/SBEMvzJRwWEOz5gGes9Qg==}

  '@sinclair/typebox@0.27.8':
    resolution: {integrity: sha512-+Fj43pSMwJs4KRrH/938Uf+uAELIgVBmQzg/q1YG10djyfA3TnrU8N8XzqCh/okZdszqBQTZf96idMfE5lnwTA==}

  '@size-limit/file@11.2.0':
    resolution: {integrity: sha512-OZHE3putEkQ/fgzz3Tp/0hSmfVo3wyTpOJSRNm6AmcwX4Nm9YtTfbQQ/hZRwbBFR23S7x2Sd9EbqYzngKwbRoA==}
    engines: {node: ^18.0.0 || >=20.0.0}
    peerDependencies:
      size-limit: 11.2.0

  '@size-limit/webpack@11.2.0':
    resolution: {integrity: sha512-ACsNBkMY0VcpIAlS3wG2qOK5DZNNFAoU/BTPAIOvSsE+g2wtNG6/nLQm84CbJtZt7/a0ABKaFKDaJ1gwNgQv/Q==}
    engines: {node: ^18.0.0 || >=20.0.0}
    peerDependencies:
      size-limit: 11.2.0

  '@trivago/prettier-plugin-sort-imports@5.2.2':
    resolution: {integrity: sha512-fYDQA9e6yTNmA13TLVSA+WMQRc5Bn/c0EUBditUHNfMMxN7M82c38b1kEggVE3pLpZ0FwkwJkUEKMiOi52JXFA==}
    engines: {node: '>18.12'}
    peerDependencies:
      '@vue/compiler-sfc': 3.x
      prettier: 2.x - 3.x
      prettier-plugin-svelte: 3.x
      svelte: 4.x || 5.x
    peerDependenciesMeta:
      '@vue/compiler-sfc':
        optional: true
      prettier-plugin-svelte:
        optional: true
      svelte:
        optional: true

  '@types/dom-mediacapture-record@1.0.22':
    resolution: {integrity: sha512-mUMZLK3NvwRLcAAT9qmcK+9p7tpU2FHdDsntR3YI4+GY88XrgG4XiE7u1Q2LAN2/FZOz/tdMDC3GQCR4T8nFuw==}

  '@types/eslint-scope@3.7.7':
    resolution: {integrity: sha512-MzMFlSLBqNF2gcHWO0G1vP/YQyfvrxZ0bF+u7mzUdZ1/xK4A4sru+nraZz5i3iEIk1l1uyicaDVTB4QbbEkAYg==}

  '@types/eslint@8.44.7':
    resolution: {integrity: sha512-f5ORu2hcBbKei97U73mf+l9t4zTGl74IqZ0GQk4oVea/VS8tQZYkUveSYojk+frraAVYId0V2WC9O4PTNru2FQ==}

  '@types/estree@1.0.5':
    resolution: {integrity: sha512-/kYRxGDLWzHOB7q+wtSUQlFrtcdUccpfy+X+9iMBpHK8QLLhx2wIPYuS5DYtR9Wa/YlZAbIovy7qVdB1Aq6Lyw==}

  '@types/estree@1.0.6':
    resolution: {integrity: sha512-AYnb1nQyY49te+VRAVgmzfcgjYS91mY5P0TKUDCLEM+gNnA+3T6rWITXRLYCpahpqSQbN5cE+gHpnPyXjHWxcw==}

  '@types/estree@1.0.7':
    resolution: {integrity: sha512-w28IoSUCJpidD/TGviZwwMJckNESJZXFu7NBZ5YJ4mEUnNraUn9Pm8HSZm/jDF1pDWYKspWE7oVphigUPRakIQ==}

  '@types/events@3.0.3':
    resolution: {integrity: sha512-trOc4AAUThEz9hapPtSd7wf5tiQKvTtu5b371UxXdTuqzIh0ArcRspRP0i0Viu+LXstIQ1z96t1nsPxT9ol01g==}

  '@types/hast@3.0.4':
    resolution: {integrity: sha512-WPs+bbQw5aCj+x6laNGWLH3wviHtoCv/P3+otBhbOhJgG8qtpdAMlTCxLtsTWA7LH1Oh/bFCHsBn0TPS5m30EQ==}

  '@types/json-schema@7.0.15':
    resolution: {integrity: sha512-5+fP8P8MFNC+AyZCDxrB2pkZFPGzqQWUzpSeuuVLvm8VMcorNYavBqoFcxK8bQz4Qsbn4oUEEem4wDLfcysGHA==}

  '@types/json5@0.0.29':
    resolution: {integrity: sha512-dRLjCWHYg4oaA77cxO64oO+7JwCwnIzkZPdrrC71jQmQtlhM556pwKo5bUzqvZndkVbeFLIIi+9TC40JNF5hNQ==}

  '@types/node@12.20.55':
    resolution: {integrity: sha512-J8xLz7q2OFulZ2cyGTLE1TbbZcjpno7FaN6zdJNrgAdrJ+DZzh/uFR6YrTb4C+nXakvud8Q4+rbhoIWlYQbUFQ==}

  '@types/node@22.7.4':
    resolution: {integrity: sha512-y+NPi1rFzDs1NdQHHToqeiX2TIS79SWEAw9GYhkkx8bD0ChpfqC+n2j5OXOCpzfojBEBt6DnEnnG9MY0zk1XLg==}

  '@types/resolve@1.20.2':
    resolution: {integrity: sha512-60BCwRFOZCQhDncwQdxxeOEEkbc5dIMccYLwbxsS4TUNeVECQ/pBJ0j09mrHOl/JJvpRPGwO9SvE4nR2Nb/a4Q==}

  '@types/sdp-transform@2.4.9':
    resolution: {integrity: sha512-bVr+/OoZZy7wrHlNcEAAa6PAgKA4BoXPYVN2EijMC5WnGgQ4ZEuixmKnVs2roiAvr7RhIFVH17QD27cojgIZCg==}

  '@types/ua-parser-js@0.7.39':
    resolution: {integrity: sha512-P/oDfpofrdtF5xw433SPALpdSchtJmY7nsJItf8h3KXqOslkbySh8zq4dSWXH2oTjRvJ5PczVEoCZPow6GicLg==}

  '@types/unist@3.0.3':
    resolution: {integrity: sha512-ko/gIFJRv177XgZsZcBwnqJN5x/Gien8qNOn0D5bQU/zAzVf9Zt3BlcUiLqhV9y4ARk0GbT3tnUiPNgnTXzc/Q==}

  '@typescript-eslint/eslint-plugin@7.18.0':
    resolution: {integrity: sha512-94EQTWZ40mzBc42ATNIBimBEDltSJ9RQHCC8vc/PDbxi4k8dVwUAv4o98dk50M1zB+JGFxp43FP7f8+FP8R6Sw==}
    engines: {node: ^18.18.0 || >=20.0.0}
    peerDependencies:
      '@typescript-eslint/parser': ^7.0.0
      eslint: ^8.56.0
      typescript: '*'
    peerDependenciesMeta:
      typescript:
        optional: true

  '@typescript-eslint/parser@7.18.0':
    resolution: {integrity: sha512-4Z+L8I2OqhZV8qA132M4wNL30ypZGYOQVBfMgxDH/K5UX0PNqTu1c6za9ST5r9+tavvHiTWmBnKzpCJ/GlVFtg==}
    engines: {node: ^18.18.0 || >=20.0.0}
    peerDependencies:
      eslint: ^8.56.0
      typescript: '*'
    peerDependenciesMeta:
      typescript:
        optional: true

  '@typescript-eslint/scope-manager@7.18.0':
    resolution: {integrity: sha512-jjhdIE/FPF2B7Z1uzc6i3oWKbGcHb87Qw7AWj6jmEqNOfDFbJWtjt/XfwCpvNkpGWlcJaog5vTR+VV8+w9JflA==}
    engines: {node: ^18.18.0 || >=20.0.0}

  '@typescript-eslint/type-utils@7.18.0':
    resolution: {integrity: sha512-XL0FJXuCLaDuX2sYqZUUSOJ2sG5/i1AAze+axqmLnSkNEVMVYLF+cbwlB2w8D1tinFuSikHmFta+P+HOofrLeA==}
    engines: {node: ^18.18.0 || >=20.0.0}
    peerDependencies:
      eslint: ^8.56.0
      typescript: '*'
    peerDependenciesMeta:
      typescript:
        optional: true

  '@typescript-eslint/types@7.18.0':
    resolution: {integrity: sha512-iZqi+Ds1y4EDYUtlOOC+aUmxnE9xS/yCigkjA7XpTKV6nCBd3Hp/PRGGmdwnfkV2ThMyYldP1wRpm/id99spTQ==}
    engines: {node: ^18.18.0 || >=20.0.0}

  '@typescript-eslint/typescript-estree@7.18.0':
    resolution: {integrity: sha512-aP1v/BSPnnyhMHts8cf1qQ6Q1IFwwRvAQGRvBFkWlo3/lH29OXA3Pts+c10nxRxIBrDnoMqzhgdwVe5f2D6OzA==}
    engines: {node: ^18.18.0 || >=20.0.0}
    peerDependencies:
      typescript: '*'
    peerDependenciesMeta:
      typescript:
        optional: true

  '@typescript-eslint/utils@7.18.0':
    resolution: {integrity: sha512-kK0/rNa2j74XuHVcoCZxdFBMF+aq/vH83CXAOHieC+2Gis4mF8jJXT5eAfyD3K0sAxtPuwxaIOIOvhwzVDt/kw==}
    engines: {node: ^18.18.0 || >=20.0.0}
    peerDependencies:
      eslint: ^8.56.0

  '@typescript-eslint/visitor-keys@7.18.0':
    resolution: {integrity: sha512-cDF0/Gf81QpY3xYyJKDV14Zwdmid5+uuENhjH2EqFaF0ni+yAyq/LzMaIJdhNJXZI7uLzwIlA+V7oWoyn6Curg==}
    engines: {node: ^18.18.0 || >=20.0.0}

  '@typescript/vfs@1.6.1':
    resolution: {integrity: sha512-JwoxboBh7Oz1v38tPbkrZ62ZXNHAk9bJ7c9x0eI5zBfBnBYGhURdbnh7Z4smN/MV48Y5OCcZb58n972UtbazsA==}
    peerDependencies:
      typescript: '*'

  '@ungap/structured-clone@1.2.0':
    resolution: {integrity: sha512-zuVdFrMJiuCDQUMCzQaD6KL28MjnqqN8XnAqiEq9PNm/hCPTSGfrXCOfwj1ow4LFb/tNymJPwsNbVePc1xFqrQ==}

  '@vitest/expect@1.6.1':
    resolution: {integrity: sha512-jXL+9+ZNIJKruofqXuuTClf44eSpcHlgj3CiuNihUF3Ioujtmc0zIa3UJOW5RjDK1YLBJZnWBlPuqhYycLioog==}

  '@vitest/runner@1.6.1':
    resolution: {integrity: sha512-3nSnYXkVkf3mXFfE7vVyPmi3Sazhb/2cfZGGs0JRzFsPFvAMBEcrweV1V1GsrstdXeKCTXlJbvnQwGWgEIHmOA==}

  '@vitest/snapshot@1.6.1':
    resolution: {integrity: sha512-WvidQuWAzU2p95u8GAKlRMqMyN1yOJkGHnx3M1PL9Raf7AQ1kwLKg04ADlCa3+OXUZE7BceOhVZiuWAbzCKcUQ==}

  '@vitest/spy@1.6.1':
    resolution: {integrity: sha512-MGcMmpGkZebsMZhbQKkAf9CX5zGvjkBTqf8Zx3ApYWXr3wG+QvEu2eXWfnIIWYSJExIp4V9FCKDEeygzkYrXMw==}

  '@vitest/utils@1.6.1':
    resolution: {integrity: sha512-jOrrUvXM4Av9ZWiG1EajNto0u96kWAhJ1LmPmJhXXQx/32MecEKd10pOLYgS2BQx1TgkGhloPU1ArDW2vvaY6g==}

  '@webassemblyjs/ast@1.14.1':
    resolution: {integrity: sha512-nuBEDgQfm1ccRp/8bCQrx1frohyufl4JlbMMZ4P1wpeOfDhF6FQkxZJ1b/e+PLwr6X1Nhw6OLme5usuBWYBvuQ==}

  '@webassemblyjs/floating-point-hex-parser@1.13.2':
    resolution: {integrity: sha512-6oXyTOzbKxGH4steLbLNOu71Oj+C8Lg34n6CqRvqfS2O71BxY6ByfMDRhBytzknj9yGUPVJ1qIKhRlAwO1AovA==}

  '@webassemblyjs/helper-api-error@1.13.2':
    resolution: {integrity: sha512-U56GMYxy4ZQCbDZd6JuvvNV/WFildOjsaWD3Tzzvmw/mas3cXzRJPMjP83JqEsgSbyrmaGjBfDtV7KDXV9UzFQ==}

  '@webassemblyjs/helper-buffer@1.14.1':
    resolution: {integrity: sha512-jyH7wtcHiKssDtFPRB+iQdxlDf96m0E39yb0k5uJVhFGleZFoNw1c4aeIcVUPPbXUVJ94wwnMOAqUHyzoEPVMA==}

  '@webassemblyjs/helper-numbers@1.13.2':
    resolution: {integrity: sha512-FE8aCmS5Q6eQYcV3gI35O4J789wlQA+7JrqTTpJqn5emA4U2hvwJmvFRC0HODS+3Ye6WioDklgd6scJ3+PLnEA==}

  '@webassemblyjs/helper-wasm-bytecode@1.13.2':
    resolution: {integrity: sha512-3QbLKy93F0EAIXLh0ogEVR6rOubA9AoZ+WRYhNbFyuB70j3dRdwH9g+qXhLAO0kiYGlg3TxDV+I4rQTr/YNXkA==}

  '@webassemblyjs/helper-wasm-section@1.14.1':
    resolution: {integrity: sha512-ds5mXEqTJ6oxRoqjhWDU83OgzAYjwsCV8Lo/N+oRsNDmx/ZDpqalmrtgOMkHwxsG0iI//3BwWAErYRHtgn0dZw==}

  '@webassemblyjs/ieee754@1.13.2':
    resolution: {integrity: sha512-4LtOzh58S/5lX4ITKxnAK2USuNEvpdVV9AlgGQb8rJDHaLeHciwG4zlGr0j/SNWlr7x3vO1lDEsuePvtcDNCkw==}

  '@webassemblyjs/leb128@1.13.2':
    resolution: {integrity: sha512-Lde1oNoIdzVzdkNEAWZ1dZ5orIbff80YPdHx20mrHwHrVNNTjNr8E3xz9BdpcGqRQbAEa+fkrCb+fRFTl/6sQw==}

  '@webassemblyjs/utf8@1.13.2':
    resolution: {integrity: sha512-3NQWGjKTASY1xV5m7Hr0iPeXD9+RDobLll3T9d2AO+g3my8xy5peVyjSag4I50mR1bBSN/Ct12lo+R9tJk0NZQ==}

  '@webassemblyjs/wasm-edit@1.14.1':
    resolution: {integrity: sha512-RNJUIQH/J8iA/1NzlE4N7KtyZNHi3w7at7hDjvRNm5rcUXa00z1vRz3glZoULfJ5mpvYhLybmVcwcjGrC1pRrQ==}

  '@webassemblyjs/wasm-gen@1.14.1':
    resolution: {integrity: sha512-AmomSIjP8ZbfGQhumkNvgC33AY7qtMCXnN6bL2u2Js4gVCg8fp735aEiMSBbDR7UQIj90n4wKAFUSEd0QN2Ukg==}

  '@webassemblyjs/wasm-opt@1.14.1':
    resolution: {integrity: sha512-PTcKLUNvBqnY2U6E5bdOQcSM+oVP/PmrDY9NzowJjislEjwP/C4an2303MCVS2Mg9d3AJpIGdUFIQQWbPds0Sw==}

  '@webassemblyjs/wasm-parser@1.14.1':
    resolution: {integrity: sha512-JLBl+KZ0R5qB7mCnud/yyX08jWFw5MsoalJ1pQ4EdFlgj9VdXKGuENGsiCIjegI1W7p91rUlcB/LB5yRJKNTcQ==}

  '@webassemblyjs/wast-printer@1.14.1':
    resolution: {integrity: sha512-kPSSXE6De1XOR820C90RIo2ogvZG+c3KiHzqUoO/F34Y2shGzesfqv7o57xrxovZJH/MetF5UjroJ/R/3isoiw==}

  '@xtuc/ieee754@1.2.0':
    resolution: {integrity: sha512-DX8nKgqcGwsc0eJSqYt5lwP4DH5FlHnmuWWBRy7X0NcaGR0ZtuyeESgMwTYVEtxmsNGY+qit4QYT/MIYTOTPeA==}

  '@xtuc/long@4.2.2':
    resolution: {integrity: sha512-NuHqBY1PB/D8xU6s/thBgOAiAP7HOYDQ32+BFZILJ8ivkUkAHQnWfn6WhL79Owj1qmUnoN/YPhktdIoucipkAQ==}

  acorn-jsx@5.3.2:
    resolution: {integrity: sha512-rq9s+JNhf0IChjtDXxllJ7g41oZk5SlXtp0LHwyA5cejwn7vKmKp4pPri6YEePv2PU65sAsegbXtIinmDFDXgQ==}
    peerDependencies:
      acorn: ^6.0.0 || ^7.0.0 || ^8.0.0

  acorn-walk@8.3.4:
    resolution: {integrity: sha512-ueEepnujpqee2o5aIYnvHU6C0A42MNdsIDeqy5BydrkuC5R1ZuUFnm27EeFJGoEHJQgn3uleRvmTXaJgfXbt4g==}
    engines: {node: '>=0.4.0'}

  acorn@8.11.3:
    resolution: {integrity: sha512-Y9rRfJG5jcKOE0CLisYbojUjIrIEE7AGMzA/Sm4BslANhbS+cDMpgBdcPT91oJ7OuJ9hYJBx59RjbhxVnrF8Xg==}
    engines: {node: '>=0.4.0'}
    hasBin: true

  acorn@8.14.1:
    resolution: {integrity: sha512-OvQ/2pUDKmgfCg++xsTX1wGxfTaszcHVcTctW4UJB4hibJx2HXxxO5UmVgyjMa+ZDsiaf5wWLXYpRWMmBI0QHg==}
    engines: {node: '>=0.4.0'}
    hasBin: true

  agent-base@7.1.3:
    resolution: {integrity: sha512-jRR5wdylq8CkOe6hei19GGZnxM6rBGwFl3Bg0YItGDimvjGtAvdZk4Pu6Cl4u4Igsws4a1fd1Vq3ezrhn4KmFw==}
    engines: {node: '>= 14'}

  aggregate-error@3.1.0:
    resolution: {integrity: sha512-4I7Td01quW/RpocfNayFdFVk1qSuoh0E7JrbRJ16nH01HhKFQ88INq9Sd+nd72zqRySlr9BmDA8xlEJ6vJMrYA==}
    engines: {node: '>=8'}

  ajv-formats@2.1.1:
    resolution: {integrity: sha512-Wx0Kx52hxE7C18hkMEggYlEifqWZtYaRgouJor+WMdPnQyEK13vgEWyVNup7SoeeoLMsr4kf5h6dOW11I15MUA==}
    peerDependencies:
      ajv: ^8.0.0
    peerDependenciesMeta:
      ajv:
        optional: true

  ajv-keywords@5.1.0:
    resolution: {integrity: sha512-YCS/JNFAUyr5vAuhk1DWm1CBxRHW9LbJ2ozWeemrIqpbsqKjHVxYPyi5GC0rjZIT5JxJ3virVTS8wk4i/Z+krw==}
    peerDependencies:
      ajv: ^8.8.2

  ajv@6.12.6:
    resolution: {integrity: sha512-j3fVLgvTo527anyYyJOGTYJbG+vnnQYvE0m5mmkc1TK+nxAppkCLMIL0aZ4dblVCNoGShhm+kzE4ZUykBoMg4g==}

  ajv@8.17.1:
    resolution: {integrity: sha512-B/gBuNg5SiMTrPkC+A2+cW0RszwxYmn6VYxB/inlBStS5nx6xHIt/ehKRhIMhqusl7a8LjQoZnjCs5vhwxOQ1g==}

  ansi-colors@4.1.3:
    resolution: {integrity: sha512-/6w/C21Pm1A7aZitlI5Ni/2J6FFQN8i1Cvz3kHABAAbw93v/NlvKdVOqz7CCWz/3iv/JplRSEEZ83XION15ovw==}
    engines: {node: '>=6'}

  ansi-regex@5.0.1:
    resolution: {integrity: sha512-quJQXlTSUGL2LH9SUXo8VwsY4soanhgo6LNSm84E1LBcE8s3O0wpdiRzyR9z/ZZJMlMWv37qOOb9pdJlMUEKFQ==}
    engines: {node: '>=8'}

  ansi-styles@4.3.0:
    resolution: {integrity: sha512-zbB9rCJAT1rbjiVDb2hqKFHNYLxgtk8NURxZ3IZwD3F6NtxbXZQCnnSi1Lkx+IDohdPlFp222wVALIheZJQSEg==}
    engines: {node: '>=8'}

  ansi-styles@5.2.0:
    resolution: {integrity: sha512-Cxwpt2SfTzTtXcfOlzGEee8O+c+MmUgGrNiBcXnuWxuFJHe6a5Hz7qwhwe5OgaSYI0IJvkLqWX1ASG+cJOkEiA==}
    engines: {node: '>=10'}

  argparse@1.0.10:
    resolution: {integrity: sha512-o5Roy6tNG4SL/FOkCAN6RzjiakZS25RLYFrcMttJqbdd8BWrnA+fGz57iN5Pb06pvBGvl5gQ0B48dJlslXvoTg==}

  argparse@2.0.1:
    resolution: {integrity: sha512-8+9WqebbFzpX9OR+Wa6O29asIogeRMzcGtAINdpMHHyAg10f05aSFVBbcEqGf/PXw1EjAZ+q2/bEBg3DvurK3Q==}

  array-buffer-byte-length@1.0.1:
    resolution: {integrity: sha512-ahC5W1xgou+KTXix4sAO8Ki12Q+jf4i0+tmk3sC+zgcynshkHxzpXdImBehiUYKKKDwvfFiJl1tZt6ewscS1Mg==}
    engines: {node: '>= 0.4'}

  array-includes@3.1.8:
    resolution: {integrity: sha512-itaWrbYbqpGXkGhZPGUulwnhVf5Hpy1xiCFsGqyIGglbBxmG5vSjxQen3/WGOjPpNEv1RtBLKxbmVXm8HpJStQ==}
    engines: {node: '>= 0.4'}

  array-union@2.1.0:
    resolution: {integrity: sha512-HGyxoOTYUyCM6stUe6EJgnd4EoewAI7zMdfqO+kGjnlZmBDz/cR5pf8r/cR4Wq60sL/p0IkcjUEEPwS3GFrIyw==}
    engines: {node: '>=8'}

  array.prototype.findlastindex@1.2.5:
    resolution: {integrity: sha512-zfETvRFA8o7EiNn++N5f/kaCw221hrpGsDmcpndVupkPzEc1Wuf3VgC0qby1BbHs7f5DVYjgtEU2LLh5bqeGfQ==}
    engines: {node: '>= 0.4'}

  array.prototype.flat@1.3.2:
    resolution: {integrity: sha512-djYB+Zx2vLewY8RWlNCUdHjDXs2XOgm602S9E7P/UpHgfeHL00cRiIF+IN/G/aUJ7kGPb6yO/ErDI5V2s8iycA==}
    engines: {node: '>= 0.4'}

  array.prototype.flatmap@1.3.2:
    resolution: {integrity: sha512-Ewyx0c9PmpcsByhSW4r+9zDU7sGjFc86qf/kKtuSCRdhfbk0SNLLkaT5qvcHnRGgc5NP/ly/y+qkXkqONX54CQ==}
    engines: {node: '>= 0.4'}

  arraybuffer.prototype.slice@1.0.3:
    resolution: {integrity: sha512-bMxMKAjg13EBSVscxTaYA4mRc5t1UAXa2kXiGTNfZ079HIWXEkKmkgFrh/nJqamaLSrXO5H4WFFkPEaLJWbs3A==}
    engines: {node: '>= 0.4'}

  assertion-error@1.1.0:
    resolution: {integrity: sha512-jgsaNduz+ndvGyFt3uSuWqvy4lCnIJiovtouQN5JZHOKCS2QuhEdbcQHFhVksz2N2U9hXJo8odG7ETyWlEeuDw==}

  async@3.2.5:
    resolution: {integrity: sha512-baNZyqaaLhyLVKm/DlvdW051MSgO6b8eVfIezl9E5PqWxFgzLm/wQntEW4zOytVburDEr0JlALEpdOFwvErLsg==}

  available-typed-arrays@1.0.7:
    resolution: {integrity: sha512-wvUjBtSGN7+7SjNpq/9M2Tg350UZD3q62IFZLbRAR1bSMlCo1ZaeW+BJ+D090e4hIIZLBcTDWe4Mh4jvUDajzQ==}
    engines: {node: '>= 0.4'}

  babel-plugin-polyfill-corejs2@0.4.10:
    resolution: {integrity: sha512-rpIuu//y5OX6jVU+a5BCn1R5RSZYWAl2Nar76iwaOdycqb6JPxediskWFMMl7stfwNJR4b7eiQvh5fB5TEQJTQ==}
    peerDependencies:
      '@babel/core': ^7.4.0 || ^8.0.0-0 <8.0.0

  babel-plugin-polyfill-corejs3@0.11.1:
    resolution: {integrity: sha512-yGCqvBT4rwMczo28xkH/noxJ6MZ4nJfkVYdoDaC/utLtWrXxv27HVrzAeSbqR8SxDsp46n0YF47EbHoixy6rXQ==}
    peerDependencies:
      '@babel/core': ^7.4.0 || ^8.0.0-0 <8.0.0

  babel-plugin-polyfill-regenerator@0.6.1:
    resolution: {integrity: sha512-JfTApdE++cgcTWjsiCQlLyFBMbTUft9ja17saCc93lgV33h4tuCVj7tlvu//qpLwaG+3yEz7/KhahGrUMkVq9g==}
    peerDependencies:
      '@babel/core': ^7.4.0 || ^8.0.0-0 <8.0.0

  balanced-match@1.0.2:
    resolution: {integrity: sha512-3oSeUO0TMV67hN1AmbXsK4yaqU7tjiHlbxRDZOpH0KW9+CeX4bRAaX0Anxt0tx2MrpRpWwQaPwIlISEJhYU5Pw==}

  better-path-resolve@1.0.0:
    resolution: {integrity: sha512-pbnl5XzGBdrFU/wT4jqmJVPn2B6UHPBOhzMQkY/SPUPB6QtUXtmBHBIwCbXJol93mOpGMnQyP/+BB19q04xj7g==}
    engines: {node: '>=4'}

  brace-expansion@1.1.11:
    resolution: {integrity: sha512-iCuPHDFgrHX7H2vEI/5xpz07zSHB00TpugqhmYtVmMO6518mCuRMoOYFldEBl0g187ufozdaHgWKcYFb61qGiA==}

  brace-expansion@2.0.1:
    resolution: {integrity: sha512-XnAIvQ8eM+kC6aULx6wuQiwVsnzsi9d3WxzV3FpWTGA19F621kwdbsAcFKXgKUHZWsy+mY6iL1sHTxWEFCytDA==}

  braces@3.0.3:
    resolution: {integrity: sha512-yQbXgO/OSZVD2IsiLlro+7Hf6Q18EJrKSEsdoMzKePKXct3gvD8oLcOQdIzGupr5Fj+EDe8gO/lxc1BzfMpxvA==}
    engines: {node: '>=8'}

  browserslist@4.23.3:
    resolution: {integrity: sha512-btwCFJVjI4YWDNfau8RhZ+B1Q/VLoUITrm3RlP6y1tYGWIOa+InuYiRGXUBXo8nA1qKmHMyLB/iVQg5TT4eFoA==}
    engines: {node: ^6 || ^7 || ^8 || ^9 || ^10 || ^11 || ^12 || >=13.7}
    hasBin: true

  browserslist@4.24.4:
    resolution: {integrity: sha512-KDi1Ny1gSePi1vm0q4oxSF8b4DR44GF4BbmS2YdhPLOEqd8pDviZOGH/GsmRwoWJ2+5Lr085X7naowMwKHDG1A==}
    engines: {node: ^6 || ^7 || ^8 || ^9 || ^10 || ^11 || ^12 || >=13.7}
    hasBin: true

  buffer-from@1.1.2:
    resolution: {integrity: sha512-E+XQCRwSbaaiChtv6k6Dwgc+bx+Bs6vuKJHHl5kox/BaKbhiXzqQOwK4cO22yElGp2OCmjwVhT3HmxgyPGnJfQ==}

  bytes-iec@3.1.1:
    resolution: {integrity: sha512-fey6+4jDK7TFtFg/klGSvNKJctyU7n2aQdnM+CO0ruLPbqqMOM8Tio0Pc+deqUeVKX1tL5DQep1zQ7+37aTAsA==}
    engines: {node: '>= 0.8'}

  cac@6.7.14:
    resolution: {integrity: sha512-b6Ilus+c3RrdDk+JhLKUAQfzzgLEPy6wcXqS7f/xe1EETvsDP6GORG7SFuOs6cID5YkqchW/LXZbX5bc8j7ZcQ==}
    engines: {node: '>=8'}

  call-bind@1.0.7:
    resolution: {integrity: sha512-GHTSNSYICQ7scH7sZ+M2rFopRoLh8t2bLSW6BbgrtLsahOIB5iyAVJf9GjWK3cYTDaMj4XdBpM1cA6pIS0Kv2w==}
    engines: {node: '>= 0.4'}

  callsites@3.1.0:
    resolution: {integrity: sha512-P8BjAsXvZS+VIDUI11hHCQEv74YT67YUi5JJFNWIqL235sBmjX4+qx9Muvls5ivyNENctx46xQLQ3aTuE7ssaQ==}
    engines: {node: '>=6'}

  caniuse-lite@1.0.30001699:
    resolution: {integrity: sha512-b+uH5BakXZ9Do9iK+CkDmctUSEqZl+SP056vc5usa0PL+ev5OHw003rZXcnjNDv3L8P5j6rwT6C0BPKSikW08w==}

  chai@4.5.0:
    resolution: {integrity: sha512-RITGBfijLkBddZvnn8jdqoTypxvqbOLYQkGGxXzeFjVHvudaPw0HNFD9x928/eUwYWd2dPCugVqspGALTZZQKw==}
    engines: {node: '>=4'}

  chalk@4.1.2:
    resolution: {integrity: sha512-oKnbhFyRIXpUuez8iBMmyEa4nbj4IOQyuhc/wy9kY7/WVPcwIO9VA668Pu8RkO7+0G76SLROeyw9CpQ061i4mA==}
    engines: {node: '>=10'}

  chardet@0.7.0:
    resolution: {integrity: sha512-mT8iDcrh03qDGRRmoA2hmBJnxpllMR+0/0qlzjqZES6NdiWDcZkCNAk4rPFZ9Q85r27unkiNNg8ZOiwZXBHwcA==}

  check-error@1.0.3:
    resolution: {integrity: sha512-iKEoDYaRmd1mxM90a2OEfWhjsjPpYPuQ+lMYsoxB126+t8fw7ySEO48nmDg5COTjxDI65/Y2OWpeEHk3ZOe8zg==}

  chokidar@4.0.3:
    resolution: {integrity: sha512-Qgzu8kfBvo+cA4962jnP1KkS6Dop5NS6g7R5LFYJr4b8Ub94PPQXUksCw9PvXoeXPRRddRNC5C1JQUR2SMGtnA==}
    engines: {node: '>= 14.16.0'}

  chrome-trace-event@1.0.3:
    resolution: {integrity: sha512-p3KULyQg4S7NIHixdwbGX+nFHkoBiA4YQmyWtjb8XngSKV124nJmRysgAeujbUVb15vh+RvFUfCPqU7rXk+hZg==}
    engines: {node: '>=6.0'}

  ci-info@3.9.0:
    resolution: {integrity: sha512-NIxF55hv4nSqQswkAeiOi1r83xy8JldOFDTWiug55KBu9Jnblncd2U6ViHmYgHf01TPZS77NJBhBMKdWj9HQMQ==}
    engines: {node: '>=8'}

  clean-stack@2.2.0:
    resolution: {integrity: sha512-4diC9HaTE+KRAMWhDhrGOECgWZxoevMc5TlkObMqNSsVU62PYzXZ/SMTjzyGAFF1YusgxGcSWTEXBhp0CPwQ1A==}
    engines: {node: '>=6'}

  color-convert@2.0.1:
    resolution: {integrity: sha512-RRECPsj7iu/xb5oKYcsFHSppFNnsj/52OVTRKb4zP5onXwVF3zVmmToNcOfGC+CRDpfK/U584fMg38ZHCaElKQ==}
    engines: {node: '>=7.0.0'}

  color-name@1.1.4:
    resolution: {integrity: sha512-dOy+3AuW3a2wNbZHIuMZpTcgjGuLU/uBL/ubcZF9OXbDo8ff4O8yVp5Bf0efS8uEoYo5q4Fx7dY9OgQGXgAsQA==}

  commander@13.0.0:
    resolution: {integrity: sha512-oPYleIY8wmTVzkvQq10AEok6YcTC4sRUBl8F9gVuwchGVUCTbl/vhLTaQqutuuySYOsu8YTgV+OxKc/8Yvx+mQ==}
    engines: {node: '>=18'}

  commander@2.20.3:
    resolution: {integrity: sha512-GpVkmM8vF2vQUkj2LvZmD35JxeJOLCwJ9cUkugyk2nuhbv3+mJvpLYYt+0+USMxE+oj+ey/lJEnhZw75x/OMcQ==}

  commondir@1.0.1:
    resolution: {integrity: sha512-W9pAhw0ja1Edb5GVdIF1mjZw/ASI0AlShXM83UUGe2DVr5TdAPEA1OA8m/g8zWp9x6On7gqufY+FatDbC3MDQg==}

  concat-map@0.0.1:
    resolution: {integrity: sha512-/Srv4dswyQNBfohGpz9o6Yb3Gz3SrUDqBH5rTuhGR7ahtlbYKnVxw2bCFMRljaA7EXHaXZ8wsHdodFvbkhKmqg==}

  confbox@0.1.8:
    resolution: {integrity: sha512-RMtmw0iFkeR4YV+fUOSucriAQNb9g8zFR52MWCtl+cCZOFRNL6zeB395vPzFhEjjn4fMxXudmELnl/KF/WrK6w==}

  confusing-browser-globals@1.0.11:
    resolution: {integrity: sha512-JsPKdmh8ZkmnHxDk55FZ1TqVLvEQTvoByJZRN9jzI0UjxK/QgAmsphz7PGtqgPieQZ/CQcHWXCR7ATDNhGe+YA==}

  convert-source-map@2.0.0:
    resolution: {integrity: sha512-Kvp459HrV2FEJ1CAsi1Ku+MY3kasH19TFykTz2xWmMeq6bk2NU3XXvfJ+Q61m0xktWwt+1HSYf3JZsTms3aRJg==}

  core-js-compat@3.41.0:
    resolution: {integrity: sha512-RFsU9LySVue9RTwdDVX/T0e2Y6jRYWXERKElIjpuEOEnxaXffI0X7RUwVzfYLfzuLXSNJDYoRYUAmRUcyln20A==}

  cross-spawn@7.0.3:
    resolution: {integrity: sha512-iRDPJKUPVEND7dHPO8rkbOnPpyDygcDFtWjpeWNCgy8WP2rXcxXL8TskReQl6OrB2G7+UJrags1q15Fudc7G6w==}
    engines: {node: '>= 8'}

  cross-spawn@7.0.6:
    resolution: {integrity: sha512-uV2QOWP2nWzsy2aMp8aRibhi9dlzF5Hgh5SHaB9OiTGEyDTiJJyx0uy51QXdyWbtAHNua4XJzUKca3OzKUd3vA==}
    engines: {node: '>= 8'}

  cssstyle@4.3.1:
    resolution: {integrity: sha512-ZgW+Jgdd7i52AaLYCriF8Mxqft0gD/R9i9wi6RWBhs1pqdPEzPjym7rvRKi397WmQFf3SlyUsszhw+VVCbx79Q==}
    engines: {node: '>=18'}

  data-urls@5.0.0:
    resolution: {integrity: sha512-ZYP5VBHshaDAiVZxjbRVcFJpc+4xGgT0bK3vzy1HLN8jTO975HEbuYzZJcHoQEY5K1a0z8YayJkyVETa08eNTg==}
    engines: {node: '>=18'}

  data-view-buffer@1.0.1:
    resolution: {integrity: sha512-0lht7OugA5x3iJLOWFhWK/5ehONdprk0ISXqVFn/NFrDu+cuc8iADFrGQz5BnRK7LLU3JmkbXSxaqX+/mXYtUA==}
    engines: {node: '>= 0.4'}

  data-view-byte-length@1.0.1:
    resolution: {integrity: sha512-4J7wRJD3ABAzr8wP+OcIcqq2dlUKp4DVflx++hs5h5ZKydWMI6/D/fAot+yh6g2tHh8fLFTvNOaVN357NvSrOQ==}
    engines: {node: '>= 0.4'}

  data-view-byte-offset@1.0.0:
    resolution: {integrity: sha512-t/Ygsytq+R995EJ5PZlD4Cu56sWa8InXySaViRzw9apusqsOO2bQP+SbYzAhR0pFKoB+43lYy8rWban9JSuXnA==}
    engines: {node: '>= 0.4'}

  dataloader@1.4.0:
    resolution: {integrity: sha512-68s5jYdlvasItOJnCuI2Q9s4q98g0pCyL3HrcKJu8KNugUl8ahgmZYg38ysLTgQjjXX3H8CJLkAvWrclWfcalw==}

  debug@3.2.7:
    resolution: {integrity: sha512-CFjzYYAi4ThfiQvizrFQevTTXHtnCqWfe7x1AhgEscTz6ZbLbfoLRLPugTQyBth6f8ZERVUSyWHFD/7Wu4t1XQ==}
    peerDependencies:
      supports-color: '*'
    peerDependenciesMeta:
      supports-color:
        optional: true

  debug@4.3.6:
    resolution: {integrity: sha512-O/09Bd4Z1fBrU4VzkhFqVgpPzaGbw6Sm9FEkBT1A/YBXQFGuuSxa1dN2nxgxS34JmKXqYx8CZAwEVoJFImUXIg==}
    engines: {node: '>=6.0'}
    peerDependencies:
      supports-color: '*'
    peerDependenciesMeta:
      supports-color:
        optional: true

  debug@4.4.0:
    resolution: {integrity: sha512-6WTZ/IxCY/T6BALoZHaE4ctp9xm+Z5kY/pzYaCHRFeyVhojxlrm+46y68HA6hr0TcwEssoxNiDEUJQjfPZ/RYA==}
    engines: {node: '>=6.0'}
    peerDependencies:
      supports-color: '*'
    peerDependenciesMeta:
      supports-color:
        optional: true

  debug@4.4.1:
    resolution: {integrity: sha512-KcKCqiftBJcZr++7ykoDIEwSa3XWowTfNPo92BYxjXiyYEVrUQh2aLyhxBCwww+heortUFxEJYcRzosstTEBYQ==}
    engines: {node: '>=6.0'}
    peerDependencies:
      supports-color: '*'
    peerDependenciesMeta:
      supports-color:
        optional: true

  decimal.js@10.5.0:
    resolution: {integrity: sha512-8vDa8Qxvr/+d94hSh5P3IJwI5t8/c0KsMp+g8bNw9cY2icONa5aPfvKeieW1WlG0WQYwwhJ7mjui2xtiePQSXw==}

  deep-eql@4.1.4:
    resolution: {integrity: sha512-SUwdGfqdKOwxCPeVYjwSyRpJ7Z+fhpwIAtmCUdZIWZ/YP5R9WAsyuSgpLVDi9bjWoN2LXHNss/dk3urXtdQxGg==}
    engines: {node: '>=6'}

  deep-is@0.1.4:
    resolution: {integrity: sha512-oIPzksmTg4/MriiaYGO+okXDT7ztn/w3Eptv/+gSIdMdKsJo0u4CfYNFJPy+4SKMuCqGw2wxnA+URMg3t8a/bQ==}

  deepmerge@4.3.1:
    resolution: {integrity: sha512-3sUqbMEc77XqpdNO7FRyRog+eW3ph+GYCbj+rK+uYyRMuwsVy0rMiVtPn+QJlKFvWP/1PYpapqYn0Me2knFn+A==}
    engines: {node: '>=0.10.0'}

  define-data-property@1.1.4:
    resolution: {integrity: sha512-rBMvIzlpA8v6E+SJZoo++HAYqsLrkg7MSfIinMPFhmkorw7X+dOXVJQs+QT69zGkzMyfDnIMN2Wid1+NbL3T+A==}
    engines: {node: '>= 0.4'}

  define-properties@1.2.1:
    resolution: {integrity: sha512-8QmQKqEASLd5nx0U1B1okLElbUuuttJ/AnYmRXbbbGDWh6uS208EjD4Xqq/I9wK7u0v6O08XhTWnt5XtEbR6Dg==}
    engines: {node: '>= 0.4'}

  del@6.1.1:
    resolution: {integrity: sha512-ua8BhapfP0JUJKC/zV9yHHDW/rDoDxP4Zhn3AkA6/xT6gY7jYXJiaeyBZznYVujhZZET+UgcbZiQ7sN3WqcImg==}
    engines: {node: '>=10'}

  detect-indent@6.1.0:
    resolution: {integrity: sha512-reYkTUJAZb9gUuZ2RvVCNhVHdg62RHnJ7WJl8ftMi4diZ6NWlciOzQN88pUhSELEwflJht4oQDv0F0BMlwaYtA==}
    engines: {node: '>=8'}

  diff-sequences@29.6.3:
    resolution: {integrity: sha512-EjePK1srD3P08o2j4f0ExnylqRs5B9tJjcp9t1krH2qRi8CCdsYfwe9JgSLurFBWwq4uOlipzfk5fHNvwFKr8Q==}
    engines: {node: ^14.15.0 || ^16.10.0 || >=18.0.0}

  dir-glob@3.0.1:
    resolution: {integrity: sha512-WkrWp9GR4KXfKGYzOLmTuGVi1UWFfws377n9cc55/tb6DuqyF6pcQ5AbiHEshaDpY9v6oaSr2XCDidGmMwdzIA==}
    engines: {node: '>=8'}

  doctrine@2.1.0:
    resolution: {integrity: sha512-35mSku4ZXK0vfCuHEDAwt55dg2jNajHZ1odvF+8SSr82EsZY4QmXfuWso8oEd8zRhVObSN18aM0CjSdoBX7zIw==}
    engines: {node: '>=0.10.0'}

  doctrine@3.0.0:
    resolution: {integrity: sha512-yS+Q5i3hBf7GBkd4KG8a7eBNNWNGLTaEwwYWUijIYM7zrlYDM0BFXHjjPWlWZ1Rg7UaddZeIDmi9jF3HmqiQ2w==}
    engines: {node: '>=6.0.0'}

  dotenv@8.6.0:
    resolution: {integrity: sha512-IrPdXQsk2BbzvCBGBOTmmSH5SodmqZNt4ERAZDmW4CT+tL8VtvinqywuANaFu4bOMWki16nqf0e4oC0QIaDr/g==}
    engines: {node: '>=10'}

  downlevel-dts@0.11.0:
    resolution: {integrity: sha512-vo835pntK7kzYStk7xUHDifiYJvXxVhUapt85uk2AI94gUUAQX9HNRtrcMHNSc3YHJUEHGbYIGsM99uIbgAtxw==}
    hasBin: true

  electron-to-chromium@1.5.4:
    resolution: {integrity: sha512-orzA81VqLyIGUEA77YkVA1D+N+nNfl2isJVjjmOyrlxuooZ19ynb+dOlaDTqd/idKRS9lDCSBmtzM+kyCsMnkA==}

  electron-to-chromium@1.5.76:
    resolution: {integrity: sha512-CjVQyG7n7Sr+eBXE86HIulnL5N8xZY1sgmOPGuq/F0Rr0FJq63lg0kEtOIDfZBk44FnDLf6FUJ+dsJcuiUDdDQ==}

  email-addresses@5.0.0:
    resolution: {integrity: sha512-4OIPYlA6JXqtVn8zpHpGiI7vE6EQOAg16aGnDMIAlZVinnoZ8208tW1hAbjWydgN/4PLTT9q+O1K6AH/vALJGw==}

  enhanced-resolve@5.18.1:
    resolution: {integrity: sha512-ZSW3ma5GkcQBIpwZTSRAI8N71Uuwgs93IezB7mf7R60tC8ZbJideoDNKjHn2O9KIlx6rkGTTEk1xUCK2E1Y2Yg==}
    engines: {node: '>=10.13.0'}

  enquirer@2.4.1:
    resolution: {integrity: sha512-rRqJg/6gd538VHvR3PSrdRBb/1Vy2YfzHqzvbhGIQpDRKIa4FgV/54b5Q1xYSxOOwKvjXweS26E0Q+nAMwp2pQ==}
    engines: {node: '>=8.6'}

  entities@4.5.0:
    resolution: {integrity: sha512-V0hjH4dGPh9Ao5p0MoRY6BVqtwCjhz6vI5LT8AJ55H+4g9/4vbHx1I54fS0XuclLhDHArPQCiMjDxjaL8fPxhw==}
    engines: {node: '>=0.12'}

  entities@6.0.0:
    resolution: {integrity: sha512-aKstq2TDOndCn4diEyp9Uq/Flu2i1GlLkc6XIDQSDMuaFE3OPW5OphLCyQ5SpSJZTb4reN+kTcYru5yIfXoRPw==}
    engines: {node: '>=0.12'}

  es-abstract@1.23.3:
    resolution: {integrity: sha512-e+HfNH61Bj1X9/jLc5v1owaLYuHdeHHSQlkhCBiTK8rBvKaULl/beGMxwrMXjpYrv4pz22BlY570vVePA2ho4A==}
    engines: {node: '>= 0.4'}

  es-define-property@1.0.0:
    resolution: {integrity: sha512-jxayLKShrEqqzJ0eumQbVhTYQM27CfT1T35+gCgDFoL82JLsXqTJ76zv6A0YLOgEnLUMvLzsDsGIrl8NFpT2gQ==}
    engines: {node: '>= 0.4'}

  es-errors@1.3.0:
    resolution: {integrity: sha512-Zf5H2Kxt2xjTvbJvP2ZWLEICxA6j+hAmMzIlypy4xcBg1vKVnx89Wy0GbS+kf5cwCVFFzdCFh2XSCFNULS6csw==}
    engines: {node: '>= 0.4'}

  es-module-lexer@1.3.1:
    resolution: {integrity: sha512-JUFAyicQV9mXc3YRxPnDlrfBKpqt6hUYzz9/boprUJHs4e4KVr3XwOF70doO6gwXUor6EWZJAyWAfKki84t20Q==}

  es-object-atoms@1.0.0:
    resolution: {integrity: sha512-MZ4iQ6JwHOBQjahnjwaC1ZtIBH+2ohjamzAO3oaHcXYup7qxjF2fixyH+Q71voWHeOkI2q/TnJao/KfXYIZWbw==}
    engines: {node: '>= 0.4'}

  es-set-tostringtag@2.0.3:
    resolution: {integrity: sha512-3T8uNMC3OQTHkFUsFq8r/BwAXLHvU/9O9mE0fBc/MY5iq/8H7ncvO947LmYA6ldWw9Uh8Yhf25zu6n7nML5QWQ==}
    engines: {node: '>= 0.4'}

  es-shim-unscopables@1.0.2:
    resolution: {integrity: sha512-J3yBRXCzDu4ULnQwxyToo/OjdMx6akgVC7K6few0a7F/0wLtmKKN7I73AH5T2836UuXRqN7Qg+IIUw/+YJksRw==}

  es-to-primitive@1.2.1:
    resolution: {integrity: sha512-QCOllgZJtaUo9miYBcLChTUaHNjJF3PYs1VidD7AwiEj1kYxKeQTctLAezAOH5ZKRH0g2IgPn6KwB4IT8iRpvA==}
    engines: {node: '>= 0.4'}

  esbuild@0.21.5:
    resolution: {integrity: sha512-mg3OPMV4hXywwpoDxu3Qda5xCKQi+vCTZq8S9J/EpkhB2HzKXq4SNFZE3+NK93JYxc8VMSep+lOUSC/RVKaBqw==}
    engines: {node: '>=12'}
    hasBin: true

  escalade@3.1.2:
    resolution: {integrity: sha512-ErCHMCae19vR8vQGe50xIsVomy19rg6gFu3+r3jkEO46suLMWBksvVyoGgQV+jOfl84ZSOSlmv6Gxa89PmTGmA==}
    engines: {node: '>=6'}

  escalade@3.2.0:
    resolution: {integrity: sha512-WUj2qlxaQtO4g6Pq5c29GTcWGDyd8itL8zTlipgECz3JesAiiOKotd8JU6otB3PACgG6xkJUyVhboMS+bje/jA==}
    engines: {node: '>=6'}

  escape-string-regexp@1.0.5:
    resolution: {integrity: sha512-vbRorB5FUQWvla16U8R/qgaFIya2qGzwDrNmCZuYKrbdSUMG6I1ZCGQRefkRVhuOkIGVne7BQ35DSfo1qvJqFg==}
    engines: {node: '>=0.8.0'}

  escape-string-regexp@4.0.0:
    resolution: {integrity: sha512-TtpcNJ3XAzx3Gq8sWRzJaVajRs0uVxA2YAkdb1jm2YkPz4G6egUFAyA3n5vtEIZefPk5Wa4UXbKuS5fKkJWdgA==}
    engines: {node: '>=10'}

  eslint-compat-utils@0.5.0:
    resolution: {integrity: sha512-dc6Y8tzEcSYZMHa+CMPLi/hyo1FzNeonbhJL7Ol0ccuKQkwopJcJBA9YL/xmMTLU1eKigXo9vj9nALElWYSowg==}
    engines: {node: '>=12'}
    peerDependencies:
      eslint: '>=6.0.0'

  eslint-config-airbnb-base@15.0.0:
    resolution: {integrity: sha512-xaX3z4ZZIcFLvh2oUNvcX5oEofXda7giYmuplVxoOg5A7EXJMrUyqRgR+mhDhPK8LZ4PttFOBvCYDbX3sUoUig==}
    engines: {node: ^10.12.0 || >=12.0.0}
    peerDependencies:
      eslint: ^7.32.0 || ^8.2.0
      eslint-plugin-import: ^2.25.2

  eslint-config-airbnb-typescript@18.0.0:
    resolution: {integrity: sha512-oc+Lxzgzsu8FQyFVa4QFaVKiitTYiiW3frB9KYW5OWdPrqFc7FzxgB20hP4cHMlr+MBzGcLl3jnCOVOydL9mIg==}
    peerDependencies:
      '@typescript-eslint/eslint-plugin': ^7.0.0
      '@typescript-eslint/parser': ^7.0.0
      eslint: ^8.56.0

  eslint-config-prettier@9.1.0:
    resolution: {integrity: sha512-NSWl5BFQWEPi1j4TjVNItzYV7dZXZ+wP6I6ZhrBGpChQhZRUaElihE9uRRkcbRnNb76UMKDF3r+WTmNcGPKsqw==}
    hasBin: true
    peerDependencies:
      eslint: '>=7.0.0'

  eslint-import-resolver-node@0.3.9:
    resolution: {integrity: sha512-WFj2isz22JahUv+B788TlO3N6zL3nNJGU8CcZbPZvVEkBPaJdCV4vy5wyghty5ROFbCRnm132v8BScu5/1BQ8g==}

  eslint-module-utils@2.12.0:
    resolution: {integrity: sha512-wALZ0HFoytlyh/1+4wuZ9FJCD/leWHQzzrxJ8+rebyReSLk7LApMyd3WJaLVoN+D5+WIdJyDK1c6JnE65V4Zyg==}
    engines: {node: '>=4'}
    peerDependencies:
      '@typescript-eslint/parser': '*'
      eslint: '*'
      eslint-import-resolver-node: '*'
      eslint-import-resolver-typescript: '*'
      eslint-import-resolver-webpack: '*'
    peerDependenciesMeta:
      '@typescript-eslint/parser':
        optional: true
      eslint:
        optional: true
      eslint-import-resolver-node:
        optional: true
      eslint-import-resolver-typescript:
        optional: true
      eslint-import-resolver-webpack:
        optional: true

  eslint-plugin-ecmascript-compat@3.2.1:
    resolution: {integrity: sha512-ONunl+ucRFb9yarnVJSLzrmTYBdaWvUgzq6lXEk4OjIEV+CVxmMt9agZzzk5Ev/kaOHdkhsidAzyAS4sxEFfdg==}
    engines: {node: '>=16.0.0'}
    deprecated: Package no longer supported. Contact Support at https://www.npmjs.com/support for more info.
    peerDependencies:
      eslint: '>=8'

  eslint-plugin-es-x@7.6.0:
    resolution: {integrity: sha512-I0AmeNgevgaTR7y2lrVCJmGYF0rjoznpDvqV/kIkZSZbZ8Rw3eu4cGlvBBULScfkSOCzqKbff5LR4CNrV7mZHA==}
    engines: {node: ^14.18.0 || >=16.0.0}
    peerDependencies:
      eslint: '>=8'

  eslint-plugin-import@2.31.0:
    resolution: {integrity: sha512-ixmkI62Rbc2/w8Vfxyh1jQRTdRTF52VxwRVHl/ykPAmqG+Nb7/kNn+byLP0LxPgI7zWA16Jt82SybJInmMia3A==}
    engines: {node: '>=4'}
    peerDependencies:
      '@typescript-eslint/parser': '*'
      eslint: ^2 || ^3 || ^4 || ^5 || ^6 || ^7.2.0 || ^8 || ^9
    peerDependenciesMeta:
      '@typescript-eslint/parser':
        optional: true

  eslint-scope@5.1.1:
    resolution: {integrity: sha512-2NxwbF/hZ0KpepYN0cNbo+FN6XoK7GaHlQhgx/hIZl6Va0bF45RQOOwhLIy8lQDbuCiadSLCBnH2CFYquit5bw==}
    engines: {node: '>=8.0.0'}

  eslint-scope@7.2.2:
    resolution: {integrity: sha512-dOt21O7lTMhDM+X9mB4GX+DZrZtCUJPL/wlcTqxyrx5IvO0IYtILdtrQGQp+8n5S0gwSVmOf9NQrjMOgfQZlIg==}
    engines: {node: ^12.22.0 || ^14.17.0 || >=16.0.0}

  eslint-visitor-keys@3.4.3:
    resolution: {integrity: sha512-wpc+LXeiyiisxPlEkUzU6svyS1frIO3Mgxj1fdy7Pm8Ygzguax2N3Fa/D/ag1WqbOprdI+uY6wMUl8/a2G+iag==}
    engines: {node: ^12.22.0 || ^14.17.0 || >=16.0.0}

  eslint@8.57.1:
    resolution: {integrity: sha512-ypowyDxpVSYpkXr9WPv2PAZCtNip1Mv5KTW0SCurXv/9iOpcrH9PaqUElksqEB6pChqHGDRCFTyrZlGhnLNGiA==}
    engines: {node: ^12.22.0 || ^14.17.0 || >=16.0.0}
    deprecated: This version is no longer supported. Please see https://eslint.org/version-support for other options.
    hasBin: true

  espree@9.6.1:
    resolution: {integrity: sha512-oruZaFkjorTpF32kDSI5/75ViwGeZginGGy2NoOSg3Q9bnwlnmDm4HLnkl0RE3n+njDXR037aY1+x58Z/zFdwQ==}
    engines: {node: ^12.22.0 || ^14.17.0 || >=16.0.0}

  esprima@4.0.1:
    resolution: {integrity: sha512-eGuFFw7Upda+g4p+QHvnW0RyTX/SVeJBDM/gCtMARO0cLuT2HcEKnTPvhjV6aGeqrCB/sbNop0Kszm0jsaWU4A==}
    engines: {node: '>=4'}
    hasBin: true

  esquery@1.5.0:
    resolution: {integrity: sha512-YQLXUplAwJgCydQ78IMJywZCceoqk1oH01OERdSAJc/7U2AylwjhSCLDEtqwg811idIS/9fIU5GjG73IgjKMVg==}
    engines: {node: '>=0.10'}

  esrecurse@4.3.0:
    resolution: {integrity: sha512-KmfKL3b6G+RXvP8N1vr3Tq1kL/oCFgn2NYXEtqP8/L3pKapUA4G8cFVaoF3SU323CD4XypR/ffioHmkti6/Tag==}
    engines: {node: '>=4.0'}

  estraverse@4.3.0:
    resolution: {integrity: sha512-39nnKffWz8xN1BU/2c79n9nB9HDzo0niYUqx6xyqUnyoAnQyyWpOTdZEeiCch8BBu515t4wp9ZmgVfVhn9EBpw==}
    engines: {node: '>=4.0'}

  estraverse@5.3.0:
    resolution: {integrity: sha512-MMdARuVEQziNTeJD8DgMqmhwR11BRQ/cBP+pLtYdSTnf3MIO8fFeiINEbX36ZdNlfU/7A9f3gUw49B3oQsvwBA==}
    engines: {node: '>=4.0'}

  estree-walker@2.0.2:
    resolution: {integrity: sha512-Rfkk/Mp/DL7JVje3u18FxFujQlTNR2q6QfMSMB7AvCBx91NGj/ba3kCfza0f6dVDbw7YlRf/nDrn7pQrCCyQ/w==}

  estree-walker@3.0.3:
    resolution: {integrity: sha512-7RUKfXgSMMkzt6ZuXmqapOurLGPPfgj6l9uRZ7lRGolvk0y2yocc35LdcxKC5PQZdn2DMqioAQ2NoWcrTKmm6g==}

  esutils@2.0.3:
    resolution: {integrity: sha512-kVscqXk4OCp68SZ0dkgEKVi6/8ij300KBWTJq32P/dYeWTSwK41WyTxalN1eRmA5Z9UU/LX9D7FWSmV9SAYx6g==}
    engines: {node: '>=0.10.0'}

  events@3.3.0:
    resolution: {integrity: sha512-mQw+2fkQbALzQ7V0MY0IqdnXNOeTtP4r0lN9z7AAawCXgqea7bDii20AYrIBrFd/Hx0M2Ocz6S111CaFkUcb0Q==}
    engines: {node: '>=0.8.x'}

  execa@8.0.1:
    resolution: {integrity: sha512-VyhnebXciFV2DESc+p6B+y0LjSm0krU4OgJN44qFAhBY0TJ+1V61tYD2+wHusZ6F9n5K+vl8k0sTy7PEfV4qpg==}
    engines: {node: '>=16.17'}

  extendable-error@0.1.7:
    resolution: {integrity: sha512-UOiS2in6/Q0FK0R0q6UY9vYpQ21mr/Qn1KOnte7vsACuNJf514WvCCUHSRCPcgjPT2bAhNIJdlE6bVap1GKmeg==}

  external-editor@3.1.0:
    resolution: {integrity: sha512-hMQ4CX1p1izmuLYyZqLMO/qGNw10wSv9QDCPfzXfyFrOaCSSoRfqE1Kf1s5an66J5JZC62NewG+mK49jOCtQew==}
    engines: {node: '>=4'}

  fast-deep-equal@3.1.3:
    resolution: {integrity: sha512-f3qQ9oQy9j2AhBe/H9VC91wLmKBCCU/gDOnKNAYG5hswO7BLKj09Hc5HYNz9cGI++xlpDCIgDaitVs03ATR84Q==}

  fast-glob@3.3.2:
    resolution: {integrity: sha512-oX2ruAFQwf/Orj8m737Y5adxDQO0LAB7/S5MnxCdTNDd4p6BsyIVsv9JQsATbTSq8KHRpLwIHbVlUNatxd+1Ow==}
    engines: {node: '>=8.6.0'}

  fast-json-stable-stringify@2.1.0:
    resolution: {integrity: sha512-lhd/wF+Lk98HZoTCtlVraHtfh5XYijIjalXck7saUtuanSDyLMxnHhSXEDJqHxD7msR8D0uCmqlkwjCV8xvwHw==}

  fast-levenshtein@2.0.6:
    resolution: {integrity: sha512-DCXu6Ifhqcks7TZKY3Hxp3y6qphY5SJZmrWMDrKcERSOXWQdMhU9Ig/PYrzyw/ul9jOIyh0N4M0tbC5hodg8dw==}

  fast-uri@3.0.6:
    resolution: {integrity: sha512-Atfo14OibSv5wAp4VWNsFYE1AchQRTv9cBGWET4pZWHzYshFSS9NQI6I57rdKn9croWVMbYFbLhJ+yJvmZIIHw==}

  fastq@1.15.0:
    resolution: {integrity: sha512-wBrocU2LCXXa+lWBt8RoIRD89Fi8OdABODa/kEnyeyjS5aZO5/GNvI5sEINADqP/h8M29UHTHUb53sUu5Ihqdw==}

  fdir@6.4.0:
    resolution: {integrity: sha512-3oB133prH1o4j/L5lLW7uOCF1PlD+/It2L0eL/iAqWMB91RBbqTewABqxhj0ibBd90EEmWZq7ntIWzVaWcXTGQ==}
    peerDependencies:
      picomatch: ^3 || ^4
    peerDependenciesMeta:
      picomatch:
        optional: true

  fdir@6.4.4:
    resolution: {integrity: sha512-1NZP+GK4GfuAv3PqKvxQRDMjdSRZjnkq7KfhlNrCNNlZ0ygQFpebfrnfnq/W7fpUnAv9aGWmY1zKx7FYL3gwhg==}
    peerDependencies:
      picomatch: ^3 || ^4
    peerDependenciesMeta:
      picomatch:
        optional: true

  file-entry-cache@6.0.1:
    resolution: {integrity: sha512-7Gps/XWymbLk2QLYK4NzpMOrYjMhdIxXuIvy2QBsLE6ljuodKvdkWs/cpyJJ3CVIVpH0Oi1Hvg1ovbMzLdFBBg==}
    engines: {node: ^10.12.0 || >=12.0.0}

  filename-reserved-regex@2.0.0:
    resolution: {integrity: sha512-lc1bnsSr4L4Bdif8Xb/qrtokGbq5zlsms/CYH8PP+WtCkGNF65DPiQY8vG3SakEdRn8Dlnm+gW/qWKKjS5sZzQ==}
    engines: {node: '>=4'}

  filenamify@4.3.0:
    resolution: {integrity: sha512-hcFKyUG57yWGAzu1CMt/dPzYZuv+jAJUT85bL8mrXvNe6hWj6yEHEc4EdcgiA6Z3oi1/9wXJdZPXF2dZNgwgOg==}
    engines: {node: '>=8'}

  fill-range@7.1.1:
    resolution: {integrity: sha512-YsGpe3WHLK8ZYi4tWDg2Jy3ebRz2rXowDxnld4bkQB00cc/1Zw9AWnC0i9ztDJitivtQvaI9KaLyKrc+hBW0yg==}
    engines: {node: '>=8'}

  find-cache-dir@3.3.2:
    resolution: {integrity: sha512-wXZV5emFEjrridIgED11OoUKLxiYjAcqot/NJdAkOhlJ+vGzwhOAfcG5OX1jP+S0PcjEn8bdMJv+g2jwQ3Onig==}
    engines: {node: '>=8'}

  find-up@4.1.0:
    resolution: {integrity: sha512-PpOwAdQ/YlXQ2vj8a3h8IipDuYRi3wceVQQGYWxNINccq40Anw7BlsEXCMbt1Zt+OLA6Fq9suIpIWD0OsnISlw==}
    engines: {node: '>=8'}

  find-up@5.0.0:
    resolution: {integrity: sha512-78/PXT1wlLLDgTzDs7sjq9hzz0vXD+zn+7wypEe4fXQxCmdmqfGsEPQxmiCSQI3ajFV91bVSsvNtrJRiW6nGng==}
    engines: {node: '>=10'}

  flat-cache@3.1.1:
    resolution: {integrity: sha512-/qM2b3LUIaIgviBQovTLvijfyOQXPtSRnRK26ksj2J7rzPIecePUIpJsZ4T02Qg+xiAEKIs5K8dsHEd+VaKa/Q==}
    engines: {node: '>=12.0.0'}

  flatted@3.2.9:
    resolution: {integrity: sha512-36yxDn5H7OFZQla0/jFJmbIKTdZAQHngCedGxiMmpNfEZM0sdEeT+WczLQrjK6D7o2aiyLYDnkw0R3JK0Qv1RQ==}

  for-each@0.3.3:
    resolution: {integrity: sha512-jqYfLp7mo9vIyQf8ykW2v7A+2N4QjeCeI5+Dz9XraiO1ign81wjiH7Fb9vSOWvQfNtmSa4H2RoQTrrXivdUZmw==}

  fs-extra@10.1.0:
    resolution: {integrity: sha512-oRXApq54ETRj4eMiFzGnHWGy+zo5raudjuxN0b8H7s/RU2oW0Wvsx9O0ACRN/kRq9E8Vu/ReskGB5o3ji+FzHQ==}
    engines: {node: '>=12'}

  fs-extra@11.1.1:
    resolution: {integrity: sha512-MGIE4HOvQCeUCzmlHs0vXpih4ysz4wg9qiSAu6cd42lVwPbTM1TjV7RusoyQqMmk/95gdQZX72u+YW+c3eEpFQ==}
    engines: {node: '>=14.14'}

  fs-extra@7.0.1:
    resolution: {integrity: sha512-YJDaCJZEnBmcbw13fvdAM9AwNOJwOzrE4pqMqBq5nFiEqXUqHwlK4B+3pUw6JNvfSPtX05xFHtYy/1ni01eGCw==}
    engines: {node: '>=6 <7 || >=8'}

  fs-extra@8.1.0:
    resolution: {integrity: sha512-yhlQgA6mnOJUKOsRUFsgJdQCvkKhcz8tlZG5HBQfReYZy46OwLcY+Zia0mtdHsOo9y/hP+CxMN0TU9QxoOtG4g==}
    engines: {node: '>=6 <7 || >=8'}

  fs.realpath@1.0.0:
    resolution: {integrity: sha512-OO0pH2lK6a0hZnAdau5ItzHPI6pUlvI7jMVnxUQRtw4owF2wk8lOSabtGDCTP4Ggrg2MbGnWO9X8K1t4+fGMDw==}

  fsevents@2.3.3:
    resolution: {integrity: sha512-5xoDfX+fL7faATnagmWPpbFtwh/R77WmMMqqHGS65C3vvB0YHrgF+B1YmZ3441tMj5n63k0212XNoJwzlhffQw==}
    engines: {node: ^8.16.0 || ^10.6.0 || >=11.0.0}
    os: [darwin]

  function-bind@1.1.2:
    resolution: {integrity: sha512-7XHNxH7qX9xG5mIwxkhumTox/MIRNcOgDrxWsMt2pAr23WHp6MrRlN7FBSFpCpr+oVO0F744iUgR82nJMfG2SA==}

  function.prototype.name@1.1.6:
    resolution: {integrity: sha512-Z5kx79swU5P27WEayXM1tBi5Ze/lbIyiNgU3qyXUOf9b2rgXYyF9Dy9Cx+IQv/Lc8WCG6L82zwUPpSS9hGehIg==}
    engines: {node: '>= 0.4'}

  functions-have-names@1.2.3:
    resolution: {integrity: sha512-xckBUXyTIqT97tq2x2AMb+g163b5JFysYk0x4qxNFwbfQkmNZoiRHb6sPzI9/QV33WeuvVYBUIiD4NzNIyqaRQ==}

  gensync@1.0.0-beta.2:
    resolution: {integrity: sha512-3hN7NaskYvMDLQY55gnW3NQ+mesEAepTqlg+VEbj7zzqEMBVNhzcGYYeqFo/TlYz6eQiFcp1HcsCZO+nGgS8zg==}
    engines: {node: '>=6.9.0'}

  get-func-name@2.0.2:
    resolution: {integrity: sha512-8vXOvuE167CtIc3OyItco7N/dpRtBbYOsPsXCz7X/PMnlGjYjSGuZJgM1Y7mmew7BKf9BqvLX2tnOVy1BBUsxQ==}

  get-intrinsic@1.2.4:
    resolution: {integrity: sha512-5uYhsJH8VJBTv7oslg4BznJYhDoRI6waYCxMmCdnTrcCrHA/fCFKoTFz2JKKE0HdDFUF7/oQuhzumXJK7paBRQ==}
    engines: {node: '>= 0.4'}

  get-stream@8.0.1:
    resolution: {integrity: sha512-VaUJspBffn/LMCJVoMvSAdmscJyS1auj5Zulnn5UoYcY531UWmdwhRWkcGKnGU93m5HSXP9LP2usOryrBtQowA==}
    engines: {node: '>=16'}

  get-symbol-description@1.0.2:
    resolution: {integrity: sha512-g0QYk1dZBxGwk+Ngc+ltRH2IBp2f7zBkBMBJZCDerh6EhlhSR6+9irMCuT/09zD6qkarHUSn529sK/yL4S27mg==}
    engines: {node: '>= 0.4'}

  gh-pages@6.3.0:
    resolution: {integrity: sha512-Ot5lU6jK0Eb+sszG8pciXdjMXdBJ5wODvgjR+imihTqsUWF2K6dJ9HST55lgqcs8wWcw6o6wAsUzfcYRhJPXbA==}
    engines: {node: '>=10'}
    hasBin: true

  glob-parent@5.1.2:
    resolution: {integrity: sha512-AOIgSQCepiJYwP3ARnGx+5VnTu2HBYdzbGP45eLw1vr3zB3vZLeyed1sC9hnbcOc9/SrMyM5RPQrkGz4aS9Zow==}
    engines: {node: '>= 6'}

  glob-parent@6.0.2:
    resolution: {integrity: sha512-XxwI8EOhVQgWp6iDL+3b0r86f4d6AX6zSU55HfB4ydCEuXLXc5FcYeOu+nnGftS4TEju/11rt4KJPTMgbfmv4A==}
    engines: {node: '>=10.13.0'}

  glob-to-regexp@0.4.1:
    resolution: {integrity: sha512-lkX1HJXwyMcprw/5YUZc2s7DrpAiHB21/V+E1rHUrVNokkvB6bqMzT0VfV6/86ZNabt1k14YOIaT7nDvOX3Iiw==}

  glob@7.2.3:
    resolution: {integrity: sha512-nFR0zLpU2YCaRxwoCJvL6UvCH2JFyFVIvwTLsIf21AuHlMskA1hhTdk+LlYJtOlYt9v6dvszD2BGRqBL+iQK9Q==}
    deprecated: Glob versions prior to v9 are no longer supported

  globals@11.12.0:
    resolution: {integrity: sha512-WOBp/EEGUiIsJSp7wcv/y6MO+lV9UoncWqxuFfm8eBwzWNgyfBd6Gz+IeKQ9jCmyhoH99g15M3T+QaVHFjizVA==}
    engines: {node: '>=4'}

  globals@13.23.0:
    resolution: {integrity: sha512-XAmF0RjlrjY23MA51q3HltdlGxUpXPvg0GioKiD9X6HD28iMjo2dKC8Vqwm7lne4GNr78+RHTfliktR6ZH09wA==}
    engines: {node: '>=8'}

  globalthis@1.0.3:
    resolution: {integrity: sha512-sFdI5LyBiNTHjRd7cGPWapiHWMOXKyuBNX/cWJ3NfzrZQVa8GI/8cofCl74AOVqq9W5kNmguTIzJ/1s2gyI9wA==}
    engines: {node: '>= 0.4'}

  globby@11.1.0:
    resolution: {integrity: sha512-jhIXaOzy1sb8IyocaruWSn1TjmnBVs8Ayhcy83rmxNJ8q2uWKCAj3CnJY+KpGSXCueAPc0i05kVvVKtP1t9S3g==}
    engines: {node: '>=10'}

  gopd@1.0.1:
    resolution: {integrity: sha512-d65bNlIadxvpb/A2abVdlqKqV563juRnZ1Wtk6s1sIR8uNsXR70xqIzVqxVf1eTqDunwT2MkczEeaezCKTZhwA==}

  graceful-fs@4.2.11:
    resolution: {integrity: sha512-RbJ5/jmFcNNCcDV5o9eTnBLJ/HszWV0P73bc+Ff4nS/rJj+YaS6IGyiOL0VoBYX+l1Wrl3k63h/KrH+nhJ0XvQ==}

  graphemer@1.4.0:
    resolution: {integrity: sha512-EtKwoO6kxCL9WO5xipiHTZlSzBm7WLT627TqC/uVRd0HKmq8NXyebnNYxDoBi7wt8eTWrUrKXCOVaFq9x1kgag==}

  happy-dom@17.4.7:
    resolution: {integrity: sha512-NZypxadhCiV5NT4A+Y86aQVVKQ05KDmueja3sz008uJfDRwz028wd0aTiJPwo4RQlvlz0fznkEEBBCHVNWc08g==}
    engines: {node: '>=18.0.0'}

  has-bigints@1.0.2:
    resolution: {integrity: sha512-tSvCKtBr9lkF0Ex0aQiP9N+OpV4zi2r/Nee5VkRDbaqv35RLYMzbwQfFSZZH0kR+Rd6302UJZ2p/bJCEoR3VoQ==}

  has-flag@4.0.0:
    resolution: {integrity: sha512-EykJT/Q1KjTWctppgIAgfSO0tKVuZUjhgMr17kqTumMl6Afv3EISleU7qZUzoXDFTAHTDC4NOoG/ZxU3EvlMPQ==}
    engines: {node: '>=8'}

  has-property-descriptors@1.0.2:
    resolution: {integrity: sha512-55JNKuIW+vq4Ke1BjOTjM2YctQIvCT7GFzHwmfZPGo5wnrgkid0YQtnAleFSqumZm4az3n2BS+erby5ipJdgrg==}

  has-proto@1.0.3:
    resolution: {integrity: sha512-SJ1amZAJUiZS+PhsVLf5tGydlaVB8EdFpaSO4gmiUKUOxk8qzn5AIy4ZeJUmh22znIdk/uMAUT2pl3FxzVUH+Q==}
    engines: {node: '>= 0.4'}

  has-symbols@1.0.3:
    resolution: {integrity: sha512-l3LCuF6MgDNwTDKkdYGEihYjt5pRPbEg46rtlmnSPlUbgmB8LOIrKJbYYFBSbnPaJexMKtiPO8hmeRjRz2Td+A==}
    engines: {node: '>= 0.4'}

  has-tostringtag@1.0.2:
    resolution: {integrity: sha512-NqADB8VjPFLM2V0VvHUewwwsw0ZWBaIdgo+ieHtK3hasLz4qeCRjYcqfB6AQrBggRKppKF8L52/VqdVsO47Dlw==}
    engines: {node: '>= 0.4'}

  hasown@2.0.2:
    resolution: {integrity: sha512-0hJU9SCPvmMzIBdZFqNPXWa6dqh7WdH0cII9y+CyS8rG3nL48Bclra9HmKhVVUHyPWNH5Y7xDwAB7bfgSjkUMQ==}
    engines: {node: '>= 0.4'}

  html-encoding-sniffer@4.0.0:
    resolution: {integrity: sha512-Y22oTqIU4uuPgEemfz7NDJz6OeKf12Lsu+QC+s3BVpda64lTiMYCyGwg5ki4vFxkMwQdeZDl2adZoqUgdFuTgQ==}
    engines: {node: '>=18'}

  http-proxy-agent@7.0.2:
    resolution: {integrity: sha512-T1gkAiYYDWYx3V5Bmyu7HcfcvL7mUrTWiM6yOfa3PIphViJ/gFPbvidQ+veqSOHci/PxBcDabeUNCzpOODJZig==}
    engines: {node: '>= 14'}

  https-proxy-agent@7.0.6:
    resolution: {integrity: sha512-vK9P5/iUfdl95AI+JVyUuIcVtd4ofvtrOr3HNtM2yxC9bnMbEdp3x01OhQNnjb8IJYi38VlTE3mBXwcfvywuSw==}
    engines: {node: '>= 14'}

  human-id@4.1.1:
    resolution: {integrity: sha512-3gKm/gCSUipeLsRYZbbdA1BD83lBoWUkZ7G9VFrhWPAU76KwYo5KR8V28bpoPm/ygy0x5/GCbpRQdY7VLYCoIg==}
    hasBin: true

  human-signals@5.0.0:
    resolution: {integrity: sha512-AXcZb6vzzrFAUE61HnN4mpLqd/cSIwNQjtNWR0euPm6y0iqx3G4gOXaIDdtdDwZmhwe82LA6+zinmW4UBWVePQ==}
    engines: {node: '>=16.17.0'}

  iconv-lite@0.4.24:
    resolution: {integrity: sha512-v3MXnZAcvnywkTUEZomIActle7RXXeedOR31wwl7VlyoXO4Qi9arvSenNQWne1TcRwhCL1HwLI21bEqdpj8/rA==}
    engines: {node: '>=0.10.0'}

  iconv-lite@0.6.3:
    resolution: {integrity: sha512-4fCk79wshMdzMp2rH06qWrJE4iolqLhCUH+OiuIgU++RB0+94NlDL81atO7GX55uUKueo0txHNtvEyI6D7WdMw==}
    engines: {node: '>=0.10.0'}

  ignore@5.3.1:
    resolution: {integrity: sha512-5Fytz/IraMjqpwfd34ke28PTVMjZjJG2MPn5t7OE4eUCUNf8BAa7b5WUS9/Qvr6mwOQS7Mk6vdsMno5he+T8Xw==}
    engines: {node: '>= 4'}

  ignore@5.3.2:
    resolution: {integrity: sha512-hsBTNUqQTDwkWtcdYI2i06Y/nUBEsNEDJKjWdigLvegy8kDuJAS8uRlpkkcQpyEXL0Z/pjDy5HBmMjRCJ2gq+g==}
    engines: {node: '>= 4'}

  import-fresh@3.3.0:
    resolution: {integrity: sha512-veYYhQa+D1QBKznvhUHxb8faxlrwUnxseDAbAp457E0wLNio2bOSKnjYDhMj+YiAq61xrMGhQk9iXVk5FzgQMw==}
    engines: {node: '>=6'}

  imurmurhash@0.1.4:
    resolution: {integrity: sha512-JmXMZ6wuvDmLiHEml9ykzqO6lwFbof0GG4IkcGaENdCRDDmMVnny7s5HsIgHCbaq0w2MyPhDqkhTUgS2LU2PHA==}
    engines: {node: '>=0.8.19'}

  indent-string@4.0.0:
    resolution: {integrity: sha512-EdDDZu4A2OyIK7Lr/2zG+w5jmbuk1DVBnEwREQvBzspBJkCEbRa8GxU1lghYcaGJCnRWibjDXlq779X1/y5xwg==}
    engines: {node: '>=8'}

  inflight@1.0.6:
    resolution: {integrity: sha512-k92I/b08q4wvFscXCLvqfsHCrjrF7yiXsQuIVvVE7N82W3+aqpzuUdBbfhWcy/FZR3/4IgflMgKLOsvPDrGCJA==}
    deprecated: This module is not supported, and leaks memory. Do not use it. Check out lru-cache if you want a good and tested way to coalesce async requests by a key value, which is much more comprehensive and powerful.

  inherits@2.0.4:
    resolution: {integrity: sha512-k/vGaX4/Yla3WzyMCvTQOXYeIHvqOKtnqBduzTHpzpQZzAskKMhZ2K+EnBiSM9zGSoIFeMpXKxa4dYeZIQqewQ==}

  internal-slot@1.0.7:
    resolution: {integrity: sha512-NGnrKwXzSms2qUUih/ILZ5JBqNTSa1+ZmP6flaIp6KmSElgE9qdndzS3cqjrDovwFdmwsGsLdeFgB6suw+1e9g==}
    engines: {node: '>= 0.4'}

  interpret@1.4.0:
    resolution: {integrity: sha512-agE4QfB2Lkp9uICn7BAqoscw4SZP9kTE2hxiFI3jBPmXJfdqiahTbUuKGsMoN2GtqL9AxhYioAcVvgsb1HvRbA==}
    engines: {node: '>= 0.10'}

  is-array-buffer@3.0.4:
    resolution: {integrity: sha512-wcjaerHw0ydZwfhiKbXJWLDY8A7yV7KhjQOpb83hGgGfId/aQa4TOvwyzn2PuswW2gPCYEL/nEAiSVpdOj1lXw==}
    engines: {node: '>= 0.4'}

  is-bigint@1.0.4:
    resolution: {integrity: sha512-zB9CruMamjym81i2JZ3UMn54PKGsQzsJeo6xvN3HJJ4CAsQNB6iRutp2To77OfCNuoxspsIhzaPoO1zyCEhFOg==}

  is-boolean-object@1.1.2:
    resolution: {integrity: sha512-gDYaKHJmnj4aWxyj6YHyXVpdQawtVLHU5cb+eztPGczf6cjuTdwve5ZIEfgXqH4e57An1D1AKf8CZ3kYrQRqYA==}
    engines: {node: '>= 0.4'}

  is-callable@1.2.7:
    resolution: {integrity: sha512-1BC0BVFhS/p0qtw6enp8e+8OD0UrK0oFLztSjNzhcKA3WDuJxxAPXzPuPtKkjEY9UUoEWlX/8fgKeu2S8i9JTA==}
    engines: {node: '>= 0.4'}

  is-core-module@2.15.1:
    resolution: {integrity: sha512-z0vtXSwucUJtANQWldhbtbt7BnL0vxiFjIdDLAatwhDYty2bad6s+rijD6Ri4YuYJubLzIJLUidCh09e1djEVQ==}
    engines: {node: '>= 0.4'}

  is-data-view@1.0.1:
    resolution: {integrity: sha512-AHkaJrsUVW6wq6JS8y3JnM/GJF/9cf+k20+iDzlSaJrinEo5+7vRiteOSwBhHRiAyQATN1AmY4hwzxJKPmYf+w==}
    engines: {node: '>= 0.4'}

  is-date-object@1.0.5:
    resolution: {integrity: sha512-9YQaSxsAiSwcvS33MBk3wTCVnWK+HhF8VZR2jRxehM16QcVOdHqPn4VPHmRK4lSr38n9JriurInLcP90xsYNfQ==}
    engines: {node: '>= 0.4'}

  is-extglob@2.1.1:
    resolution: {integrity: sha512-SbKbANkN603Vi4jEZv49LeVJMn4yGwsbzZworEoyEiutsN3nJYdbO36zfhGJ6QEDpOZIFkDtnq5JRxmvl3jsoQ==}
    engines: {node: '>=0.10.0'}

  is-glob@4.0.3:
    resolution: {integrity: sha512-xelSayHH36ZgE7ZWhli7pW34hNbNl8Ojv5KVmkJD4hBdD3th8Tfk9vYasLM+mXWOZhFkgZfxhLSnrwRr4elSSg==}
    engines: {node: '>=0.10.0'}

  is-module@1.0.0:
    resolution: {integrity: sha512-51ypPSPCoTEIN9dy5Oy+h4pShgJmPCygKfyRCISBI+JoWT/2oJvK8QPxmwv7b/p239jXrm9M1mlQbyKJ5A152g==}

  is-negative-zero@2.0.3:
    resolution: {integrity: sha512-5KoIu2Ngpyek75jXodFvnafB6DJgr3u8uuK0LEZJjrU19DrMD3EVERaR8sjz8CCGgpZvxPl9SuE1GMVPFHx1mw==}
    engines: {node: '>= 0.4'}

  is-number-object@1.0.7:
    resolution: {integrity: sha512-k1U0IRzLMo7ZlYIfzRu23Oh6MiIFasgpb9X76eqfFZAqwH44UI4KTBvBYIZ1dSL9ZzChTB9ShHfLkR4pdW5krQ==}
    engines: {node: '>= 0.4'}

  is-number@7.0.0:
    resolution: {integrity: sha512-41Cifkg6e8TylSpdtTpeLVMqvSBEVzTttHvERD741+pnZ8ANv0004MRL43QKPDlK9cGvNp6NZWZUBlbGXYxxng==}
    engines: {node: '>=0.12.0'}

  is-path-cwd@2.2.0:
    resolution: {integrity: sha512-w942bTcih8fdJPJmQHFzkS76NEP8Kzzvmw92cXsazb8intwLqPibPPdXf4ANdKV3rYMuuQYGIWtvz9JilB3NFQ==}
    engines: {node: '>=6'}

  is-path-inside@3.0.3:
    resolution: {integrity: sha512-Fd4gABb+ycGAmKou8eMftCupSir5lRxqf4aD/vd0cD2qc4HL07OjCeuHMr8Ro4CoMaeCKDB0/ECBOVWjTwUvPQ==}
    engines: {node: '>=8'}

  is-potential-custom-element-name@1.0.1:
    resolution: {integrity: sha512-bCYeRA2rVibKZd+s2625gGnGF/t7DSqDs4dP7CrLA1m7jKWz6pps0LpYLJN8Q64HtmPKJ1hrN3nzPNKFEKOUiQ==}

  is-reference@1.2.1:
    resolution: {integrity: sha512-U82MsXXiFIrjCK4otLT+o2NA2Cd2g5MLoOVXUZjIOhLurrRxpEXzI8O0KZHr3IjLvlAH1kTPYSuqer5T9ZVBKQ==}

  is-regex@1.1.4:
    resolution: {integrity: sha512-kvRdxDsxZjhzUX07ZnLydzS1TU/TJlTUHHY4YLL87e37oUA49DfkLqgy+VjFocowy29cKvcSiu+kIv728jTTVg==}
    engines: {node: '>= 0.4'}

  is-shared-array-buffer@1.0.3:
    resolution: {integrity: sha512-nA2hv5XIhLR3uVzDDfCIknerhx8XUKnstuOERPNNIinXG7v9u+ohXF67vxm4TPTEPU6lm61ZkwP3c9PCB97rhg==}
    engines: {node: '>= 0.4'}

  is-stream@3.0.0:
    resolution: {integrity: sha512-LnQR4bZ9IADDRSkvpqMGvt/tEJWclzklNgSw48V5EAaAeDd6qGvN8ei6k5p0tvxSR171VmGyHuTiAOfxAbr8kA==}
    engines: {node: ^12.20.0 || ^14.13.1 || >=16.0.0}

  is-string@1.0.7:
    resolution: {integrity: sha512-tE2UXzivje6ofPW7l23cjDOMa09gb7xlAqG6jG5ej6uPV32TlWP3NKPigtaGeHNu9fohccRYvIiZMfOOnOYUtg==}
    engines: {node: '>= 0.4'}

  is-subdir@1.2.0:
    resolution: {integrity: sha512-2AT6j+gXe/1ueqbW6fLZJiIw3F8iXGJtt0yDrZaBhAZEG1raiTxKWU+IPqMCzQAXOUCKdA4UDMgacKH25XG2Cw==}
    engines: {node: '>=4'}

  is-symbol@1.0.4:
    resolution: {integrity: sha512-C/CPBqKWnvdcxqIARxyOh4v1UUEOCHpgDa0WYgpKDFMszcrPcffg5uhwSgPCLD2WWxmq6isisz87tzT01tuGhg==}
    engines: {node: '>= 0.4'}

  is-typed-array@1.1.13:
    resolution: {integrity: sha512-uZ25/bUAlUY5fR4OKT4rZQEBrzQWYV9ZJYGGsUmEJ6thodVJ1HX64ePQ6Z0qPWP+m+Uq6e9UugrE38jeYsDSMw==}
    engines: {node: '>= 0.4'}

  is-weakref@1.0.2:
    resolution: {integrity: sha512-qctsuLZmIQ0+vSSMfoVvyFe2+GSEvnmZ2ezTup1SBse9+twCCeial6EEi3Nc2KFcf6+qz2FBPnjXsk8xhKSaPQ==}

  is-windows@1.0.2:
    resolution: {integrity: sha512-eXK1UInq2bPmjyX6e3VHIzMLobc4J94i4AWn+Hpq3OU5KkrRC96OAcR3PRJ/pGu6m8TRnBHP9dkXQVsT/COVIA==}
    engines: {node: '>=0.10.0'}

  isarray@2.0.5:
    resolution: {integrity: sha512-xHjhDr3cNBK0BzdUJSPXZntQUx/mwMS5Rw4A7lPJ90XGAO6ISP/ePDNuo0vhqOZU+UD5JoodwCAAoZQd3FeAKw==}

  isexe@2.0.0:
    resolution: {integrity: sha512-RHxMLp9lnKHGHRng9QFhRCMbYAcVpn69smSGcq3f36xjgVVWThj4qqLbTLlq7Ssj8B+fIQ1EuCEGI2lKsyQeIw==}

  javascript-natural-sort@0.7.1:
    resolution: {integrity: sha512-nO6jcEfZWQXDhOiBtG2KvKyEptz7RVbpGP4vTD2hLBdmNQSsCiicO2Ioinv6UI4y9ukqnBpy+XZ9H6uLNgJTlw==}

  jest-worker@27.5.1:
    resolution: {integrity: sha512-7vuh85V5cdDofPyxn58nrPjBktZo0u9x1g8WtjQol+jZDaE+fhN+cIvTj11GndBnMnyfrUOG1sZQxCdjKh+DKg==}
    engines: {node: '>= 10.13.0'}

  jiti@2.4.2:
    resolution: {integrity: sha512-rg9zJN+G4n2nfJl5MW3BMygZX56zKPNVEYYqq7adpmMh4Jn2QNEwhvQlFy6jPVdcod7txZtKHWnyZiA3a0zP7A==}
    hasBin: true

  js-tokens@4.0.0:
    resolution: {integrity: sha512-RdJUflcE3cUzKiMqQgsCu06FPu9UdIJO0beYbPhHN4k6apgJtifcoCtT9bcxOpYBtpD2kCM6Sbzg4CausW/PKQ==}

  js-tokens@9.0.1:
    resolution: {integrity: sha512-mxa9E9ITFOt0ban3j6L5MpjwegGz6lBQmM1IJkWeBZGcMxto50+eWdjC/52xDbS2vy0k7vIMK0Fe2wfL9OQSpQ==}

  js-yaml@3.14.1:
    resolution: {integrity: sha512-okMH7OXXJ7YrN9Ok3/SXrnu4iX9yOk+25nqX4imS2npuvTYDmo/QEZoqwZkYaIDk3jVvBOTOIEgEhaLOynBS9g==}
    hasBin: true

  js-yaml@4.1.0:
    resolution: {integrity: sha512-wpxZs9NoxZaJESJGIZTyDEaYpl0FKSA+FB9aJiyemKhMwkxQg63h4T1KJgUGHpTqPDNRcmmYLugrRjJlBtWvRA==}
    hasBin: true

  jsdom@26.1.0:
    resolution: {integrity: sha512-Cvc9WUhxSMEo4McES3P7oK3QaXldCfNWp7pl2NNeiIFlCoLr3kfq9kb1fxftiwk1FLV7CvpvDfonxtzUDeSOPg==}
    engines: {node: '>=18'}
    peerDependencies:
      canvas: ^3.0.0
    peerDependenciesMeta:
      canvas:
        optional: true

  jsesc@3.0.2:
    resolution: {integrity: sha512-xKqzzWXDttJuOcawBt4KnKHHIf5oQ/Cxax+0PWFG+DFDgHNAdi+TXECADI+RYiFUMmx8792xsMbbgXj4CwnP4g==}
    engines: {node: '>=6'}
    hasBin: true

  jsesc@3.1.0:
    resolution: {integrity: sha512-/sM3dO2FOzXjKQhJuo0Q173wf2KOo8t4I8vHy6lF9poUp7bKT0/NHE8fPX23PwfhnykfqnC2xRxOnVw5XuGIaA==}
    engines: {node: '>=6'}
    hasBin: true

  json-buffer@3.0.1:
    resolution: {integrity: sha512-4bV5BfR2mqfQTJm+V5tPPdf+ZpuhiIvTuAB5g8kcrXOZpTT/QwwVRWBywX1ozr6lEuPdbHxwaJlm9G6mI2sfSQ==}

  json-parse-even-better-errors@2.3.1:
    resolution: {integrity: sha512-xyFwyhro/JEof6Ghe2iz2NcXoj2sloNsWr/XsERDK/oiPCfaNhl5ONfp+jQdAZRQQ0IJWNzH9zIZF7li91kh2w==}

  json-schema-traverse@0.4.1:
    resolution: {integrity: sha512-xbbCH5dCYU5T8LcEhhuh7HJ88HXuW3qsI3Y0zOZFKfZEHcpWiHU/Jxzk629Brsab/mMiHQti9wMP+845RPe3Vg==}

  json-schema-traverse@1.0.0:
    resolution: {integrity: sha512-NM8/P9n3XjXhIZn1lLhkFaACTOURQXjWhV4BA/RnOv8xvgqtqpAX9IO4mRQxSx1Rlo4tqzeqb0sOlruaOy3dug==}

  json-stable-stringify-without-jsonify@1.0.1:
    resolution: {integrity: sha512-Bdboy+l7tA3OGW6FjyFHWkP5LuByj1Tk33Ljyq0axyzdk9//JSi2u3fP1QSmd1KNwq6VOKYGlAu87CisVir6Pw==}

  json5@1.0.2:
    resolution: {integrity: sha512-g1MWMLBiz8FKi1e4w0UyVL3w+iJceWAFBAaBnnGKOpNa5f8TLktkbre1+s6oICydWAm+HRUGTmI+//xv2hvXYA==}
    hasBin: true

  json5@2.2.3:
    resolution: {integrity: sha512-XmOWe7eyHYH14cLdVPoyg+GOH3rYX++KpzrylJwSW98t3Nk+U8XOl8FWKOgwtzdb8lXGf6zYwDUzeHMWfxasyg==}
    engines: {node: '>=6'}
    hasBin: true

  jsonfile@4.0.0:
    resolution: {integrity: sha512-m6F1R3z8jjlf2imQHS2Qez5sjKWQzbuuhuJ/FKYFRZvPE3PuHcSMVZzfsLhGVOkfd20obL5SWEBew5ShlquNxg==}

  jsonfile@6.1.0:
    resolution: {integrity: sha512-5dgndWOriYSm5cnYaJNhalLNDKOqFwyDB/rr1E9ZsGciGvKPs8R2xYGCacuf3z6K1YKDz182fd+fY3cn3pMqXQ==}

  keyv@4.5.4:
    resolution: {integrity: sha512-oxVHkHR/EJf2CNXnWxRLW6mg7JyCCUcG0DtEGmL2ctUo1PNTin1PUil+r/+4r5MpVgC/fn1kjsx7mjSujKqIpw==}

  levn@0.4.1:
    resolution: {integrity: sha512-+bT2uH4E5LGE7h/n3evcS/sQlJXCpIp6ym8OWJ5eV6+67Dsql/LaaT7qJBAt2rzfoa/5QBGBhxDix1dMt2kQKQ==}
    engines: {node: '>= 0.8.0'}

  lilconfig@3.1.3:
    resolution: {integrity: sha512-/vlFKAoH5Cgt3Ie+JLhRbwOsCQePABiU3tJ1egGvyQ+33R/vcwM2Zl2QR/LzjsBeItPt3oSVXapn+m4nQDvpzw==}
    engines: {node: '>=14'}

  linkify-it@5.0.0:
    resolution: {integrity: sha512-5aHCbzQRADcdP+ATqnDuhhJ/MRIqDkZX5pyjFHRRysS8vZ5AbqGEoFIb6pYHPZ+L/OC2Lc+xT8uHVVR5CAK/wQ==}

  loader-runner@4.3.0:
    resolution: {integrity: sha512-3R/1M+yS3j5ou80Me59j7F9IMs4PXs3VqRrm0TU3AbKPxlmpoY1TNscJV/oGJXo8qCatFGTfDbY6W6ipGOYXfg==}
    engines: {node: '>=6.11.5'}

  local-pkg@0.5.1:
    resolution: {integrity: sha512-9rrA30MRRP3gBD3HTGnC6cDFpaE1kVDWxWgqWJUN0RvDNAo+Nz/9GxB+nHOH0ifbVFy0hSA1V6vFDvnx54lTEQ==}
    engines: {node: '>=14'}

  locate-path@5.0.0:
    resolution: {integrity: sha512-t7hw9pI+WvuwNJXwk5zVHpyhIqzg2qTlklJOf0mVxGSbe3Fp2VieZcduNYjaLDoy6p9uGpQEGWG87WpMKlNq8g==}
    engines: {node: '>=8'}

  locate-path@6.0.0:
    resolution: {integrity: sha512-iPZK6eYjbxRu3uB4/WZ3EsEIMJFMqAoopl3R+zuq0UjcAm/MO6KCweDgPfP3elTztoKP3KtnVHxTn2NHBSDVUw==}
    engines: {node: '>=10'}

  lodash.debounce@4.0.8:
    resolution: {integrity: sha512-FT1yDzDYEoYWhnSGnpE/4Kj1fLZkDFyqRb7fNt6FdYOSxlUWAtp42Eh6Wb0rGIv/m9Bgo7x4GhQbm5Ys4SG5ow==}

  lodash.merge@4.6.2:
    resolution: {integrity: sha512-0KpjqXRVvrYyCsX1swR/XTK0va6VQkQM6MNo7PqW77ByjAhoARA8EfrP1N4+KlKj8YS0ZUCtRT/YUuhyYDujIQ==}

  lodash.startcase@4.4.0:
    resolution: {integrity: sha512-+WKqsK294HMSc2jEbNgpHpd0JfIBhp7rEV4aqXWqFr6AlXov+SlcgB1Fv01y2kGe3Gc8nMW7VA0SrGuSkRfIEg==}

  lodash@4.17.21:
    resolution: {integrity: sha512-v2kDEe57lecTulaDIuNTPy3Ry4gLGJ6Z1O3vE1krgXZNrsQ+LFTGHVxVjcXPs17LhbZVGedAJv8XZ1tvj5FvSg==}

  loglevel@1.9.2:
    resolution: {integrity: sha512-HgMmCqIJSAKqo68l0rS2AanEWfkxaZ5wNiEFb5ggm08lDs9Xl2KxBlX3PTcaD2chBM1gXAYf491/M2Rv8Jwayg==}
    engines: {node: '>= 0.6.0'}

  loupe@2.3.7:
    resolution: {integrity: sha512-zSMINGVYkdpYSOBmLi0D1Uo7JU9nVdQKrHxC8eYlV+9YKK9WePqAlL7lSlorG/U2Fw1w0hTBmaa/jrQ3UbPHtA==}

  lru-cache@10.4.3:
    resolution: {integrity: sha512-JNAzZcXrCt42VGLuYz0zfAzDfAvJWW6AfYlDBQyDV5DClI2m5sAmK+OIO7s59XfsRsWHp02jAJrRadPRGTt6SQ==}

  lru-cache@5.1.1:
    resolution: {integrity: sha512-KpNARQA3Iwv+jTA0utUVVbrh+Jlrr1Fv0e56GGzAFOXN7dk/FviaDW8LHmK52DlcH4WP2n6gI8vN1aesBFgo9w==}

  lru-cache@6.0.0:
    resolution: {integrity: sha512-Jo6dJ04CmSjuznwJSS3pUeWmd/H0ffTlkXXgwZi+eq1UCmqQwCh+eLsYOYCwY991i2Fah4h1BEMCx4qThGbsiA==}
    engines: {node: '>=10'}

  lunr@2.3.9:
    resolution: {integrity: sha512-zTU3DaZaF3Rt9rhN3uBMGQD3dD2/vFQqnvZCDv4dl5iOzq2IZQqTxu90r4E5J+nP70J3ilqVCrbho2eWaeW8Ow==}

  magic-string@0.30.10:
    resolution: {integrity: sha512-iIRwTIf0QKV3UAnYK4PU8uiEc4SRh5jX0mwpIwETPpHdhVM4f53RSwS/vXvN1JhGX+Cs7B8qIq3d6AH49O5fAQ==}

  magic-string@0.30.17:
    resolution: {integrity: sha512-sNPKHvyjVf7gyjwS4xGTaW/mCnF8wnjtifKBEhxfZ7E/S8tQ0rssrwGNn6q8JH/ohItJfSQp9mBtQYuTlH5QnA==}

  make-dir@3.1.0:
    resolution: {integrity: sha512-g3FeP20LNwhALb/6Cz6Dd4F2ngze0jz7tbzrD2wAV+o9FeNHe4rL+yK2md0J/fiSf1sa1ADhXqi5+oVwOM/eGw==}
    engines: {node: '>=8'}

  markdown-it@14.1.0:
    resolution: {integrity: sha512-a54IwgWPaeBCAAsv13YgmALOF1elABB08FxO9i+r4VFk5Vl4pKokRPeX8u5TCgSsPi6ec1otfLjdOpVcgbpshg==}
    hasBin: true

  mdurl@2.0.0:
    resolution: {integrity: sha512-Lf+9+2r+Tdp5wXDXC4PcIBjTDtq4UKjCPMQhKIuzpJNW0b96kVqSwW0bT7FhRSfmAiFYgP+SCRvdrDozfh0U5w==}

  merge-stream@2.0.0:
    resolution: {integrity: sha512-abv/qOcuPfk3URPfDzmZU1LKmuw8kT+0nIHvKrKgFrwifol/doWcdA4ZqsWQ8ENrFKkd67Mfpo/LovbIUsbt3w==}

  merge2@1.4.1:
    resolution: {integrity: sha512-8q7VEgMJW4J8tcfVPy8g09NcQwZdbwFEqhe/WZkoIzjn/3TGDwtOCYtXGxA3O8tPzpczCCDgv+P2P5y00ZJOOg==}
    engines: {node: '>= 8'}

  micromatch@4.0.8:
    resolution: {integrity: sha512-PXwfBhYu0hBCPw8Dn0E+WDYb7af3dSLVWKi3HGv84IdF4TyFoC0ysxFd0Goxw7nSv4T/PzEJQxsYsEiFCKo2BA==}
    engines: {node: '>=8.6'}

  mime-db@1.52.0:
    resolution: {integrity: sha512-sPU4uV7dYlvtWJxwwxHD0PuihVNiE7TyAbQ5SWxDCB9mUYvOgroQOwYQQOKPJ8CIbE+1ETVlOoK1UC2nU3gYvg==}
    engines: {node: '>= 0.6'}

  mime-types@2.1.35:
    resolution: {integrity: sha512-ZDY+bPm5zTTF+YpCrAU9nK0UgICYPT0QtT1NZWFv4s++TNkcgVaT0g6+4R2uI4MjQjzysHB1zxuWL50hzaeXiw==}
    engines: {node: '>= 0.6'}

  mimic-fn@4.0.0:
    resolution: {integrity: sha512-vqiC06CuhBTUdZH+RYl8sFrL096vA45Ok5ISO6sE/Mr1jRbGH4Csnhi8f3wKVl7x8mO4Au7Ir9D3Oyv1VYMFJw==}
    engines: {node: '>=12'}

  minimatch@3.1.2:
    resolution: {integrity: sha512-J7p63hRiAjw1NDEww1W7i37+ByIrOWO5XQQAzZ3VOcL0PNybwpfmV/N05zFAzwQ9USyEcX6t3UO+K5aqBQOIHw==}

  minimatch@9.0.5:
    resolution: {integrity: sha512-G6T0ZX48xgozx7587koeX9Ys2NYy6Gmv//P89sEte9V9whIapMNF4idKxnW2QtCcLiTWlb/wfCabAtAFWhhBow==}
    engines: {node: '>=16 || 14 >=14.17'}

  minimist@1.2.8:
    resolution: {integrity: sha512-2yyAR8qBkN3YuheJanUpWC5U3bb5osDywNB8RzDVlDwDHbocAJveqqj1u8+SVD7jkWT4yvsHCpWqqWqAxb0zCA==}

  mlly@1.7.4:
    resolution: {integrity: sha512-qmdSIPC4bDJXgZTCR7XosJiNKySV7O215tsPtDN9iEO/7q/76b/ijtgRu/+epFXSJhijtTCCGp3DWS549P3xKw==}

  mri@1.2.0:
    resolution: {integrity: sha512-tzzskb3bG8LvYGFF/mDTpq3jpI6Q9wc3LEmBaghu+DdCssd1FakN7Bc0hVNmEyGq1bq3RgfkCb3cmQLpNPOroA==}
    engines: {node: '>=4'}

  ms@2.1.2:
    resolution: {integrity: sha512-sGkPx+VjMtmA6MX27oA4FBFELFCZZ4S4XqeGOXCv68tT+jb3vk/RyaKWP0PTKyWtmLSM0b+adUTEvbs1PEaH2w==}

  ms@2.1.3:
    resolution: {integrity: sha512-6FlzubTLZG3J2a/NVCAleEhjzq5oxgHyaCU9yYXvcLsvoVaHJq/s5xXI6/XXP6tz7R9xAOtHnSO/tXtF3WRTlA==}

  nanoid@3.3.7:
    resolution: {integrity: sha512-eSRppjcPIatRIMC1U6UngP8XFcz8MQWGQdt1MTBQ7NaAmvXDfvNxbvWV3x2y6CdEUciCSsDHDQZbhYaB8QEo2g==}
    engines: {node: ^10 || ^12 || ^13.7 || ^14 || >=15.0.1}
    hasBin: true

  nanoid@5.1.5:
    resolution: {integrity: sha512-Ir/+ZpE9fDsNH0hQ3C68uyThDXzYcim2EqcZ8zn8Chtt1iylPT9xXJB0kPCnqzgcEGikO9RxSrh63MsmVCU7Fw==}
    engines: {node: ^18 || >=20}
    hasBin: true

  nanospinner@1.2.2:
    resolution: {integrity: sha512-Zt/AmG6qRU3e+WnzGGLuMCEAO/dAu45stNbHY223tUxldaDAeE+FxSPsd9Q+j+paejmm0ZbrNVs5Sraqy3dRxA==}

  natural-compare@1.4.0:
    resolution: {integrity: sha512-OWND8ei3VtNC9h7V60qff3SVobHr996CTwgxubgyQYEpg290h9J0buyECNNJexkFm5sOajh5G116RYA1c8ZMSw==}

  neo-async@2.6.2:
    resolution: {integrity: sha512-Yd3UES5mWCSqR+qNT93S3UoYUkqAZ9lLg8a7g9rimsWmYGK8cVToA4/sF3RrshdyV3sAGMXVUmpMYOw+dLpOuw==}

  node-fetch@2.7.0:
    resolution: {integrity: sha512-c4FRfUm/dbcWZ7U+1Wq0AwCyFL+3nt2bEw05wfxSz+DWpWsitgmSgYmy2dQdWyKC1694ELPqMs/YzUSNozLt8A==}
    engines: {node: 4.x || >=6.0.0}
    peerDependencies:
      encoding: ^0.1.0
    peerDependenciesMeta:
      encoding:
        optional: true

  node-releases@2.0.18:
    resolution: {integrity: sha512-d9VeXT4SJ7ZeOqGX6R5EM022wpL+eWPooLI+5UpWn2jCT1aosUQEhQP214x33Wkwx3JQMvIm+tIoVOdodFS40g==}

  node-releases@2.0.19:
    resolution: {integrity: sha512-xxOWJsBKtzAq7DY0J+DTzuz58K8e7sJbdgwkbMWQe8UYB6ekmsQ45q0M/tJDsGaZmbC+l7n57UV8Hl5tHxO9uw==}

  npm-run-path@5.3.0:
    resolution: {integrity: sha512-ppwTtiJZq0O/ai0z7yfudtBpWIoxM8yE6nHi1X47eFR2EWORqfbu6CnPlNsjeN683eT0qG6H/Pyf9fCcvjnnnQ==}
    engines: {node: ^12.20.0 || ^14.13.1 || >=16.0.0}

  nwsapi@2.2.20:
    resolution: {integrity: sha512-/ieB+mDe4MrrKMT8z+mQL8klXydZWGR5Dowt4RAGKbJ3kIGEx3X4ljUo+6V73IXtUPWgfOlU5B9MlGxFO5T+cA==}

  object-inspect@1.13.1:
    resolution: {integrity: sha512-5qoj1RUiKOMsCCNLV1CBiPYE10sziTsnmNxkAI/rZhiD63CF7IqdFGC/XzjWjpSgLf0LxXX3bDFIh0E18f6UhQ==}

  object-keys@1.1.1:
    resolution: {integrity: sha512-NuAESUOUMrlIXOfHKzD6bpPu3tYt3xvjNdRIQ+FeT0lNb4K8WR70CaDxhuNguS2XG+GjkyMwOzsN5ZktImfhLA==}
    engines: {node: '>= 0.4'}

  object.assign@4.1.5:
    resolution: {integrity: sha512-byy+U7gp+FVwmyzKPYhW2h5l3crpmGsxl7X2s8y43IgxvG4g3QZ6CffDtsNQy1WsmZpQbO+ybo0AlW7TY6DcBQ==}
    engines: {node: '>= 0.4'}

  object.entries@1.1.7:
    resolution: {integrity: sha512-jCBs/0plmPsOnrKAfFQXRG2NFjlhZgjjcBLSmTnEhU8U6vVTsVe8ANeQJCHTl3gSsI4J+0emOoCgoKlmQPMgmA==}
    engines: {node: '>= 0.4'}

  object.fromentries@2.0.8:
    resolution: {integrity: sha512-k6E21FzySsSK5a21KRADBd/NGneRegFO5pLHfdQLpRDETUNJueLXs3WCzyQ3tFRDYgbq3KHGXfTbi2bs8WQ6rQ==}
    engines: {node: '>= 0.4'}

  object.groupby@1.0.3:
    resolution: {integrity: sha512-+Lhy3TQTuzXI5hevh8sBGqbmurHbbIjAi0Z4S63nthVLmLxfbj4T54a4CfZrXIrt9iP4mVAPYMo/v99taj3wjQ==}
    engines: {node: '>= 0.4'}

  object.values@1.2.0:
    resolution: {integrity: sha512-yBYjY9QX2hnRmZHAjG/f13MzmBzxzYgQhFrke06TTyKY5zSTEqkOeukBzIdVA3j3ulu8Qa3MbVFShV7T2RmGtQ==}
    engines: {node: '>= 0.4'}

  once@1.4.0:
    resolution: {integrity: sha512-lNaJgI+2Q5URQBkccEKHTQOPaXdUxnZZElQTZY0MFUAuaEqe1E+Nyvgdz/aIyNi6Z9MzO5dv1H8n58/GELp3+w==}

  onetime@6.0.0:
    resolution: {integrity: sha512-1FlR+gjXK7X+AsAHso35MnyN5KqGwJRi/31ft6x0M194ht7S+rWAvd7PHss9xSKMzE0asv1pyIHaJYq+BbacAQ==}
    engines: {node: '>=12'}

  optionator@0.9.3:
    resolution: {integrity: sha512-JjCoypp+jKn1ttEFExxhetCKeJt9zhAgAve5FXHixTvFDW/5aEktX9bufBKLRRMdU7bNtpLfcGu94B3cdEJgjg==}
    engines: {node: '>= 0.8.0'}

  os-tmpdir@1.0.2:
    resolution: {integrity: sha512-D2FR03Vir7FIu45XBY20mTb+/ZSWB00sjU9jdQXt83gDrI4Ztz5Fs7/yy74g2N5SVQY4xY1qDr4rNddwYRVX0g==}
    engines: {node: '>=0.10.0'}

  outdent@0.5.0:
    resolution: {integrity: sha512-/jHxFIzoMXdqPzTaCpFzAAWhpkSjZPF4Vsn6jAfNpmbH/ymsmd7Qc6VE9BGn0L6YMj6uwpQLxCECpus4ukKS9Q==}

  p-filter@2.1.0:
    resolution: {integrity: sha512-ZBxxZ5sL2HghephhpGAQdoskxplTwr7ICaehZwLIlfL6acuVgZPm8yBNuRAFBGEqtD/hmUeq9eqLg2ys9Xr/yw==}
    engines: {node: '>=8'}

  p-limit@2.3.0:
    resolution: {integrity: sha512-//88mFWSJx8lxCzwdAABTJL2MyWB12+eIY7MDL2SqLmAkeKU9qxRvWuSyTjm3FUmpBEMuFfckAIqEaVGUDxb6w==}
    engines: {node: '>=6'}

  p-limit@3.1.0:
    resolution: {integrity: sha512-TYOanM3wGwNGsZN2cVTYPArw454xnXj5qmWF1bEoAc4+cU/ol7GVh7odevjp1FNHduHc3KZMcFduxU5Xc6uJRQ==}
    engines: {node: '>=10'}

  p-limit@5.0.0:
    resolution: {integrity: sha512-/Eaoq+QyLSiXQ4lyYV23f14mZRQcXnxfHrN0vCai+ak9G0pp9iEQukIIZq5NccEvwRB8PUnZT0KsOoDCINS1qQ==}
    engines: {node: '>=18'}

  p-locate@4.1.0:
    resolution: {integrity: sha512-R79ZZ/0wAxKGu3oYMlz8jy/kbhsNrS7SKZ7PxEHBgJ5+F2mtFW2fK2cOtBh1cHYkQsbzFV7I+EoRKe6Yt0oK7A==}
    engines: {node: '>=8'}

  p-locate@5.0.0:
    resolution: {integrity: sha512-LaNjtRWUBY++zB5nE/NwcaoMylSPk+S+ZHNB1TzdbMJMny6dynpAGt7X/tl/QYq3TIeE6nxHppbo2LGymrG5Pw==}
    engines: {node: '>=10'}

  p-map@2.1.0:
    resolution: {integrity: sha512-y3b8Kpd8OAN444hxfBbFfj1FY/RjtTd8tzYwhUqNYXx0fXx2iX4maP4Qr6qhIKbQXI02wTLAda4fYUbDagTUFw==}
    engines: {node: '>=6'}

  p-map@4.0.0:
    resolution: {integrity: sha512-/bjOqmgETBYB5BoEeGVea8dmvHb2m9GLy1E9W43yeyfP6QQCZGFNa+XRceJEuDB6zqr+gKpIAmlLebMpykw/MQ==}
    engines: {node: '>=10'}

  p-try@2.2.0:
    resolution: {integrity: sha512-R4nPAVTAU0B9D35/Gk3uJf/7XYbQcyohSKdvAxIRSNghFl4e71hVoGnBNQz9cWaXxO2I10KTC+3jMdvvoKw6dQ==}
    engines: {node: '>=6'}

  package-manager-detector@0.2.0:
    resolution: {integrity: sha512-E385OSk9qDcXhcM9LNSe4sdhx8a9mAPrZ4sMLW+tmxl5ZuGtPUcdFu+MPP2jbgiWAZ6Pfe5soGFMd+0Db5Vrog==}

  parent-module@1.0.1:
    resolution: {integrity: sha512-GQ2EWRpQV8/o+Aw8YqtfZZPfNRWZYkbidE9k5rpl/hC3vtHHBfGm2Ifi6qWV+coDGkrUKZAxE3Lot5kcsRlh+g==}
    engines: {node: '>=6'}

  parse5@7.3.0:
    resolution: {integrity: sha512-IInvU7fabl34qmi9gY8XOVxhYyMyuH2xUNpb2q8/Y+7552KlejkRvqvD19nMoUW/uQGGbqNpA6Tufu5FL5BZgw==}

  path-exists@4.0.0:
    resolution: {integrity: sha512-ak9Qy5Q7jYb2Wwcey5Fpvg2KoAc/ZIhLSLOSBmRmygPsGwkVVt0fZa0qrtMz+m6tJTAHfZQ8FnmB4MG4LWy7/w==}
    engines: {node: '>=8'}

  path-is-absolute@1.0.1:
    resolution: {integrity: sha512-AVbw3UJ2e9bq64vSaS9Am0fje1Pa8pbGqTTsmXfaIiMpnr5DlDhfJOuLj9Sf95ZPVDAUerDfEk88MPmPe7UCQg==}
    engines: {node: '>=0.10.0'}

  path-key@3.1.1:
    resolution: {integrity: sha512-ojmeN0qd+y0jszEtoY48r0Peq5dwMEkIlCOu6Q5f41lfkswXuKtYrhgoTpLnyIcHm24Uhqx+5Tqm2InSwLhE6Q==}
    engines: {node: '>=8'}

  path-key@4.0.0:
    resolution: {integrity: sha512-haREypq7xkM7ErfgIyA0z+Bj4AGKlMSdlQE2jvJo6huWD1EdkKYV+G/T4nq0YEF2vgTT8kqMFKo1uHn950r4SQ==}
    engines: {node: '>=12'}

  path-parse@1.0.7:
    resolution: {integrity: sha512-LDJzPVEEEPR+y48z93A0Ed0yXb8pAByGWo/k5YYdYgpY2/2EsOsksJrq7lOHxryrVOn1ejG6oAp8ahvOIQD8sw==}

  path-type@4.0.0:
    resolution: {integrity: sha512-gDKb8aZMDeD/tZWs9P6+q0J9Mwkdl6xMV8TjnGP3qJVJ06bdMgkbBlLU8IdfOsIsFz2BW1rNVT3XuNEl8zPAvw==}
    engines: {node: '>=8'}

  pathe@1.1.2:
    resolution: {integrity: sha512-whLdWMYL2TwI08hn8/ZqAbrVemu0LNaNNJZX73O6qaIdCTfXutsLhMkjdENX0qhsQ9uIimo4/aQOmXkoon2nDQ==}

  pathe@2.0.3:
    resolution: {integrity: sha512-WUjGcAqP1gQacoQe+OBJsFA7Ld4DyXuUIjZ5cc75cLHvJ7dtNsTugphxIADwspS+AraAUePCKrSVtPLFj/F88w==}

  pathval@1.1.1:
    resolution: {integrity: sha512-Dp6zGqpTdETdR63lehJYPeIOqpiNBNtc7BpWSLrOje7UaIsE5aY92r/AunQA7rsXvet3lrJ3JnZX29UPTKXyKQ==}

  picocolors@1.1.1:
    resolution: {integrity: sha512-xceH2snhtb5M9liqDsmEw56le376mTZkEX/jEb/RxNFyegNul7eNslCXP9FDj/Lcu0X8KEyMceP2ntpaHrDEVA==}

  picomatch@2.3.1:
    resolution: {integrity: sha512-JU3teHTNjmE2VCGFzuY8EXzCDVwEqB2a8fsIvwaStHhAWJEeVd1o1QD80CU6+ZdEXXSLbSsuLwJjkCBWqRQUVA==}
    engines: {node: '>=8.6'}

  picomatch@4.0.2:
    resolution: {integrity: sha512-M7BAV6Rlcy5u+m6oPhAPFgJTzAioX/6B0DxyvDlo9l8+T3nLKbrczg2WLUyzd45L8RqfUMyGPzekbMvX2Ldkwg==}
    engines: {node: '>=12'}

  pify@4.0.1:
    resolution: {integrity: sha512-uB80kBFb/tfd68bVleG9T5GGsGPjJrLAUpR5PZIrhBnIaRTQRjqdJSsIKkOP6OAIFbj7GOrcudc5pNjZ+geV2g==}
    engines: {node: '>=6'}

  pkg-dir@4.2.0:
    resolution: {integrity: sha512-HRDzbaKjC+AOWVXxAU/x54COGeIv9eb+6CkDSQoNTt4XyWoIJvuPsXizxu/Fr23EiekbtZwmh1IcIG/l/a10GQ==}
    engines: {node: '>=8'}

  pkg-types@1.3.1:
    resolution: {integrity: sha512-/Jm5M4RvtBFVkKWRu2BLUTNP8/M2a+UwuAX+ae4770q1qVGtfjG+WTCupoZixokjmHiry8uI+dlY8KXYV5HVVQ==}

  possible-typed-array-names@1.0.0:
    resolution: {integrity: sha512-d7Uw+eZoloe0EHDIYoe+bQ5WXnGMOpmiZFTuMWCwpjzzkL2nTjcKiAk4hh8TjnGye2TwWOk3UXucZ+3rbmBa8Q==}
    engines: {node: '>= 0.4'}

  postcss@8.4.44:
    resolution: {integrity: sha512-Aweb9unOEpQ3ezu4Q00DPvvM2ZTUitJdNKeP/+uQgr1IBIqu574IaZoURId7BKtWMREwzKa9OgzPzezWGPWFQw==}
    engines: {node: ^10 || ^12 || >=14}

  prelude-ls@1.2.1:
    resolution: {integrity: sha512-vkcDPrRZo1QZLbn5RLGPpg/WmIQ65qoWWhcGKf/b5eplkkarX0m9z8ppCat4mlOqUsWpyNuYgO3VRyrYHSzX5g==}
    engines: {node: '>= 0.8.0'}

  prettier@2.8.8:
    resolution: {integrity: sha512-tdN8qQGvNjw4CHbY+XXk0JgCXn9QiF21a55rBe5LJAU+kDyC4WQn4+awm2Xfk2lQMk5fKup9XgzTZtGkjBdP9Q==}
    engines: {node: '>=10.13.0'}
    hasBin: true

  prettier@3.5.3:
    resolution: {integrity: sha512-QQtaxnoDJeAkDvDKWCLiwIXkTgRhwYDEQCghU9Z6q03iyek/rxRh/2lC3HB7P8sWT2xC/y5JDctPLBIGzHKbhw==}
    engines: {node: '>=14'}
    hasBin: true

  pretty-format@29.7.0:
    resolution: {integrity: sha512-Pdlw/oPxN+aXdmM9R00JVC9WVFoCLTKJvDVLgmJ+qAffBMxsV85l/Lu7sNx4zSzPyoL2euImuEwHhOXdEgNFZQ==}
    engines: {node: ^14.15.0 || ^16.10.0 || >=18.0.0}

  punycode.js@2.3.1:
    resolution: {integrity: sha512-uxFIHU0YlHYhDQtV4R9J6a52SLx28BCjT+4ieh7IGbgwVJWO+km431c4yRlREUAsAmt/uMjQUyQHNEPf0M39CA==}
    engines: {node: '>=6'}

  punycode@2.3.1:
    resolution: {integrity: sha512-vYt7UD1U9Wg6138shLtLOvdAu+8DsC/ilFtEVHcH+wydcSpNE20AfSOduf6MkRFahL5FY7X1oU7nKVZFtfq8Fg==}
    engines: {node: '>=6'}

  queue-microtask@1.2.3:
    resolution: {integrity: sha512-NuaNSa6flKT5JaSYQzJok04JzTL1CA6aGhv5rfLW3PgqA+M2ChpZQnAC8h8i4ZFkBS8X5RqkDBHA7r4hej3K9A==}

  randombytes@2.1.0:
    resolution: {integrity: sha512-vYl3iOX+4CKUWuxGi9Ukhie6fsqXqS9FE2Zaic4tNFD2N2QQaXOMFbuKK4QmDHC0JO6B1Zp41J0LpT0oR68amQ==}

  react-is@18.3.1:
    resolution: {integrity: sha512-/LLMVyas0ljjAtoYiPqYiL8VWXzUUdThrmU5+n20DZv+a+ClRoevUzw5JxU+Ieh5/c87ytoTBV9G1FiKfNJdmg==}

  read-yaml-file@1.1.0:
    resolution: {integrity: sha512-VIMnQi/Z4HT2Fxuwg5KrY174U1VdUIASQVWXXyqtNRtxSr9IYkn1rsI6Tb6HsrHCmB7gVpNwX6JxPTHcH6IoTA==}
    engines: {node: '>=6'}

  readdirp@4.1.2:
    resolution: {integrity: sha512-GDhwkLfywWL2s6vEjyhri+eXmfH6j1L7JE27WhqLeYzoh/A3DBaYGEj2H/HFZCn/kMfim73FXxEJTw06WtxQwg==}
    engines: {node: '>= 14.18.0'}

  rechoir@0.6.2:
    resolution: {integrity: sha512-HFM8rkZ+i3zrV+4LQjwQ0W+ez98pApMGM3HUrN04j3CqzPOzl9nmP15Y8YXNm8QHGv/eacOVEjqhmWpkRV0NAw==}
    engines: {node: '>= 0.10'}

  regenerate-unicode-properties@10.2.0:
    resolution: {integrity: sha512-DqHn3DwbmmPVzeKj9woBadqmXxLvQoQIwu7nopMc72ztvxVmVk2SBhSnx67zuye5TP+lJsb/TBQsjLKhnDf3MA==}
    engines: {node: '>=4'}

  regenerate@1.4.2:
    resolution: {integrity: sha512-zrceR/XhGYU/d/opr2EKO7aRHUeiBI8qjtfHqADTwZd6Szfy16la6kqD0MIUs5z5hx6AaKa+PixpPrR289+I0A==}

  regenerator-runtime@0.14.0:
    resolution: {integrity: sha512-srw17NI0TUWHuGa5CFGGmhfNIeja30WMBfbslPNhf6JrqQlLN5gcrvig1oqPxiVaXb0oW0XRKtH6Nngs5lKCIA==}

  regexp.prototype.flags@1.5.2:
    resolution: {integrity: sha512-NcDiDkTLuPR+++OCKB0nWafEmhg/Da8aUPLPMQbK+bxKKCm1/S5he+AqYa4PlMCVBalb4/yxIRub6qkEx5yJbw==}
    engines: {node: '>= 0.4'}

  regexpu-core@6.2.0:
    resolution: {integrity: sha512-H66BPQMrv+V16t8xtmq+UC0CBpiTBA60V8ibS1QVReIp8T1z8hwFxqcGzm9K6lgsN7sB5edVH8a+ze6Fqm4weA==}
    engines: {node: '>=4'}

  regjsgen@0.8.0:
    resolution: {integrity: sha512-RvwtGe3d7LvWiDQXeQw8p5asZUmfU1G/l6WbUXeHta7Y2PEIvBTwH6E2EfmYUK8pxcxEdEmaomqyp0vZZ7C+3Q==}

  regjsparser@0.12.0:
    resolution: {integrity: sha512-cnE+y8bz4NhMjISKbgeVJtqNbtf5QpjZP+Bslo+UqkIt9QPnX9q095eiRRASJG1/tz6dlNr6Z5NsBiWYokp6EQ==}
    hasBin: true

  require-from-string@2.0.2:
    resolution: {integrity: sha512-Xf0nWe6RseziFMu+Ap9biiUbmplq6S9/p+7w7YXP/JBHhrUDDUhwa+vANyubuqfZWTveU//DYVGsDG7RKL/vEw==}
    engines: {node: '>=0.10.0'}

  resolve-from@4.0.0:
    resolution: {integrity: sha512-pb/MYmXstAkysRFx8piNI1tGFNQIFA3vkE3Gq4EuA1dF6gHp/+vgZqsCGJapvy8N3Q+4o7FwvquPJcnZ7RYy4g==}
    engines: {node: '>=4'}

  resolve-from@5.0.0:
    resolution: {integrity: sha512-qYg9KP24dD5qka9J47d0aVky0N+b4fTU89LN9iDnjB5waksiC49rvMB0PrUJQGoTmH50XPiqOvAjDfaijGxYZw==}
    engines: {node: '>=8'}

  resolve@1.22.8:
    resolution: {integrity: sha512-oKWePCxqpd6FlLvGV1VU0x7bkPmmCNolxzjMf4NczoDnQcIWrAF+cPtZn5i6n+RfD2d9i0tzpKnG6Yk168yIyw==}
    hasBin: true

  reusify@1.0.4:
    resolution: {integrity: sha512-U9nH88a3fc/ekCF1l0/UP1IosiuIjyTh7hBvXVMHYgVcfGvt897Xguj2UOLDeI5BG2m7/uwyaLVT6fbtCwTyzw==}
    engines: {iojs: '>=1.0.0', node: '>=0.10.0'}

  rimraf@3.0.2:
    resolution: {integrity: sha512-JZkJMZkAGFFPP2YqXZXPbMlMBgsxzE8ILs4lMIX/2o0L9UBw9O/Y3o6wFw/i9YLapcUJWwqbi3kdxIPdC62TIA==}
    deprecated: Rimraf versions prior to v4 are no longer supported
    hasBin: true

  rollup-plugin-delete@2.2.0:
    resolution: {integrity: sha512-REKtDKWvjZlbrWpPvM9X/fadCs3E9I9ge27AK8G0e4bXwSLeABAAwtjiI1u3ihqZxk6mJeB2IVeSbH4DtOcw7A==}
    engines: {node: '>=10'}
    peerDependencies:
      rollup: '*'

  rollup-plugin-typescript2@0.36.0:
    resolution: {integrity: sha512-NB2CSQDxSe9+Oe2ahZbf+B4bh7pHwjV5L+RSYpCu7Q5ROuN94F9b6ioWwKfz3ueL3KTtmX4o2MUH2cgHDIEUsw==}
    peerDependencies:
      rollup: '>=1.26.3'
      typescript: '>=2.4.0'

  rollup@4.41.0:
    resolution: {integrity: sha512-HqMFpUbWlf/tvcxBFNKnJyzc7Lk+XO3FGc3pbNBLqEbOz0gPLRgcrlS3UF4MfUrVlstOaP/q0kM6GVvi+LrLRg==}
    engines: {node: '>=18.0.0', npm: '>=8.0.0'}
    hasBin: true

  rrweb-cssom@0.8.0:
    resolution: {integrity: sha512-guoltQEx+9aMf2gDZ0s62EcV8lsXR+0w8915TC3ITdn2YueuNjdAYh/levpU9nFaoChh9RUS5ZdQMrKfVEN9tw==}

  run-parallel@1.2.0:
    resolution: {integrity: sha512-5l4VyZR86LZ/lDxZTR6jqL8AFE2S0IFLMP26AbjsLVADxHdhB/c0GUsH+y39UfCi3dzz8OlQuPmnaJOMoDHQBA==}

  rxjs@7.8.1:
    resolution: {integrity: sha512-AA3TVj+0A2iuIoQkWEK/tqFjBq2j+6PO6Y0zJcvzLAFhEFIO3HL0vls9hWLncZbAAbK0mar7oZ4V079I/qPMxg==}

  safe-array-concat@1.1.2:
    resolution: {integrity: sha512-vj6RsCsWBCf19jIeHEfkRMw8DPiBb+DMXklQ/1SGDHOMlHdPUkZXFQ2YdplS23zESTijAcurb1aSgJA3AgMu1Q==}
    engines: {node: '>=0.4'}

  safe-buffer@5.2.1:
    resolution: {integrity: sha512-rp3So07KcdmmKbGvgaNxQSJr7bGVSVk5S9Eq1F+ppbRo70+YeaDxkw5Dd8NPN+GD6bjnYm2VuPuCXmpuYvmCXQ==}

  safe-regex-test@1.0.3:
    resolution: {integrity: sha512-CdASjNJPvRa7roO6Ra/gLYBTzYzzPyyBXxIMdGW3USQLyjWEls2RgW5UBTXaQVp+OrpeCK3bLem8smtmheoRuw==}
    engines: {node: '>= 0.4'}

  safer-buffer@2.1.2:
    resolution: {integrity: sha512-YZo3K82SD7Riyi0E1EQPojLz7kpepnSQI9IyPbHHg1XXXevb5dJI7tpyN2ADxGcQbHG7vcyRHk0cbwqcQriUtg==}

  saxes@6.0.0:
    resolution: {integrity: sha512-xAg7SOnEhrm5zI3puOOKyy1OMcMlIJZYNJY7xLBwSze0UjhPLnWfj2GF2EpT0jmzaJKIWKHLsaSSajf35bcYnA==}
    engines: {node: '>=v12.22.7'}

  schema-utils@4.3.2:
    resolution: {integrity: sha512-Gn/JaSk/Mt9gYubxTtSn/QCV4em9mpAPiR1rqy/Ocu19u/G9J5WWdNoUT4SiV6mFC3y6cxyFcFwdzPM3FgxGAQ==}
    engines: {node: '>= 10.13.0'}

  sdp-transform@2.15.0:
    resolution: {integrity: sha512-KrOH82c/W+GYQ0LHqtr3caRpM3ITglq3ljGUIb8LTki7ByacJZ9z+piSGiwZDsRyhQbYBOBJgr2k6X4BZXi3Kw==}
    hasBin: true

  sdp@3.2.0:
    resolution: {integrity: sha512-d7wDPgDV3DDiqulJjKiV2865wKsJ34YI+NDREbm+FySq6WuKOikwyNQcm+doLAZ1O6ltdO0SeKle2xMpN3Brgw==}

  semver@6.3.1:
    resolution: {integrity: sha512-BR7VvDCVHO+q2xBEWskxS6DJE1qRnb7DxzUrogb71CWoSficBxYsiAGd+Kl0mmq/MprG9yArRkyrQxTO6XjMzA==}
    hasBin: true

  semver@7.6.0:
    resolution: {integrity: sha512-EnwXhrlwXMk9gKu5/flx5sv/an57AkRplG3hTK68W7FRDN+k+OWBj65M7719OkA82XLBxrcX0KSHj+X5COhOVg==}
    engines: {node: '>=10'}
    hasBin: true

  serialize-javascript@6.0.1:
    resolution: {integrity: sha512-owoXEFjWRllis8/M1Q+Cw5k8ZH40e3zhp/ovX+Xr/vi1qj6QesbyXXViFbpNvWvPNAD62SutwEXavefrLJWj7w==}

  serialize-javascript@6.0.2:
    resolution: {integrity: sha512-Saa1xPByTTq2gdeFZYLLo+RFE35NHZkAbqZeWNd3BpzppeVisAqpDjcp8dyf6uIvEqJRd46jemmyA4iFIeVk8g==}

  set-function-length@1.2.2:
    resolution: {integrity: sha512-pgRc4hJ4/sNjWCSS9AmnS40x3bNMDTknHgL5UaMBTMyJnU90EgWh1Rz+MC9eFu4BuN/UwZjKQuY/1v3rM7HMfg==}
    engines: {node: '>= 0.4'}

  set-function-name@2.0.1:
    resolution: {integrity: sha512-tMNCiqYVkXIZgc2Hnoy2IvC/f8ezc5koaRFkCjrpWzGpCd3qbZXPzVy9MAZzK1ch/X0jvSkojys3oqJN0qCmdA==}
    engines: {node: '>= 0.4'}

  shebang-command@2.0.0:
    resolution: {integrity: sha512-kHxr2zZpYtdmrN1qDjrrX/Z1rR1kG8Dx+gkpK1G4eXmvXswmcE1hTWBWYUzlraYw1/yZp6YuDY77YtvbN0dmDA==}
    engines: {node: '>=8'}

  shebang-regex@3.0.0:
    resolution: {integrity: sha512-7++dFhtcx3353uBaq8DDR4NuxBetBzC7ZQOhmTQInHEd6bSrXdiEyzCvG07Z44UYdLShWUyXt5M/yhz8ekcb1A==}
    engines: {node: '>=8'}

  shelljs@0.8.5:
    resolution: {integrity: sha512-TiwcRcrkhHvbrZbnRcFYMLl30Dfov3HKqzp5tO5b4pt6G/SezKcYhmDg15zXVBswHmctSAQKznqNW2LO5tTDow==}
    engines: {node: '>=4'}
    hasBin: true

  side-channel@1.0.4:
    resolution: {integrity: sha512-q5XPytqFEIKHkGdiMIrY10mvLRvnQh42/+GoBlFW3b2LXLE2xxJpZFdm94we0BaoV3RwJyGqg5wS7epxTv0Zvw==}

  siginfo@2.0.0:
    resolution: {integrity: sha512-ybx0WO1/8bSBLEWXZvEd7gMW3Sn3JFlW3TvX1nREbDLRNQNaeNN8WK0meBwPdAaOI7TtRRRJn/Es1zhrrCHu7g==}

  signal-exit@4.1.0:
    resolution: {integrity: sha512-bzyZ1e88w9O1iNJbKnOlvYTrWPDl46O1bG0D3XInv+9tkPrxrN8jUUTiFlDkkmKWgn1M6CfIA13SuGqOa9Korw==}
    engines: {node: '>=14'}

  size-limit@11.2.0:
    resolution: {integrity: sha512-2kpQq2DD/pRpx3Tal/qRW1SYwcIeQ0iq8li5CJHQgOC+FtPn2BVmuDtzUCgNnpCrbgtfEHqh+iWzxK+Tq6C+RQ==}
    engines: {node: ^18.0.0 || >=20.0.0}
    hasBin: true

  slash@3.0.0:
    resolution: {integrity: sha512-g9Q1haeby36OSStwb4ntCGGGaKsaVSjQ68fBxoQcutl5fS1vuY18H3wSt3jFyFtrkx+Kz0V1G85A4MyAdDMi2Q==}
    engines: {node: '>=8'}

  smob@1.4.1:
    resolution: {integrity: sha512-9LK+E7Hv5R9u4g4C3p+jjLstaLe11MDsL21UpYaCNmapvMkYhqCV4A/f/3gyH8QjMyh6l68q9xC85vihY9ahMQ==}

  source-map-js@1.2.0:
    resolution: {integrity: sha512-itJW8lvSA0TXEphiRoawsCksnlf8SyvmFzIhltqAHluXd88pkCd+cXJVHTDwdCr0IzwptSm035IHQktUu1QUMg==}
    engines: {node: '>=0.10.0'}

  source-map-support@0.5.21:
    resolution: {integrity: sha512-uBHU3L3czsIyYXKX88fdrGovxdSCoTGDRZ6SYXtSRxLZUzHg5P/66Ht6uoUlHu9EZod+inXhKo3qQgwXUT/y1w==}

  source-map@0.6.1:
    resolution: {integrity: sha512-UjgapumWlbMhkBgzT7Ykc5YXUT46F0iKu8SGXq0bcwP5dz/h0Plj6enJqjz1Zbq2l5WaqYnrVbwWOWMyF3F47g==}
    engines: {node: '>=0.10.0'}

  spawndamnit@3.0.1:
    resolution: {integrity: sha512-MmnduQUuHCoFckZoWnXsTg7JaiLBJrKFj9UI2MbRPGaJeVpsLcVBu6P/IGZovziM/YBsellCmsprgNA+w0CzVg==}

  sprintf-js@1.0.3:
    resolution: {integrity: sha512-D9cPgkvLlV3t3IzL0D0YLvGA9Ahk4PcvVwUbN0dSGr1aP0Nrt4AEnTUbuGvquEC0mA64Gqt1fzirlRs5ibXx8g==}

  stackback@0.0.2:
    resolution: {integrity: sha512-1XMJE5fQo1jGH6Y/7ebnwPOBEkIEnT4QF32d5R1+VXdXveM0IBMJt8zfaxX1P3QhVwrYe+576+jkANtSS2mBbw==}

  std-env@3.8.1:
    resolution: {integrity: sha512-vj5lIj3Mwf9D79hBkltk5qmkFI+biIKWS2IBxEyEU3AX1tUf7AoL8nSazCOiiqQsGKIq01SClsKEzweu34uwvA==}

  string.prototype.trim@1.2.9:
    resolution: {integrity: sha512-klHuCNxiMZ8MlsOihJhJEBJAiMVqU3Z2nEXWfWnIqjN0gEFS9J9+IxKozWWtQGcgoa1WUZzLjKPTr4ZHNFTFxw==}
    engines: {node: '>= 0.4'}

  string.prototype.trimend@1.0.8:
    resolution: {integrity: sha512-p73uL5VCHCO2BZZ6krwwQE3kCzM7NKmis8S//xEC6fQonchbum4eP6kR4DLEjQFO3Wnj3Fuo8NM0kOSjVdHjZQ==}

  string.prototype.trimstart@1.0.8:
    resolution: {integrity: sha512-UXSH262CSZY1tfu3G3Secr6uGLCFVPMhIqHjlgCUtCCcgihYc/xKs9djMTMUOb2j1mVSeU8EU6NWc/iQKU6Gfg==}
    engines: {node: '>= 0.4'}

  strip-ansi@6.0.1:
    resolution: {integrity: sha512-Y38VPSHcqkFrCpFnQ9vuSXmquuv5oXOKpGeT6aGrr3o3Gc9AlVa6JBfUSOCnbxGGZF+/0ooI7KrPuUSztUdU5A==}
    engines: {node: '>=8'}

  strip-bom@3.0.0:
    resolution: {integrity: sha512-vavAMRXOgBVNF6nyEEmL3DBK19iRpDcoIwW+swQ+CbGiu7lju6t+JklA1MHweoWtadgt4ISVUsXLyDq34ddcwA==}
    engines: {node: '>=4'}

  strip-final-newline@3.0.0:
    resolution: {integrity: sha512-dOESqjYr96iWYylGObzd39EuNTa5VJxyvVAEm5Jnh7KGo75V43Hk1odPQkNDyXNmUR6k+gEiDVXnjB8HJ3crXw==}
    engines: {node: '>=12'}

  strip-json-comments@3.1.1:
    resolution: {integrity: sha512-6fPc+R4ihwqP6N/aIv2f1gMH8lOVtWQHoqC4yK6oSDVVocumAsfCqjkXnqiYMhmMwS/mEHLp7Vehlt3ql6lEig==}
    engines: {node: '>=8'}

  strip-literal@2.1.1:
    resolution: {integrity: sha512-631UJ6O00eNGfMiWG78ck80dfBab8X6IVFB51jZK5Icd7XAs60Z5y7QdSd/wGIklnWvRbUNloVzhOKKmutxQ6Q==}

  strip-outer@1.0.1:
    resolution: {integrity: sha512-k55yxKHwaXnpYGsOzg4Vl8+tDrWylxDEpknGjhTiZB8dFRU5rTo9CAzeycivxV3s+zlTKwrs6WxMxR95n26kwg==}
    engines: {node: '>=0.10.0'}

  supports-color@7.2.0:
    resolution: {integrity: sha512-qpCAvRl9stuOHveKsn7HncJRvv501qIacKzQlO/+Lwxc9+0q2wLyv4Dfvt80/DPn2pqOBsJdDiogXGR9+OvwRw==}
    engines: {node: '>=8'}

  supports-color@8.1.1:
    resolution: {integrity: sha512-MpUEN2OodtUzxvKQl72cUF7RQ5EiHsGvSsVG0ia9c5RbWGL2CI4C7EpPS8UTBIplnlzZiNuV56w+FuNxy3ty2Q==}
    engines: {node: '>=10'}

  supports-preserve-symlinks-flag@1.0.0:
    resolution: {integrity: sha512-ot0WnXS9fgdkgIcePe6RHNk1WA8+muPa6cSjeR3V8K27q9BB1rTE3R1p7Hv0z1ZyAc8s6Vvv8DIyWf681MAt0w==}
    engines: {node: '>= 0.4'}

  symbol-tree@3.2.4:
    resolution: {integrity: sha512-9QNk5KwDF+Bvz+PyObkmSYjI5ksVUYtjW7AU22r2NKcfLJcXp96hkDWU3+XndOsUb+AQ9QhfzfCT2O+CNWT5Tw==}

  tapable@2.2.1:
    resolution: {integrity: sha512-GNzQvQTOIP6RyTfE2Qxb8ZVlNmw0n88vp1szwWRimP02mnTsx3Wtn5qRdqY9w2XduFNUgvOwhNnQsjwCp+kqaQ==}
    engines: {node: '>=6'}

  term-size@2.2.1:
    resolution: {integrity: sha512-wK0Ri4fOGjv/XPy8SBHZChl8CM7uMc5VML7SqiQ0zG7+J5Vr+RMQDoHa2CNT6KHUnTGIXH34UDMkPzAUyapBZg==}
    engines: {node: '>=8'}

  terser-webpack-plugin@5.3.14:
    resolution: {integrity: sha512-vkZjpUjb6OMS7dhV+tILUW6BhpDR7P2L/aQSAv+Uwk+m8KATX9EccViHTJR2qDtACKPIYndLGCyl3FMo+r2LMw==}
    engines: {node: '>= 10.13.0'}
    peerDependencies:
      '@swc/core': '*'
      esbuild: '*'
      uglify-js: '*'
      webpack: ^5.1.0
    peerDependenciesMeta:
      '@swc/core':
        optional: true
      esbuild:
        optional: true
      uglify-js:
        optional: true

  terser@5.24.0:
    resolution: {integrity: sha512-ZpGR4Hy3+wBEzVEnHvstMvqpD/nABNelQn/z2r0fjVWGQsN3bpOLzQlqDxmb4CDZnXq5lpjnQ+mHQLAOpfM5iw==}
    engines: {node: '>=10'}
    hasBin: true

  terser@5.39.2:
    resolution: {integrity: sha512-yEPUmWve+VA78bI71BW70Dh0TuV4HHd+I5SHOAfS1+QBOmvmCiiffgjR8ryyEd3KIfvPGFqoADt8LdQ6XpXIvg==}
    engines: {node: '>=10'}
    hasBin: true

  text-table@0.2.0:
    resolution: {integrity: sha512-N+8UisAXDGk8PFXP4HAzVR9nbfmVJ3zYLAWiTIoqC5v5isinhr+r5uaO8+7r3BMfuNIufIsA7RdpVgacC2cSpw==}

  tinybench@2.9.0:
    resolution: {integrity: sha512-0+DUvqWMValLmha6lr4kD8iAMK1HzV0/aKnCtWb9v9641TnP/MFb7Pc2bxoxQjTXAErryXVgUOfv2YqNllqGeg==}

  tinyglobby@0.2.13:
    resolution: {integrity: sha512-mEwzpUgrLySlveBwEVDMKk5B57bhLPYovRfPAXD5gA/98Opn0rCDj3GtLwFvCvH5RK9uPCExUROW5NjDwvqkxw==}
    engines: {node: '>=12.0.0'}

  tinypool@0.8.4:
    resolution: {integrity: sha512-i11VH5gS6IFeLY3gMBQ00/MmLncVP7JLXOw1vlgkytLmJK7QnEr7NXf0LBdxfmNPAeyetukOk0bOYrJrFGjYJQ==}
    engines: {node: '>=14.0.0'}

  tinyspy@2.2.1:
    resolution: {integrity: sha512-KYad6Vy5VDWV4GH3fjpseMQ/XU2BhIYP7Vzd0LG44qRWm/Yt2WCOTicFdvmgo6gWaqooMQCawTtILVQJupKu7A==}
    engines: {node: '>=14.0.0'}

  tldts-core@6.1.86:
    resolution: {integrity: sha512-Je6p7pkk+KMzMv2XXKmAE3McmolOQFdxkKw0R8EYNr7sELW46JqnNeTX8ybPiQgvg1ymCoF8LXs5fzFaZvJPTA==}

  tldts@6.1.86:
    resolution: {integrity: sha512-WMi/OQ2axVTf/ykqCQgXiIct+mSQDFdH2fkwhPwgEwvJ1kSzZRiinb0zF2Xb8u4+OqPChmyI6MEu4EezNJz+FQ==}
    hasBin: true

  tmp@0.0.33:
    resolution: {integrity: sha512-jRCJlojKnZ3addtTOjdIqoRuPEKBvNXcGYqzO6zWZX8KfKEpnGY5jfggJQ3EjKuu8D4bJRr0y+cYJFmYbImXGw==}
    engines: {node: '>=0.6.0'}

  to-regex-range@5.0.1:
    resolution: {integrity: sha512-65P7iz6X5yEr1cwcgvQxbbIw7Uk3gOy5dIdtZ4rDveLqhrdJP+Li/Hx6tyK0NEb+2GCyneCMJiGqrADCSNk8sQ==}
    engines: {node: '>=8.0'}

  tough-cookie@5.1.2:
    resolution: {integrity: sha512-FVDYdxtnj0G6Qm/DhNPSb8Ju59ULcup3tuJxkFb5K8Bv2pUXILbf0xZWU8PX8Ov19OXljbUyveOFwRMwkXzO+A==}
    engines: {node: '>=16'}

  tr46@0.0.3:
    resolution: {integrity: sha512-N3WMsuqV66lT30CrXNbEjx4GEwlow3v6rr4mCcv6prnfwhS01rkgyFdjPNBYd9br7LpXV1+Emh01fHnq2Gdgrw==}

  tr46@5.1.1:
    resolution: {integrity: sha512-hdF5ZgjTqgAntKkklYw0R03MG2x/bSzTtkxmIRw/sTNV8YXsCJ1tfLAX23lhxhHJlEf3CRCOCGGWw3vI3GaSPw==}
    engines: {node: '>=18'}

  trim-repeated@1.0.0:
    resolution: {integrity: sha512-pkonvlKk8/ZuR0D5tLW8ljt5I8kmxp2XKymhepUeOdCEfKpZaktSArkLHZt76OB1ZvO9bssUsDty4SWhLvZpLg==}
    engines: {node: '>=0.10.0'}

  ts-api-utils@1.3.0:
    resolution: {integrity: sha512-UQMIo7pb8WRomKR1/+MFVLTroIvDVtMX3K6OUir8ynLyzB8Jeriont2bTAtmNPa1ekAgN7YPDyf6V+ygrdU+eQ==}
    engines: {node: '>=16'}
    peerDependencies:
      typescript: '>=4.2.0'

  ts-debounce@4.0.0:
    resolution: {integrity: sha512-+1iDGY6NmOGidq7i7xZGA4cm8DAa6fqdYcvO5Z6yBevH++Bdo9Qt/mN0TzHUgcCcKv1gmh9+W5dHqz8pMWbCbg==}

  tsconfig-paths@3.15.0:
    resolution: {integrity: sha512-2Ac2RgzDe/cn48GvOe3M+o82pEFewD3UPbyoUHHdKasHwJKjds4fLXWf/Ux5kATBKN20oaFGu+jbElp1pos0mg==}

  tslib@2.8.1:
    resolution: {integrity: sha512-oJFu94HQb+KVduSUQL7wnpmqnfmLsOA/nAh6b6EH0wCEoK0/mPeXU6c3wKDV83MkOuHPRHtSXKKU99IBazS/2w==}

  type-check@0.4.0:
    resolution: {integrity: sha512-XleUoc9uwGXqjWwXaUTZAmzMcFZ5858QA2vvx1Ur5xIcixXIP+8LnFDgRplU30us6teqdlskFfu+ae4K79Ooew==}
    engines: {node: '>= 0.8.0'}

  type-detect@4.1.0:
    resolution: {integrity: sha512-Acylog8/luQ8L7il+geoSxhEkazvkslg7PSNKOX59mbB9cOveP5aq9h74Y7YU8yDpJwetzQQrfIwtf4Wp4LKcw==}
    engines: {node: '>=4'}

  type-fest@0.20.2:
    resolution: {integrity: sha512-Ne+eE4r0/iWnpAxD852z3A+N0Bt5RN//NjJwRd2VFHEmrywxf5vsZlh4R6lixl6B+wz/8d+maTSAkN1FIkI3LQ==}
    engines: {node: '>=10'}

  typed-array-buffer@1.0.2:
    resolution: {integrity: sha512-gEymJYKZtKXzzBzM4jqa9w6Q1Jjm7x2d+sh19AdsD4wqnMPDYyvwpsIc2Q/835kHuo3BEQ7CjelGhfTsoBb2MQ==}
    engines: {node: '>= 0.4'}

  typed-array-byte-length@1.0.1:
    resolution: {integrity: sha512-3iMJ9q0ao7WE9tWcaYKIptkNBuOIcZCCT0d4MRvuuH88fEoEH62IuQe0OtraD3ebQEoTRk8XCBoknUNc1Y67pw==}
    engines: {node: '>= 0.4'}

  typed-array-byte-offset@1.0.2:
    resolution: {integrity: sha512-Ous0vodHa56FviZucS2E63zkgtgrACj7omjwd/8lTEMEPFFyjfixMZ1ZXenpgCFBBt4EC1J2XsyVS2gkG0eTFA==}
    engines: {node: '>= 0.4'}

  typed-array-length@1.0.6:
    resolution: {integrity: sha512-/OxDN6OtAk5KBpGb28T+HZc2M+ADtvRxXrKKbUwtsLgdoxgX13hyy7ek6bFRl5+aBs2yZzB0c4CnQfAtVypW/g==}
    engines: {node: '>= 0.4'}

  typed-emitter@2.1.0:
    resolution: {integrity: sha512-g/KzbYKbH5C2vPkaXGu8DJlHrGKHLsM25Zg9WuC9pMGfuvT+X25tZQWo5fK1BjBm8+UrVE9LDCvaY0CQk+fXDA==}

  typedoc-plugin-no-inherit@1.6.1:
    resolution: {integrity: sha512-+qf0RkO5YR9kUBBS1HqzzDOsWOnLcXTtGL0f2ia4jDQAjGrtF0+po/0R8k3UNtBqyDzL273aaV3FIGHEX+U/tg==}
    peerDependencies:
      typedoc: 0.26.x || 0.27.x || 0.28.x

  typedoc@0.28.4:
    resolution: {integrity: sha512-xKvKpIywE1rnqqLgjkoq0F3wOqYaKO9nV6YkkSat6IxOWacUCc/7Es0hR3OPmkIqkPoEn7U3x+sYdG72rstZQA==}
    engines: {node: '>= 18', pnpm: '>= 10'}
    hasBin: true
    peerDependencies:
      typescript: 5.0.x || 5.1.x || 5.2.x || 5.3.x || 5.4.x || 5.5.x || 5.6.x || 5.7.x || 5.8.x

  typescript@4.5.2:
    resolution: {integrity: sha512-5BlMof9H1yGt0P8/WF+wPNw6GfctgGjXp5hkblpyT+8rkASSmkUKMXrxR0Xg8ThVCi/JnHQiKXeBaEwCeQwMFw==}
    engines: {node: '>=4.2.0'}
    hasBin: true

  typescript@5.8.3:
    resolution: {integrity: sha512-p1diW6TqL9L07nNxvRMM7hMMw4c5XOo/1ibL4aAIGmSAt9slTE1Xgw5KWuof2uTOvCg9BY7ZRi+GaF+7sfgPeQ==}
    engines: {node: '>=14.17'}
    hasBin: true

<<<<<<< HEAD
  typescript@5.9.0-dev.20250612:
    resolution: {integrity: sha512-cZhYUDxc0Pzt9jR6kBzoApPUPDQt4GgLTtR2ejhbJB571tZ8j7vwwYm21MMcYWaX+MPhymsHu5h8QTEmbVHHrw==}
=======
  typescript@5.9.0-dev.20250610:
    resolution: {integrity: sha512-jvHWZeBl3xNkveo2FMtA6ZHFb8D5CjNVU5qbI/yzpkvUzEFcqwDhKK9FaprSxupsb/V2cdMXsV0u2DMnrsfD9A==}
>>>>>>> c32fc864
    engines: {node: '>=14.17'}
    hasBin: true

  uc.micro@2.1.0:
    resolution: {integrity: sha512-ARDJmphmdvUk6Glw7y9DQ2bFkKBHwQHLi2lsaH6PPmz/Ka9sFOBsBluozhDltWmnv9u/cF6Rt87znRTPV+yp/A==}

  ufo@1.5.4:
    resolution: {integrity: sha512-UsUk3byDzKd04EyoZ7U4DOlxQaD14JUKQl6/P7wiX4FNvUfm3XL246n9W5AmqwW5RSFJ27NAuM0iLscAOYUiGQ==}

  unbox-primitive@1.0.2:
    resolution: {integrity: sha512-61pPlCD9h51VoreyJ0BReideM3MDKMKnh6+V9L08331ipq6Q8OFXZYiqP6n/tbHx4s5I9uRhcye6BrbkizkBDw==}

  undici-types@6.19.8:
    resolution: {integrity: sha512-ve2KP6f/JnbPBFyobGHuerC9g1FYGn/F8n1LWTwNxCEzd6IfqTwUQcNXgEtmmQ6DlRrC1hrSrBnCZPokRrDHjw==}

  unicode-canonical-property-names-ecmascript@2.0.0:
    resolution: {integrity: sha512-yY5PpDlfVIU5+y/BSCxAJRBIS1Zc2dDG3Ujq+sR0U+JjUevW2JhocOF+soROYDSaAezOzOKuyyixhD6mBknSmQ==}
    engines: {node: '>=4'}

  unicode-match-property-ecmascript@2.0.0:
    resolution: {integrity: sha512-5kaZCrbp5mmbz5ulBkDkbY0SsPOjKqVS35VpL9ulMPfSl0J0Xsm+9Evphv9CoIZFwre7aJoa94AY6seMKGVN5Q==}
    engines: {node: '>=4'}

  unicode-match-property-value-ecmascript@2.1.0:
    resolution: {integrity: sha512-qxkjQt6qjg/mYscYMC0XKRn3Rh0wFPlfxB0xkt9CfyTvpX1Ra0+rAmdX2QyAobptSEvuy4RtpPRui6XkV+8wjA==}
    engines: {node: '>=4'}

  unicode-property-aliases-ecmascript@2.1.0:
    resolution: {integrity: sha512-6t3foTQI9qne+OZoVQB/8x8rk2k1eVy1gRXhV3oFQ5T6R1dqQ1xtin3XqSlx3+ATBkliTaR/hHyJBm+LVPNM8w==}
    engines: {node: '>=4'}

  universalify@0.1.2:
    resolution: {integrity: sha512-rBJeI5CXAlmy1pV+617WB9J63U6XcazHHF2f2dbJix4XzpUF0RS3Zbj0FGIOCAva5P/d/GBOYaACQ1w+0azUkg==}
    engines: {node: '>= 4.0.0'}

  universalify@2.0.1:
    resolution: {integrity: sha512-gptHNQghINnc/vTGIk0SOFGFNXw7JVrlRUtConJRlvaw6DuX0wO5Jeko9sWrMBhh+PsYAZ7oXAiOnf/UKogyiw==}
    engines: {node: '>= 10.0.0'}

  update-browserslist-db@1.1.0:
    resolution: {integrity: sha512-EdRAaAyk2cUE1wOf2DkEhzxqOQvFOoRJFNS6NeyJ01Gp2beMRpBAINjM2iDXE3KCuKhwnvHIQCJm6ThL2Z+HzQ==}
    hasBin: true
    peerDependencies:
      browserslist: '>= 4.21.0'

  update-browserslist-db@1.1.1:
    resolution: {integrity: sha512-R8UzCaa9Az+38REPiJ1tXlImTJXlVfgHZsglwBD/k6nj76ctsH1E3q4doGrukiLQd3sGQYu56r5+lo5r94l29A==}
    hasBin: true
    peerDependencies:
      browserslist: '>= 4.21.0'

  uri-js@4.4.1:
    resolution: {integrity: sha512-7rKUyy33Q1yc98pQ1DAmLtwX109F7TIfWlW1Ydo8Wl1ii1SeHieeh0HHfPeL2fMXK6z0s8ecKs9frCuLJvndBg==}

  vite-node@1.6.1:
    resolution: {integrity: sha512-YAXkfvGtuTzwWbDSACdJSg4A4DZiAqckWe90Zapc/sEX3XvHcw1NdurM/6od8J207tSDqNbSsgdCacBgvJKFuA==}
    engines: {node: ^18.0.0 || >=20.0.0}
    hasBin: true

  vite@5.4.19:
    resolution: {integrity: sha512-qO3aKv3HoQC8QKiNSTuUM1l9o/XX3+c+VTgLHbJWHZGeTPVAg2XwazI9UWzoxjIJCGCV2zU60uqMzjeLZuULqA==}
    engines: {node: ^18.0.0 || >=20.0.0}
    hasBin: true
    peerDependencies:
      '@types/node': ^18.0.0 || >=20.0.0
      less: '*'
      lightningcss: ^1.21.0
      sass: '*'
      sass-embedded: '*'
      stylus: '*'
      sugarss: '*'
      terser: ^5.4.0
    peerDependenciesMeta:
      '@types/node':
        optional: true
      less:
        optional: true
      lightningcss:
        optional: true
      sass:
        optional: true
      sass-embedded:
        optional: true
      stylus:
        optional: true
      sugarss:
        optional: true
      terser:
        optional: true

  vitest@1.6.1:
    resolution: {integrity: sha512-Ljb1cnSJSivGN0LqXd/zmDbWEM0RNNg2t1QW/XUhYl/qPqyu7CsqeWtqQXHVaJsecLPuDoak2oJcZN2QoRIOag==}
    engines: {node: ^18.0.0 || >=20.0.0}
    hasBin: true
    peerDependencies:
      '@edge-runtime/vm': '*'
      '@types/node': ^18.0.0 || >=20.0.0
      '@vitest/browser': 1.6.1
      '@vitest/ui': 1.6.1
      happy-dom: '*'
      jsdom: '*'
    peerDependenciesMeta:
      '@edge-runtime/vm':
        optional: true
      '@types/node':
        optional: true
      '@vitest/browser':
        optional: true
      '@vitest/ui':
        optional: true
      happy-dom:
        optional: true
      jsdom:
        optional: true

  w3c-xmlserializer@5.0.0:
    resolution: {integrity: sha512-o8qghlI8NZHU1lLPrpi2+Uq7abh4GGPpYANlalzWxyWteJOCsr/P+oPBA49TOLu5FTZO4d3F9MnWJfiMo4BkmA==}
    engines: {node: '>=18'}

  watchpack@2.4.2:
    resolution: {integrity: sha512-TnbFSbcOCcDgjZ4piURLCbJ3nJhznVh9kw6F6iokjiFPl8ONxe9A6nMDVXDiNbrSfLILs6vB07F7wLBrwPYzJw==}
    engines: {node: '>=10.13.0'}

  webidl-conversions@3.0.1:
    resolution: {integrity: sha512-2JAn3z8AR6rjK8Sm8orRC0h/bcl/DqL7tRPdGZ4I1CjdF+EaMLmYxBHyXuKL849eucPFhvBoxMsflfOb8kxaeQ==}

  webidl-conversions@7.0.0:
    resolution: {integrity: sha512-VwddBukDzu71offAQR975unBIGqfKZpM+8ZX6ySk8nYhVoo5CYaZyzt3YBvYtRtO+aoGlqxPg/B87NGVZ/fu6g==}
    engines: {node: '>=12'}

  webpack-sources@3.2.3:
    resolution: {integrity: sha512-/DyMEOrDgLKKIG0fmvtz+4dUX/3Ghozwgm6iPp8KRhvn+eQf9+Q7GWxVNMk3+uCPWfdXYC4ExGBckIXdFEfH1w==}
    engines: {node: '>=10.13.0'}

  webpack@5.99.8:
    resolution: {integrity: sha512-lQ3CPiSTpfOnrEGeXDwoq5hIGzSjmwD72GdfVzF7CQAI7t47rJG9eDWvcEkEn3CUQymAElVvDg3YNTlCYj+qUQ==}
    engines: {node: '>=10.13.0'}
    hasBin: true
    peerDependencies:
      webpack-cli: '*'
    peerDependenciesMeta:
      webpack-cli:
        optional: true

  webrtc-adapter@9.0.3:
    resolution: {integrity: sha512-5fALBcroIl31OeXAdd1YUntxiZl1eHlZZWzNg3U4Fn+J9/cGL3eT80YlrsWGvj2ojuz1rZr2OXkgCzIxAZ7vRQ==}
    engines: {node: '>=6.0.0', npm: '>=3.10.0'}

  whatwg-encoding@3.1.1:
    resolution: {integrity: sha512-6qN4hJdMwfYBtE3YBTTHhoeuUrDBPZmbQaxWAqSALV/MeEnR5z1xd8UKud2RAkFoPkmB+hli1TZSnyi84xz1vQ==}
    engines: {node: '>=18'}

  whatwg-mimetype@3.0.0:
    resolution: {integrity: sha512-nt+N2dzIutVRxARx1nghPKGv1xHikU7HKdfafKkLNLindmPU/ch3U31NOCGGA/dmPcmb1VlofO0vnKAcsm0o/Q==}
    engines: {node: '>=12'}

  whatwg-mimetype@4.0.0:
    resolution: {integrity: sha512-QaKxh0eNIi2mE9p2vEdzfagOKHCcj1pJ56EEHGQOVxp8r9/iszLUUV7v89x9O1p/T+NlTM5W7jW6+cz4Fq1YVg==}
    engines: {node: '>=18'}

  whatwg-url@14.2.0:
    resolution: {integrity: sha512-De72GdQZzNTUBBChsXueQUnPKDkg/5A5zp7pFDuQAj5UFoENpiACU0wlCvzpAGnTkj++ihpKwKyYewn/XNUbKw==}
    engines: {node: '>=18'}

  whatwg-url@5.0.0:
    resolution: {integrity: sha512-saE57nupxk6v3HY35+jzBwYa0rKSy0XR8JSxZPwgLr7ys0IBzhGviA1/TUGJLmSVqs8pb9AnvICXEuOHLprYTw==}

  which-boxed-primitive@1.0.2:
    resolution: {integrity: sha512-bwZdv0AKLpplFY2KZRX6TvyuN7ojjr7lwkg6ml0roIy9YeuSr7JS372qlNW18UQYzgYK9ziGcerWqZOmEn9VNg==}

  which-typed-array@1.1.15:
    resolution: {integrity: sha512-oV0jmFtUky6CXfkqehVvBP/LSWJ2sy4vWMioiENyJLePrBO/yKyV9OyJySfAKosh+RYkIl5zJCNZ8/4JncrpdA==}
    engines: {node: '>= 0.4'}

  which@2.0.2:
    resolution: {integrity: sha512-BLI3Tl1TW3Pvl70l3yq3Y64i+awpwXqsGBYWkkqMtnbXgrMD+yj7rhW0kuEDxzJaYXGjEW5ogapKNMEKNMjibA==}
    engines: {node: '>= 8'}
    hasBin: true

  why-is-node-running@2.3.0:
    resolution: {integrity: sha512-hUrmaWBdVDcxvYqnyh09zunKzROWjbZTiNy8dBEjkS7ehEDQibXJ7XvlmtbwuTclUiIyN+CyXQD4Vmko8fNm8w==}
    engines: {node: '>=8'}
    hasBin: true

  wrappy@1.0.2:
    resolution: {integrity: sha512-l4Sp/DRseor9wL6EvV2+TuQn63dMkPjZ/sp9XkghTEbV9KlPS1xUsZ3u7/IQO4wxtcFB4bgpQPRcR3QCvezPcQ==}

  ws@8.18.2:
    resolution: {integrity: sha512-DMricUmwGZUVr++AEAe2uiVM7UoO9MAVZMDu05UQOaUII0lp+zOzLLU4Xqh/JvTqklB1T4uELaaPBKyjE1r4fQ==}
    engines: {node: '>=10.0.0'}
    peerDependencies:
      bufferutil: ^4.0.1
      utf-8-validate: '>=5.0.2'
    peerDependenciesMeta:
      bufferutil:
        optional: true
      utf-8-validate:
        optional: true

  xml-name-validator@5.0.0:
    resolution: {integrity: sha512-EvGK8EJ3DhaHfbRlETOWAS5pO9MZITeauHKJyb8wyajUfQUenkIg2MvLDTZ4T/TgIcm3HU0TFBgWWboAZ30UHg==}
    engines: {node: '>=18'}

  xmlchars@2.2.0:
    resolution: {integrity: sha512-JZnDKK8B0RCDw84FNdDAIpZK+JuJw+s7Lz8nksI7SIuU3UXJJslUthsi+uWBUYOwPFwW7W7PRLRfUKpxjtjFCw==}

  yallist@3.1.1:
    resolution: {integrity: sha512-a4UGQaWPH59mOXUYnAG2ewncQS4i4F43Tv3JoAM+s2VDAmS9NsK8GpDMLrCHPksFT7h3K6TOoUNn2pb7RoXx4g==}

  yallist@4.0.0:
    resolution: {integrity: sha512-3wdGidZyq5PB084XLES5TpOSRA3wjXAlIWMhum2kRcv/41Sn2emQ0dycQW4uZXLejwKvg6EsvbdlVL+FYEct7A==}

  yaml@2.7.1:
    resolution: {integrity: sha512-10ULxpnOCQXxJvBgxsn9ptjq6uviG/htZKk9veJGhlqn3w/DxQ631zFF+nlQXLwmImeS5amR2dl2U8sg6U9jsQ==}
    engines: {node: '>= 14'}
    hasBin: true

  yocto-queue@0.1.0:
    resolution: {integrity: sha512-rVksvsnNCdJ/ohGc6xgPwyN8eheCxsiLM8mxuE/t/mOVqJewPuO1miLpTHQiRgTKCLexL4MeAFVagts7HmNZ2Q==}
    engines: {node: '>=10'}

  yocto-queue@1.2.1:
    resolution: {integrity: sha512-AyeEbWOu/TAXdxlV9wmGcR0+yh2j3vYPGOECcIj2S7MkrLyC7ne+oye2BKTItt0ii2PHk4cDy+95+LshzbXnGg==}
    engines: {node: '>=12.20'}

snapshots:

  '@aashutoshrathi/word-wrap@1.2.6': {}

  '@ampproject/remapping@2.2.1':
    dependencies:
      '@jridgewell/gen-mapping': 0.3.5
      '@jridgewell/trace-mapping': 0.3.25

  '@asamuzakjp/css-color@3.1.7':
    dependencies:
      '@csstools/css-calc': 2.1.3(@csstools/css-parser-algorithms@3.0.4(@csstools/css-tokenizer@3.0.3))(@csstools/css-tokenizer@3.0.3)
      '@csstools/css-color-parser': 3.0.9(@csstools/css-parser-algorithms@3.0.4(@csstools/css-tokenizer@3.0.3))(@csstools/css-tokenizer@3.0.3)
      '@csstools/css-parser-algorithms': 3.0.4(@csstools/css-tokenizer@3.0.3)
      '@csstools/css-tokenizer': 3.0.3
      lru-cache: 10.4.3

  '@babel/code-frame@7.26.2':
    dependencies:
      '@babel/helper-validator-identifier': 7.25.9
      js-tokens: 4.0.0
      picocolors: 1.1.1

  '@babel/code-frame@7.27.1':
    dependencies:
      '@babel/helper-validator-identifier': 7.27.1
      js-tokens: 4.0.0
      picocolors: 1.1.1

  '@babel/compat-data@7.27.2': {}

  '@babel/core@7.27.1':
    dependencies:
      '@ampproject/remapping': 2.2.1
      '@babel/code-frame': 7.27.1
      '@babel/generator': 7.27.1
      '@babel/helper-compilation-targets': 7.27.2
      '@babel/helper-module-transforms': 7.27.1(@babel/core@7.27.1)
      '@babel/helpers': 7.27.1
      '@babel/parser': 7.27.2
      '@babel/template': 7.27.2
      '@babel/traverse': 7.27.1
      '@babel/types': 7.27.1
      convert-source-map: 2.0.0
      debug: 4.4.0
      gensync: 1.0.0-beta.2
      json5: 2.2.3
      semver: 6.3.1
    transitivePeerDependencies:
      - supports-color

  '@babel/generator@7.27.0':
    dependencies:
      '@babel/parser': 7.27.0
      '@babel/types': 7.27.0
      '@jridgewell/gen-mapping': 0.3.5
      '@jridgewell/trace-mapping': 0.3.25
      jsesc: 3.1.0

  '@babel/generator@7.27.1':
    dependencies:
      '@babel/parser': 7.27.2
      '@babel/types': 7.27.1
      '@jridgewell/gen-mapping': 0.3.5
      '@jridgewell/trace-mapping': 0.3.25
      jsesc: 3.1.0

  '@babel/helper-annotate-as-pure@7.25.9':
    dependencies:
      '@babel/types': 7.27.0

  '@babel/helper-annotate-as-pure@7.27.1':
    dependencies:
      '@babel/types': 7.27.1

  '@babel/helper-compilation-targets@7.27.2':
    dependencies:
      '@babel/compat-data': 7.27.2
      '@babel/helper-validator-option': 7.27.1
      browserslist: 4.24.4
      lru-cache: 5.1.1
      semver: 6.3.1

  '@babel/helper-create-class-features-plugin@7.27.1(@babel/core@7.27.1)':
    dependencies:
      '@babel/core': 7.27.1
      '@babel/helper-annotate-as-pure': 7.27.1
      '@babel/helper-member-expression-to-functions': 7.27.1
      '@babel/helper-optimise-call-expression': 7.27.1
      '@babel/helper-replace-supers': 7.27.1(@babel/core@7.27.1)
      '@babel/helper-skip-transparent-expression-wrappers': 7.27.1
      '@babel/traverse': 7.27.1
      semver: 6.3.1
    transitivePeerDependencies:
      - supports-color

  '@babel/helper-create-regexp-features-plugin@7.26.3(@babel/core@7.27.1)':
    dependencies:
      '@babel/core': 7.27.1
      '@babel/helper-annotate-as-pure': 7.25.9
      regexpu-core: 6.2.0
      semver: 6.3.1

  '@babel/helper-create-regexp-features-plugin@7.27.1(@babel/core@7.27.1)':
    dependencies:
      '@babel/core': 7.27.1
      '@babel/helper-annotate-as-pure': 7.27.1
      regexpu-core: 6.2.0
      semver: 6.3.1

  '@babel/helper-define-polyfill-provider@0.6.4(@babel/core@7.27.1)':
    dependencies:
      '@babel/core': 7.27.1
      '@babel/helper-compilation-targets': 7.27.2
      '@babel/helper-plugin-utils': 7.27.1
      debug: 4.4.0
      lodash.debounce: 4.0.8
      resolve: 1.22.8
    transitivePeerDependencies:
      - supports-color

  '@babel/helper-member-expression-to-functions@7.27.1':
    dependencies:
      '@babel/traverse': 7.27.1
      '@babel/types': 7.27.1
    transitivePeerDependencies:
      - supports-color

  '@babel/helper-module-imports@7.24.7':
    dependencies:
      '@babel/traverse': 7.27.0
      '@babel/types': 7.27.0
    transitivePeerDependencies:
      - supports-color

  '@babel/helper-module-imports@7.27.1':
    dependencies:
      '@babel/traverse': 7.27.1
      '@babel/types': 7.27.1
    transitivePeerDependencies:
      - supports-color

  '@babel/helper-module-transforms@7.27.1(@babel/core@7.27.1)':
    dependencies:
      '@babel/core': 7.27.1
      '@babel/helper-module-imports': 7.27.1
      '@babel/helper-validator-identifier': 7.27.1
      '@babel/traverse': 7.27.1
    transitivePeerDependencies:
      - supports-color

  '@babel/helper-optimise-call-expression@7.27.1':
    dependencies:
      '@babel/types': 7.27.1

  '@babel/helper-plugin-utils@7.27.1': {}

  '@babel/helper-remap-async-to-generator@7.27.1(@babel/core@7.27.1)':
    dependencies:
      '@babel/core': 7.27.1
      '@babel/helper-annotate-as-pure': 7.27.1
      '@babel/helper-wrap-function': 7.27.1
      '@babel/traverse': 7.27.1
    transitivePeerDependencies:
      - supports-color

  '@babel/helper-replace-supers@7.27.1(@babel/core@7.27.1)':
    dependencies:
      '@babel/core': 7.27.1
      '@babel/helper-member-expression-to-functions': 7.27.1
      '@babel/helper-optimise-call-expression': 7.27.1
      '@babel/traverse': 7.27.1
    transitivePeerDependencies:
      - supports-color

  '@babel/helper-skip-transparent-expression-wrappers@7.27.1':
    dependencies:
      '@babel/traverse': 7.27.1
      '@babel/types': 7.27.1
    transitivePeerDependencies:
      - supports-color

  '@babel/helper-string-parser@7.25.9': {}

  '@babel/helper-string-parser@7.27.1': {}

  '@babel/helper-validator-identifier@7.25.9': {}

  '@babel/helper-validator-identifier@7.27.1': {}

  '@babel/helper-validator-option@7.27.1': {}

  '@babel/helper-wrap-function@7.27.1':
    dependencies:
      '@babel/template': 7.27.2
      '@babel/traverse': 7.27.1
      '@babel/types': 7.27.1
    transitivePeerDependencies:
      - supports-color

  '@babel/helpers@7.27.1':
    dependencies:
      '@babel/template': 7.27.2
      '@babel/types': 7.27.1

  '@babel/parser@7.27.0':
    dependencies:
      '@babel/types': 7.27.0

  '@babel/parser@7.27.2':
    dependencies:
      '@babel/types': 7.27.1

  '@babel/plugin-bugfix-firefox-class-in-computed-class-key@7.27.1(@babel/core@7.27.1)':
    dependencies:
      '@babel/core': 7.27.1
      '@babel/helper-plugin-utils': 7.27.1
      '@babel/traverse': 7.27.1
    transitivePeerDependencies:
      - supports-color

  '@babel/plugin-bugfix-safari-class-field-initializer-scope@7.27.1(@babel/core@7.27.1)':
    dependencies:
      '@babel/core': 7.27.1
      '@babel/helper-plugin-utils': 7.27.1

  '@babel/plugin-bugfix-safari-id-destructuring-collision-in-function-expression@7.27.1(@babel/core@7.27.1)':
    dependencies:
      '@babel/core': 7.27.1
      '@babel/helper-plugin-utils': 7.27.1

  '@babel/plugin-bugfix-v8-spread-parameters-in-optional-chaining@7.27.1(@babel/core@7.27.1)':
    dependencies:
      '@babel/core': 7.27.1
      '@babel/helper-plugin-utils': 7.27.1
      '@babel/helper-skip-transparent-expression-wrappers': 7.27.1
      '@babel/plugin-transform-optional-chaining': 7.27.1(@babel/core@7.27.1)
    transitivePeerDependencies:
      - supports-color

  '@babel/plugin-bugfix-v8-static-class-fields-redefine-readonly@7.27.1(@babel/core@7.27.1)':
    dependencies:
      '@babel/core': 7.27.1
      '@babel/helper-plugin-utils': 7.27.1
      '@babel/traverse': 7.27.1
    transitivePeerDependencies:
      - supports-color

  '@babel/plugin-proposal-private-property-in-object@7.21.0-placeholder-for-preset-env.2(@babel/core@7.27.1)':
    dependencies:
      '@babel/core': 7.27.1

  '@babel/plugin-syntax-import-assertions@7.27.1(@babel/core@7.27.1)':
    dependencies:
      '@babel/core': 7.27.1
      '@babel/helper-plugin-utils': 7.27.1

  '@babel/plugin-syntax-import-attributes@7.27.1(@babel/core@7.27.1)':
    dependencies:
      '@babel/core': 7.27.1
      '@babel/helper-plugin-utils': 7.27.1

  '@babel/plugin-syntax-unicode-sets-regex@7.18.6(@babel/core@7.27.1)':
    dependencies:
      '@babel/core': 7.27.1
      '@babel/helper-create-regexp-features-plugin': 7.26.3(@babel/core@7.27.1)
      '@babel/helper-plugin-utils': 7.27.1

  '@babel/plugin-transform-arrow-functions@7.27.1(@babel/core@7.27.1)':
    dependencies:
      '@babel/core': 7.27.1
      '@babel/helper-plugin-utils': 7.27.1

  '@babel/plugin-transform-async-generator-functions@7.27.1(@babel/core@7.27.1)':
    dependencies:
      '@babel/core': 7.27.1
      '@babel/helper-plugin-utils': 7.27.1
      '@babel/helper-remap-async-to-generator': 7.27.1(@babel/core@7.27.1)
      '@babel/traverse': 7.27.1
    transitivePeerDependencies:
      - supports-color

  '@babel/plugin-transform-async-to-generator@7.27.1(@babel/core@7.27.1)':
    dependencies:
      '@babel/core': 7.27.1
      '@babel/helper-module-imports': 7.27.1
      '@babel/helper-plugin-utils': 7.27.1
      '@babel/helper-remap-async-to-generator': 7.27.1(@babel/core@7.27.1)
    transitivePeerDependencies:
      - supports-color

  '@babel/plugin-transform-block-scoped-functions@7.27.1(@babel/core@7.27.1)':
    dependencies:
      '@babel/core': 7.27.1
      '@babel/helper-plugin-utils': 7.27.1

  '@babel/plugin-transform-block-scoping@7.27.1(@babel/core@7.27.1)':
    dependencies:
      '@babel/core': 7.27.1
      '@babel/helper-plugin-utils': 7.27.1

  '@babel/plugin-transform-class-properties@7.27.1(@babel/core@7.27.1)':
    dependencies:
      '@babel/core': 7.27.1
      '@babel/helper-create-class-features-plugin': 7.27.1(@babel/core@7.27.1)
      '@babel/helper-plugin-utils': 7.27.1
    transitivePeerDependencies:
      - supports-color

  '@babel/plugin-transform-class-static-block@7.27.1(@babel/core@7.27.1)':
    dependencies:
      '@babel/core': 7.27.1
      '@babel/helper-create-class-features-plugin': 7.27.1(@babel/core@7.27.1)
      '@babel/helper-plugin-utils': 7.27.1
    transitivePeerDependencies:
      - supports-color

  '@babel/plugin-transform-classes@7.27.1(@babel/core@7.27.1)':
    dependencies:
      '@babel/core': 7.27.1
      '@babel/helper-annotate-as-pure': 7.27.1
      '@babel/helper-compilation-targets': 7.27.2
      '@babel/helper-plugin-utils': 7.27.1
      '@babel/helper-replace-supers': 7.27.1(@babel/core@7.27.1)
      '@babel/traverse': 7.27.1
      globals: 11.12.0
    transitivePeerDependencies:
      - supports-color

  '@babel/plugin-transform-computed-properties@7.27.1(@babel/core@7.27.1)':
    dependencies:
      '@babel/core': 7.27.1
      '@babel/helper-plugin-utils': 7.27.1
      '@babel/template': 7.27.2

  '@babel/plugin-transform-destructuring@7.27.1(@babel/core@7.27.1)':
    dependencies:
      '@babel/core': 7.27.1
      '@babel/helper-plugin-utils': 7.27.1

  '@babel/plugin-transform-dotall-regex@7.27.1(@babel/core@7.27.1)':
    dependencies:
      '@babel/core': 7.27.1
      '@babel/helper-create-regexp-features-plugin': 7.27.1(@babel/core@7.27.1)
      '@babel/helper-plugin-utils': 7.27.1

  '@babel/plugin-transform-duplicate-keys@7.27.1(@babel/core@7.27.1)':
    dependencies:
      '@babel/core': 7.27.1
      '@babel/helper-plugin-utils': 7.27.1

  '@babel/plugin-transform-duplicate-named-capturing-groups-regex@7.27.1(@babel/core@7.27.1)':
    dependencies:
      '@babel/core': 7.27.1
      '@babel/helper-create-regexp-features-plugin': 7.27.1(@babel/core@7.27.1)
      '@babel/helper-plugin-utils': 7.27.1

  '@babel/plugin-transform-dynamic-import@7.27.1(@babel/core@7.27.1)':
    dependencies:
      '@babel/core': 7.27.1
      '@babel/helper-plugin-utils': 7.27.1

  '@babel/plugin-transform-exponentiation-operator@7.27.1(@babel/core@7.27.1)':
    dependencies:
      '@babel/core': 7.27.1
      '@babel/helper-plugin-utils': 7.27.1

  '@babel/plugin-transform-export-namespace-from@7.27.1(@babel/core@7.27.1)':
    dependencies:
      '@babel/core': 7.27.1
      '@babel/helper-plugin-utils': 7.27.1

  '@babel/plugin-transform-for-of@7.27.1(@babel/core@7.27.1)':
    dependencies:
      '@babel/core': 7.27.1
      '@babel/helper-plugin-utils': 7.27.1
      '@babel/helper-skip-transparent-expression-wrappers': 7.27.1
    transitivePeerDependencies:
      - supports-color

  '@babel/plugin-transform-function-name@7.27.1(@babel/core@7.27.1)':
    dependencies:
      '@babel/core': 7.27.1
      '@babel/helper-compilation-targets': 7.27.2
      '@babel/helper-plugin-utils': 7.27.1
      '@babel/traverse': 7.27.1
    transitivePeerDependencies:
      - supports-color

  '@babel/plugin-transform-json-strings@7.27.1(@babel/core@7.27.1)':
    dependencies:
      '@babel/core': 7.27.1
      '@babel/helper-plugin-utils': 7.27.1

  '@babel/plugin-transform-literals@7.27.1(@babel/core@7.27.1)':
    dependencies:
      '@babel/core': 7.27.1
      '@babel/helper-plugin-utils': 7.27.1

  '@babel/plugin-transform-logical-assignment-operators@7.27.1(@babel/core@7.27.1)':
    dependencies:
      '@babel/core': 7.27.1
      '@babel/helper-plugin-utils': 7.27.1

  '@babel/plugin-transform-member-expression-literals@7.27.1(@babel/core@7.27.1)':
    dependencies:
      '@babel/core': 7.27.1
      '@babel/helper-plugin-utils': 7.27.1

  '@babel/plugin-transform-modules-amd@7.27.1(@babel/core@7.27.1)':
    dependencies:
      '@babel/core': 7.27.1
      '@babel/helper-module-transforms': 7.27.1(@babel/core@7.27.1)
      '@babel/helper-plugin-utils': 7.27.1
    transitivePeerDependencies:
      - supports-color

  '@babel/plugin-transform-modules-commonjs@7.27.1(@babel/core@7.27.1)':
    dependencies:
      '@babel/core': 7.27.1
      '@babel/helper-module-transforms': 7.27.1(@babel/core@7.27.1)
      '@babel/helper-plugin-utils': 7.27.1
    transitivePeerDependencies:
      - supports-color

  '@babel/plugin-transform-modules-systemjs@7.27.1(@babel/core@7.27.1)':
    dependencies:
      '@babel/core': 7.27.1
      '@babel/helper-module-transforms': 7.27.1(@babel/core@7.27.1)
      '@babel/helper-plugin-utils': 7.27.1
      '@babel/helper-validator-identifier': 7.27.1
      '@babel/traverse': 7.27.1
    transitivePeerDependencies:
      - supports-color

  '@babel/plugin-transform-modules-umd@7.27.1(@babel/core@7.27.1)':
    dependencies:
      '@babel/core': 7.27.1
      '@babel/helper-module-transforms': 7.27.1(@babel/core@7.27.1)
      '@babel/helper-plugin-utils': 7.27.1
    transitivePeerDependencies:
      - supports-color

  '@babel/plugin-transform-named-capturing-groups-regex@7.27.1(@babel/core@7.27.1)':
    dependencies:
      '@babel/core': 7.27.1
      '@babel/helper-create-regexp-features-plugin': 7.27.1(@babel/core@7.27.1)
      '@babel/helper-plugin-utils': 7.27.1

  '@babel/plugin-transform-new-target@7.27.1(@babel/core@7.27.1)':
    dependencies:
      '@babel/core': 7.27.1
      '@babel/helper-plugin-utils': 7.27.1

  '@babel/plugin-transform-nullish-coalescing-operator@7.27.1(@babel/core@7.27.1)':
    dependencies:
      '@babel/core': 7.27.1
      '@babel/helper-plugin-utils': 7.27.1

  '@babel/plugin-transform-numeric-separator@7.27.1(@babel/core@7.27.1)':
    dependencies:
      '@babel/core': 7.27.1
      '@babel/helper-plugin-utils': 7.27.1

  '@babel/plugin-transform-object-rest-spread@7.27.2(@babel/core@7.27.1)':
    dependencies:
      '@babel/core': 7.27.1
      '@babel/helper-compilation-targets': 7.27.2
      '@babel/helper-plugin-utils': 7.27.1
      '@babel/plugin-transform-destructuring': 7.27.1(@babel/core@7.27.1)
      '@babel/plugin-transform-parameters': 7.27.1(@babel/core@7.27.1)

  '@babel/plugin-transform-object-super@7.27.1(@babel/core@7.27.1)':
    dependencies:
      '@babel/core': 7.27.1
      '@babel/helper-plugin-utils': 7.27.1
      '@babel/helper-replace-supers': 7.27.1(@babel/core@7.27.1)
    transitivePeerDependencies:
      - supports-color

  '@babel/plugin-transform-optional-catch-binding@7.27.1(@babel/core@7.27.1)':
    dependencies:
      '@babel/core': 7.27.1
      '@babel/helper-plugin-utils': 7.27.1

  '@babel/plugin-transform-optional-chaining@7.27.1(@babel/core@7.27.1)':
    dependencies:
      '@babel/core': 7.27.1
      '@babel/helper-plugin-utils': 7.27.1
      '@babel/helper-skip-transparent-expression-wrappers': 7.27.1
    transitivePeerDependencies:
      - supports-color

  '@babel/plugin-transform-parameters@7.27.1(@babel/core@7.27.1)':
    dependencies:
      '@babel/core': 7.27.1
      '@babel/helper-plugin-utils': 7.27.1

  '@babel/plugin-transform-private-methods@7.27.1(@babel/core@7.27.1)':
    dependencies:
      '@babel/core': 7.27.1
      '@babel/helper-create-class-features-plugin': 7.27.1(@babel/core@7.27.1)
      '@babel/helper-plugin-utils': 7.27.1
    transitivePeerDependencies:
      - supports-color

  '@babel/plugin-transform-private-property-in-object@7.27.1(@babel/core@7.27.1)':
    dependencies:
      '@babel/core': 7.27.1
      '@babel/helper-annotate-as-pure': 7.27.1
      '@babel/helper-create-class-features-plugin': 7.27.1(@babel/core@7.27.1)
      '@babel/helper-plugin-utils': 7.27.1
    transitivePeerDependencies:
      - supports-color

  '@babel/plugin-transform-property-literals@7.27.1(@babel/core@7.27.1)':
    dependencies:
      '@babel/core': 7.27.1
      '@babel/helper-plugin-utils': 7.27.1

  '@babel/plugin-transform-regenerator@7.27.1(@babel/core@7.27.1)':
    dependencies:
      '@babel/core': 7.27.1
      '@babel/helper-plugin-utils': 7.27.1

  '@babel/plugin-transform-regexp-modifiers@7.27.1(@babel/core@7.27.1)':
    dependencies:
      '@babel/core': 7.27.1
      '@babel/helper-create-regexp-features-plugin': 7.27.1(@babel/core@7.27.1)
      '@babel/helper-plugin-utils': 7.27.1

  '@babel/plugin-transform-reserved-words@7.27.1(@babel/core@7.27.1)':
    dependencies:
      '@babel/core': 7.27.1
      '@babel/helper-plugin-utils': 7.27.1

  '@babel/plugin-transform-shorthand-properties@7.27.1(@babel/core@7.27.1)':
    dependencies:
      '@babel/core': 7.27.1
      '@babel/helper-plugin-utils': 7.27.1

  '@babel/plugin-transform-spread@7.27.1(@babel/core@7.27.1)':
    dependencies:
      '@babel/core': 7.27.1
      '@babel/helper-plugin-utils': 7.27.1
      '@babel/helper-skip-transparent-expression-wrappers': 7.27.1
    transitivePeerDependencies:
      - supports-color

  '@babel/plugin-transform-sticky-regex@7.27.1(@babel/core@7.27.1)':
    dependencies:
      '@babel/core': 7.27.1
      '@babel/helper-plugin-utils': 7.27.1

  '@babel/plugin-transform-template-literals@7.27.1(@babel/core@7.27.1)':
    dependencies:
      '@babel/core': 7.27.1
      '@babel/helper-plugin-utils': 7.27.1

  '@babel/plugin-transform-typeof-symbol@7.27.1(@babel/core@7.27.1)':
    dependencies:
      '@babel/core': 7.27.1
      '@babel/helper-plugin-utils': 7.27.1

  '@babel/plugin-transform-unicode-escapes@7.27.1(@babel/core@7.27.1)':
    dependencies:
      '@babel/core': 7.27.1
      '@babel/helper-plugin-utils': 7.27.1

  '@babel/plugin-transform-unicode-property-regex@7.27.1(@babel/core@7.27.1)':
    dependencies:
      '@babel/core': 7.27.1
      '@babel/helper-create-regexp-features-plugin': 7.27.1(@babel/core@7.27.1)
      '@babel/helper-plugin-utils': 7.27.1

  '@babel/plugin-transform-unicode-regex@7.27.1(@babel/core@7.27.1)':
    dependencies:
      '@babel/core': 7.27.1
      '@babel/helper-create-regexp-features-plugin': 7.27.1(@babel/core@7.27.1)
      '@babel/helper-plugin-utils': 7.27.1

  '@babel/plugin-transform-unicode-sets-regex@7.27.1(@babel/core@7.27.1)':
    dependencies:
      '@babel/core': 7.27.1
      '@babel/helper-create-regexp-features-plugin': 7.27.1(@babel/core@7.27.1)
      '@babel/helper-plugin-utils': 7.27.1

  '@babel/preset-env@7.27.2(@babel/core@7.27.1)':
    dependencies:
      '@babel/compat-data': 7.27.2
      '@babel/core': 7.27.1
      '@babel/helper-compilation-targets': 7.27.2
      '@babel/helper-plugin-utils': 7.27.1
      '@babel/helper-validator-option': 7.27.1
      '@babel/plugin-bugfix-firefox-class-in-computed-class-key': 7.27.1(@babel/core@7.27.1)
      '@babel/plugin-bugfix-safari-class-field-initializer-scope': 7.27.1(@babel/core@7.27.1)
      '@babel/plugin-bugfix-safari-id-destructuring-collision-in-function-expression': 7.27.1(@babel/core@7.27.1)
      '@babel/plugin-bugfix-v8-spread-parameters-in-optional-chaining': 7.27.1(@babel/core@7.27.1)
      '@babel/plugin-bugfix-v8-static-class-fields-redefine-readonly': 7.27.1(@babel/core@7.27.1)
      '@babel/plugin-proposal-private-property-in-object': 7.21.0-placeholder-for-preset-env.2(@babel/core@7.27.1)
      '@babel/plugin-syntax-import-assertions': 7.27.1(@babel/core@7.27.1)
      '@babel/plugin-syntax-import-attributes': 7.27.1(@babel/core@7.27.1)
      '@babel/plugin-syntax-unicode-sets-regex': 7.18.6(@babel/core@7.27.1)
      '@babel/plugin-transform-arrow-functions': 7.27.1(@babel/core@7.27.1)
      '@babel/plugin-transform-async-generator-functions': 7.27.1(@babel/core@7.27.1)
      '@babel/plugin-transform-async-to-generator': 7.27.1(@babel/core@7.27.1)
      '@babel/plugin-transform-block-scoped-functions': 7.27.1(@babel/core@7.27.1)
      '@babel/plugin-transform-block-scoping': 7.27.1(@babel/core@7.27.1)
      '@babel/plugin-transform-class-properties': 7.27.1(@babel/core@7.27.1)
      '@babel/plugin-transform-class-static-block': 7.27.1(@babel/core@7.27.1)
      '@babel/plugin-transform-classes': 7.27.1(@babel/core@7.27.1)
      '@babel/plugin-transform-computed-properties': 7.27.1(@babel/core@7.27.1)
      '@babel/plugin-transform-destructuring': 7.27.1(@babel/core@7.27.1)
      '@babel/plugin-transform-dotall-regex': 7.27.1(@babel/core@7.27.1)
      '@babel/plugin-transform-duplicate-keys': 7.27.1(@babel/core@7.27.1)
      '@babel/plugin-transform-duplicate-named-capturing-groups-regex': 7.27.1(@babel/core@7.27.1)
      '@babel/plugin-transform-dynamic-import': 7.27.1(@babel/core@7.27.1)
      '@babel/plugin-transform-exponentiation-operator': 7.27.1(@babel/core@7.27.1)
      '@babel/plugin-transform-export-namespace-from': 7.27.1(@babel/core@7.27.1)
      '@babel/plugin-transform-for-of': 7.27.1(@babel/core@7.27.1)
      '@babel/plugin-transform-function-name': 7.27.1(@babel/core@7.27.1)
      '@babel/plugin-transform-json-strings': 7.27.1(@babel/core@7.27.1)
      '@babel/plugin-transform-literals': 7.27.1(@babel/core@7.27.1)
      '@babel/plugin-transform-logical-assignment-operators': 7.27.1(@babel/core@7.27.1)
      '@babel/plugin-transform-member-expression-literals': 7.27.1(@babel/core@7.27.1)
      '@babel/plugin-transform-modules-amd': 7.27.1(@babel/core@7.27.1)
      '@babel/plugin-transform-modules-commonjs': 7.27.1(@babel/core@7.27.1)
      '@babel/plugin-transform-modules-systemjs': 7.27.1(@babel/core@7.27.1)
      '@babel/plugin-transform-modules-umd': 7.27.1(@babel/core@7.27.1)
      '@babel/plugin-transform-named-capturing-groups-regex': 7.27.1(@babel/core@7.27.1)
      '@babel/plugin-transform-new-target': 7.27.1(@babel/core@7.27.1)
      '@babel/plugin-transform-nullish-coalescing-operator': 7.27.1(@babel/core@7.27.1)
      '@babel/plugin-transform-numeric-separator': 7.27.1(@babel/core@7.27.1)
      '@babel/plugin-transform-object-rest-spread': 7.27.2(@babel/core@7.27.1)
      '@babel/plugin-transform-object-super': 7.27.1(@babel/core@7.27.1)
      '@babel/plugin-transform-optional-catch-binding': 7.27.1(@babel/core@7.27.1)
      '@babel/plugin-transform-optional-chaining': 7.27.1(@babel/core@7.27.1)
      '@babel/plugin-transform-parameters': 7.27.1(@babel/core@7.27.1)
      '@babel/plugin-transform-private-methods': 7.27.1(@babel/core@7.27.1)
      '@babel/plugin-transform-private-property-in-object': 7.27.1(@babel/core@7.27.1)
      '@babel/plugin-transform-property-literals': 7.27.1(@babel/core@7.27.1)
      '@babel/plugin-transform-regenerator': 7.27.1(@babel/core@7.27.1)
      '@babel/plugin-transform-regexp-modifiers': 7.27.1(@babel/core@7.27.1)
      '@babel/plugin-transform-reserved-words': 7.27.1(@babel/core@7.27.1)
      '@babel/plugin-transform-shorthand-properties': 7.27.1(@babel/core@7.27.1)
      '@babel/plugin-transform-spread': 7.27.1(@babel/core@7.27.1)
      '@babel/plugin-transform-sticky-regex': 7.27.1(@babel/core@7.27.1)
      '@babel/plugin-transform-template-literals': 7.27.1(@babel/core@7.27.1)
      '@babel/plugin-transform-typeof-symbol': 7.27.1(@babel/core@7.27.1)
      '@babel/plugin-transform-unicode-escapes': 7.27.1(@babel/core@7.27.1)
      '@babel/plugin-transform-unicode-property-regex': 7.27.1(@babel/core@7.27.1)
      '@babel/plugin-transform-unicode-regex': 7.27.1(@babel/core@7.27.1)
      '@babel/plugin-transform-unicode-sets-regex': 7.27.1(@babel/core@7.27.1)
      '@babel/preset-modules': 0.1.6-no-external-plugins(@babel/core@7.27.1)
      babel-plugin-polyfill-corejs2: 0.4.10(@babel/core@7.27.1)
      babel-plugin-polyfill-corejs3: 0.11.1(@babel/core@7.27.1)
      babel-plugin-polyfill-regenerator: 0.6.1(@babel/core@7.27.1)
      core-js-compat: 3.41.0
      semver: 6.3.1
    transitivePeerDependencies:
      - supports-color

  '@babel/preset-modules@0.1.6-no-external-plugins(@babel/core@7.27.1)':
    dependencies:
      '@babel/core': 7.27.1
      '@babel/helper-plugin-utils': 7.27.1
      '@babel/types': 7.27.0
      esutils: 2.0.3

  '@babel/runtime@7.23.2':
    dependencies:
      regenerator-runtime: 0.14.0

  '@babel/template@7.27.0':
    dependencies:
      '@babel/code-frame': 7.26.2
      '@babel/parser': 7.27.0
      '@babel/types': 7.27.0

  '@babel/template@7.27.2':
    dependencies:
      '@babel/code-frame': 7.27.1
      '@babel/parser': 7.27.2
      '@babel/types': 7.27.1

  '@babel/traverse@7.27.0':
    dependencies:
      '@babel/code-frame': 7.26.2
      '@babel/generator': 7.27.0
      '@babel/parser': 7.27.0
      '@babel/template': 7.27.0
      '@babel/types': 7.27.0
      debug: 4.4.0
      globals: 11.12.0
    transitivePeerDependencies:
      - supports-color

  '@babel/traverse@7.27.1':
    dependencies:
      '@babel/code-frame': 7.27.1
      '@babel/generator': 7.27.1
      '@babel/parser': 7.27.2
      '@babel/template': 7.27.2
      '@babel/types': 7.27.1
      debug: 4.4.0
      globals: 11.12.0
    transitivePeerDependencies:
      - supports-color

  '@babel/types@7.27.0':
    dependencies:
      '@babel/helper-string-parser': 7.25.9
      '@babel/helper-validator-identifier': 7.25.9

  '@babel/types@7.27.1':
    dependencies:
      '@babel/helper-string-parser': 7.27.1
      '@babel/helper-validator-identifier': 7.27.1

  '@bufbuild/protobuf@1.10.1': {}

  '@bufbuild/protoc-gen-es@1.10.1(@bufbuild/protobuf@1.10.1)':
    dependencies:
      '@bufbuild/protoplugin': 1.10.1
    optionalDependencies:
      '@bufbuild/protobuf': 1.10.1
    transitivePeerDependencies:
      - supports-color

  '@bufbuild/protoplugin@1.10.1':
    dependencies:
      '@bufbuild/protobuf': 1.10.1
      '@typescript/vfs': 1.6.1(typescript@4.5.2)
      typescript: 4.5.2
    transitivePeerDependencies:
      - supports-color

  '@changesets/apply-release-plan@7.0.12':
    dependencies:
      '@changesets/config': 3.1.1
      '@changesets/get-version-range-type': 0.4.0
      '@changesets/git': 3.0.4
      '@changesets/should-skip-package': 0.1.2
      '@changesets/types': 6.1.0
      '@manypkg/get-packages': 1.1.3
      detect-indent: 6.1.0
      fs-extra: 7.0.1
      lodash.startcase: 4.4.0
      outdent: 0.5.0
      prettier: 2.8.8
      resolve-from: 5.0.0
      semver: 7.6.0

  '@changesets/assemble-release-plan@6.0.8':
    dependencies:
      '@changesets/errors': 0.2.0
      '@changesets/get-dependents-graph': 2.1.3
      '@changesets/should-skip-package': 0.1.2
      '@changesets/types': 6.1.0
      '@manypkg/get-packages': 1.1.3
      semver: 7.6.0

  '@changesets/changelog-git@0.2.1':
    dependencies:
      '@changesets/types': 6.1.0

  '@changesets/cli@2.29.4':
    dependencies:
      '@changesets/apply-release-plan': 7.0.12
      '@changesets/assemble-release-plan': 6.0.8
      '@changesets/changelog-git': 0.2.1
      '@changesets/config': 3.1.1
      '@changesets/errors': 0.2.0
      '@changesets/get-dependents-graph': 2.1.3
      '@changesets/get-release-plan': 4.0.12
      '@changesets/git': 3.0.4
      '@changesets/logger': 0.1.1
      '@changesets/pre': 2.0.2
      '@changesets/read': 0.6.5
      '@changesets/should-skip-package': 0.1.2
      '@changesets/types': 6.1.0
      '@changesets/write': 0.4.0
      '@manypkg/get-packages': 1.1.3
      ansi-colors: 4.1.3
      ci-info: 3.9.0
      enquirer: 2.4.1
      external-editor: 3.1.0
      fs-extra: 7.0.1
      mri: 1.2.0
      p-limit: 2.3.0
      package-manager-detector: 0.2.0
      picocolors: 1.1.1
      resolve-from: 5.0.0
      semver: 7.6.0
      spawndamnit: 3.0.1
      term-size: 2.2.1

  '@changesets/config@3.1.1':
    dependencies:
      '@changesets/errors': 0.2.0
      '@changesets/get-dependents-graph': 2.1.3
      '@changesets/logger': 0.1.1
      '@changesets/types': 6.1.0
      '@manypkg/get-packages': 1.1.3
      fs-extra: 7.0.1
      micromatch: 4.0.8

  '@changesets/errors@0.2.0':
    dependencies:
      extendable-error: 0.1.7

  '@changesets/get-dependents-graph@2.1.3':
    dependencies:
      '@changesets/types': 6.1.0
      '@manypkg/get-packages': 1.1.3
      picocolors: 1.1.1
      semver: 7.6.0

  '@changesets/get-github-info@0.5.2':
    dependencies:
      dataloader: 1.4.0
      node-fetch: 2.7.0
    transitivePeerDependencies:
      - encoding

  '@changesets/get-release-plan@4.0.12':
    dependencies:
      '@changesets/assemble-release-plan': 6.0.8
      '@changesets/config': 3.1.1
      '@changesets/pre': 2.0.2
      '@changesets/read': 0.6.5
      '@changesets/types': 6.1.0
      '@manypkg/get-packages': 1.1.3

  '@changesets/get-version-range-type@0.4.0': {}

  '@changesets/git@3.0.4':
    dependencies:
      '@changesets/errors': 0.2.0
      '@manypkg/get-packages': 1.1.3
      is-subdir: 1.2.0
      micromatch: 4.0.8
      spawndamnit: 3.0.1

  '@changesets/logger@0.1.1':
    dependencies:
      picocolors: 1.1.1

  '@changesets/parse@0.4.1':
    dependencies:
      '@changesets/types': 6.1.0
      js-yaml: 3.14.1

  '@changesets/pre@2.0.2':
    dependencies:
      '@changesets/errors': 0.2.0
      '@changesets/types': 6.1.0
      '@manypkg/get-packages': 1.1.3
      fs-extra: 7.0.1

  '@changesets/read@0.6.5':
    dependencies:
      '@changesets/git': 3.0.4
      '@changesets/logger': 0.1.1
      '@changesets/parse': 0.4.1
      '@changesets/types': 6.1.0
      fs-extra: 7.0.1
      p-filter: 2.1.0
      picocolors: 1.1.1

  '@changesets/should-skip-package@0.1.2':
    dependencies:
      '@changesets/types': 6.1.0
      '@manypkg/get-packages': 1.1.3

  '@changesets/types@4.1.0': {}

  '@changesets/types@5.2.1': {}

  '@changesets/types@6.1.0': {}

  '@changesets/write@0.4.0':
    dependencies:
      '@changesets/types': 6.1.0
      fs-extra: 7.0.1
      human-id: 4.1.1
      prettier: 2.8.8

  '@csstools/color-helpers@5.0.2': {}

  '@csstools/css-calc@2.1.3(@csstools/css-parser-algorithms@3.0.4(@csstools/css-tokenizer@3.0.3))(@csstools/css-tokenizer@3.0.3)':
    dependencies:
      '@csstools/css-parser-algorithms': 3.0.4(@csstools/css-tokenizer@3.0.3)
      '@csstools/css-tokenizer': 3.0.3

  '@csstools/css-color-parser@3.0.9(@csstools/css-parser-algorithms@3.0.4(@csstools/css-tokenizer@3.0.3))(@csstools/css-tokenizer@3.0.3)':
    dependencies:
      '@csstools/color-helpers': 5.0.2
      '@csstools/css-calc': 2.1.3(@csstools/css-parser-algorithms@3.0.4(@csstools/css-tokenizer@3.0.3))(@csstools/css-tokenizer@3.0.3)
      '@csstools/css-parser-algorithms': 3.0.4(@csstools/css-tokenizer@3.0.3)
      '@csstools/css-tokenizer': 3.0.3

  '@csstools/css-parser-algorithms@3.0.4(@csstools/css-tokenizer@3.0.3)':
    dependencies:
      '@csstools/css-tokenizer': 3.0.3

  '@csstools/css-tokenizer@3.0.3': {}

  '@esbuild/aix-ppc64@0.21.5':
    optional: true

  '@esbuild/android-arm64@0.21.5':
    optional: true

  '@esbuild/android-arm@0.21.5':
    optional: true

  '@esbuild/android-x64@0.21.5':
    optional: true

  '@esbuild/darwin-arm64@0.21.5':
    optional: true

  '@esbuild/darwin-x64@0.21.5':
    optional: true

  '@esbuild/freebsd-arm64@0.21.5':
    optional: true

  '@esbuild/freebsd-x64@0.21.5':
    optional: true

  '@esbuild/linux-arm64@0.21.5':
    optional: true

  '@esbuild/linux-arm@0.21.5':
    optional: true

  '@esbuild/linux-ia32@0.21.5':
    optional: true

  '@esbuild/linux-loong64@0.21.5':
    optional: true

  '@esbuild/linux-mips64el@0.21.5':
    optional: true

  '@esbuild/linux-ppc64@0.21.5':
    optional: true

  '@esbuild/linux-riscv64@0.21.5':
    optional: true

  '@esbuild/linux-s390x@0.21.5':
    optional: true

  '@esbuild/linux-x64@0.21.5':
    optional: true

  '@esbuild/netbsd-x64@0.21.5':
    optional: true

  '@esbuild/openbsd-x64@0.21.5':
    optional: true

  '@esbuild/sunos-x64@0.21.5':
    optional: true

  '@esbuild/win32-arm64@0.21.5':
    optional: true

  '@esbuild/win32-ia32@0.21.5':
    optional: true

  '@esbuild/win32-x64@0.21.5':
    optional: true

  '@eslint-community/eslint-utils@4.4.0(eslint@8.57.1)':
    dependencies:
      eslint: 8.57.1
      eslint-visitor-keys: 3.4.3

  '@eslint-community/regexpp@4.10.0': {}

  '@eslint/eslintrc@2.1.4':
    dependencies:
      ajv: 6.12.6
      debug: 4.4.0
      espree: 9.6.1
      globals: 13.23.0
      ignore: 5.3.1
      import-fresh: 3.3.0
      js-yaml: 4.1.0
      minimatch: 3.1.2
      strip-json-comments: 3.1.1
    transitivePeerDependencies:
      - supports-color

  '@eslint/js@8.57.1': {}

  '@gerrit0/mini-shiki@3.2.2':
    dependencies:
      '@shikijs/engine-oniguruma': 3.2.1
      '@shikijs/langs': 3.2.1
      '@shikijs/themes': 3.2.1
      '@shikijs/types': 3.2.1
      '@shikijs/vscode-textmate': 10.0.2

  '@humanwhocodes/config-array@0.13.0':
    dependencies:
      '@humanwhocodes/object-schema': 2.0.3
      debug: 4.4.0
      minimatch: 3.1.2
    transitivePeerDependencies:
      - supports-color

  '@humanwhocodes/module-importer@1.0.1': {}

  '@humanwhocodes/object-schema@2.0.3': {}

  '@jest/schemas@29.6.3':
    dependencies:
      '@sinclair/typebox': 0.27.8

  '@jridgewell/gen-mapping@0.3.5':
    dependencies:
      '@jridgewell/set-array': 1.2.1
      '@jridgewell/sourcemap-codec': 1.5.0
      '@jridgewell/trace-mapping': 0.3.25

  '@jridgewell/resolve-uri@3.1.1': {}

  '@jridgewell/set-array@1.2.1': {}

  '@jridgewell/source-map@0.3.5':
    dependencies:
      '@jridgewell/gen-mapping': 0.3.5
      '@jridgewell/trace-mapping': 0.3.25

  '@jridgewell/sourcemap-codec@1.4.15': {}

  '@jridgewell/sourcemap-codec@1.5.0': {}

  '@jridgewell/trace-mapping@0.3.25':
    dependencies:
      '@jridgewell/resolve-uri': 3.1.1
      '@jridgewell/sourcemap-codec': 1.5.0

  '@livekit/changesets-changelog-github@0.0.4':
    dependencies:
      '@changesets/get-github-info': 0.5.2
      '@changesets/types': 5.2.1
      dotenv: 8.6.0
    transitivePeerDependencies:
      - encoding

  '@livekit/mutex@1.1.1': {}

<<<<<<< HEAD
  '@livekit/protocol@1.39.2':
=======
  '@livekit/protocol@1.39.1':
>>>>>>> c32fc864
    dependencies:
      '@bufbuild/protobuf': 1.10.1

  '@manypkg/find-root@1.1.0':
    dependencies:
      '@babel/runtime': 7.23.2
      '@types/node': 12.20.55
      find-up: 4.1.0
      fs-extra: 8.1.0

  '@manypkg/get-packages@1.1.3':
    dependencies:
      '@babel/runtime': 7.23.2
      '@changesets/types': 4.1.0
      '@manypkg/find-root': 1.1.0
      fs-extra: 8.1.0
      globby: 11.1.0
      read-yaml-file: 1.1.0

  '@mdn/browser-compat-data@5.5.6': {}

  '@nodelib/fs.scandir@2.1.5':
    dependencies:
      '@nodelib/fs.stat': 2.0.5
      run-parallel: 1.2.0

  '@nodelib/fs.stat@2.0.5': {}

  '@nodelib/fs.walk@1.2.8':
    dependencies:
      '@nodelib/fs.scandir': 2.1.5
      fastq: 1.15.0

  '@rollup/plugin-babel@6.0.4(@babel/core@7.27.1)(rollup@4.41.0)':
    dependencies:
      '@babel/core': 7.27.1
      '@babel/helper-module-imports': 7.24.7
      '@rollup/pluginutils': 5.1.0(rollup@4.41.0)
    optionalDependencies:
      rollup: 4.41.0
    transitivePeerDependencies:
      - supports-color

  '@rollup/plugin-commonjs@28.0.3(rollup@4.41.0)':
    dependencies:
      '@rollup/pluginutils': 5.1.0(rollup@4.41.0)
      commondir: 1.0.1
      estree-walker: 2.0.2
      fdir: 6.4.0(picomatch@4.0.2)
      is-reference: 1.2.1
      magic-string: 0.30.10
      picomatch: 4.0.2
    optionalDependencies:
      rollup: 4.41.0

  '@rollup/plugin-json@6.1.0(rollup@4.41.0)':
    dependencies:
      '@rollup/pluginutils': 5.1.0(rollup@4.41.0)
    optionalDependencies:
      rollup: 4.41.0

  '@rollup/plugin-node-resolve@16.0.1(rollup@4.41.0)':
    dependencies:
      '@rollup/pluginutils': 5.1.0(rollup@4.41.0)
      '@types/resolve': 1.20.2
      deepmerge: 4.3.1
      is-module: 1.0.0
      resolve: 1.22.8
    optionalDependencies:
      rollup: 4.41.0

  '@rollup/plugin-terser@0.4.4(rollup@4.41.0)':
    dependencies:
      serialize-javascript: 6.0.1
      smob: 1.4.1
      terser: 5.24.0
    optionalDependencies:
      rollup: 4.41.0

  '@rollup/pluginutils@4.2.1':
    dependencies:
      estree-walker: 2.0.2
      picomatch: 2.3.1

  '@rollup/pluginutils@5.1.0(rollup@4.41.0)':
    dependencies:
      '@types/estree': 1.0.5
      estree-walker: 2.0.2
      picomatch: 2.3.1
    optionalDependencies:
      rollup: 4.41.0

  '@rollup/rollup-android-arm-eabi@4.41.0':
    optional: true

  '@rollup/rollup-android-arm64@4.41.0':
    optional: true

  '@rollup/rollup-darwin-arm64@4.41.0':
    optional: true

  '@rollup/rollup-darwin-x64@4.41.0':
    optional: true

  '@rollup/rollup-freebsd-arm64@4.41.0':
    optional: true

  '@rollup/rollup-freebsd-x64@4.41.0':
    optional: true

  '@rollup/rollup-linux-arm-gnueabihf@4.41.0':
    optional: true

  '@rollup/rollup-linux-arm-musleabihf@4.41.0':
    optional: true

  '@rollup/rollup-linux-arm64-gnu@4.41.0':
    optional: true

  '@rollup/rollup-linux-arm64-musl@4.41.0':
    optional: true

  '@rollup/rollup-linux-loongarch64-gnu@4.41.0':
    optional: true

  '@rollup/rollup-linux-powerpc64le-gnu@4.41.0':
    optional: true

  '@rollup/rollup-linux-riscv64-gnu@4.41.0':
    optional: true

  '@rollup/rollup-linux-riscv64-musl@4.41.0':
    optional: true

  '@rollup/rollup-linux-s390x-gnu@4.41.0':
    optional: true

  '@rollup/rollup-linux-x64-gnu@4.41.0':
    optional: true

  '@rollup/rollup-linux-x64-musl@4.41.0':
    optional: true

  '@rollup/rollup-win32-arm64-msvc@4.41.0':
    optional: true

  '@rollup/rollup-win32-ia32-msvc@4.41.0':
    optional: true

  '@rollup/rollup-win32-x64-msvc@4.41.0':
    optional: true

  '@rtsao/scc@1.1.0': {}

  '@shikijs/engine-oniguruma@3.2.1':
    dependencies:
      '@shikijs/types': 3.2.1
      '@shikijs/vscode-textmate': 10.0.2

  '@shikijs/langs@3.2.1':
    dependencies:
      '@shikijs/types': 3.2.1

  '@shikijs/themes@3.2.1':
    dependencies:
      '@shikijs/types': 3.2.1

  '@shikijs/types@3.2.1':
    dependencies:
      '@shikijs/vscode-textmate': 10.0.2
      '@types/hast': 3.0.4

  '@shikijs/vscode-textmate@10.0.2': {}

  '@sinclair/typebox@0.27.8': {}

  '@size-limit/file@11.2.0(size-limit@11.2.0)':
    dependencies:
      size-limit: 11.2.0

  '@size-limit/webpack@11.2.0(size-limit@11.2.0)':
    dependencies:
      nanoid: 5.1.5
      size-limit: 11.2.0
      webpack: 5.99.8
    transitivePeerDependencies:
      - '@swc/core'
      - esbuild
      - uglify-js
      - webpack-cli

  '@trivago/prettier-plugin-sort-imports@5.2.2(prettier@3.5.3)':
    dependencies:
      '@babel/generator': 7.27.0
      '@babel/parser': 7.27.0
      '@babel/traverse': 7.27.0
      '@babel/types': 7.27.0
      javascript-natural-sort: 0.7.1
      lodash: 4.17.21
      prettier: 3.5.3
    transitivePeerDependencies:
      - supports-color

  '@types/dom-mediacapture-record@1.0.22': {}

  '@types/eslint-scope@3.7.7':
    dependencies:
      '@types/eslint': 8.44.7
      '@types/estree': 1.0.7

  '@types/eslint@8.44.7':
    dependencies:
      '@types/estree': 1.0.7
      '@types/json-schema': 7.0.15

  '@types/estree@1.0.5': {}

  '@types/estree@1.0.6': {}

  '@types/estree@1.0.7': {}

  '@types/events@3.0.3': {}

  '@types/hast@3.0.4':
    dependencies:
      '@types/unist': 3.0.3

  '@types/json-schema@7.0.15': {}

  '@types/json5@0.0.29': {}

  '@types/node@12.20.55': {}

  '@types/node@22.7.4':
    dependencies:
      undici-types: 6.19.8

  '@types/resolve@1.20.2': {}

  '@types/sdp-transform@2.4.9': {}

  '@types/ua-parser-js@0.7.39': {}

  '@types/unist@3.0.3': {}

  '@typescript-eslint/eslint-plugin@7.18.0(@typescript-eslint/parser@7.18.0(eslint@8.57.1)(typescript@5.8.3))(eslint@8.57.1)(typescript@5.8.3)':
    dependencies:
      '@eslint-community/regexpp': 4.10.0
      '@typescript-eslint/parser': 7.18.0(eslint@8.57.1)(typescript@5.8.3)
      '@typescript-eslint/scope-manager': 7.18.0
      '@typescript-eslint/type-utils': 7.18.0(eslint@8.57.1)(typescript@5.8.3)
      '@typescript-eslint/utils': 7.18.0(eslint@8.57.1)(typescript@5.8.3)
      '@typescript-eslint/visitor-keys': 7.18.0
      eslint: 8.57.1
      graphemer: 1.4.0
      ignore: 5.3.1
      natural-compare: 1.4.0
      ts-api-utils: 1.3.0(typescript@5.8.3)
    optionalDependencies:
      typescript: 5.8.3
    transitivePeerDependencies:
      - supports-color

  '@typescript-eslint/parser@7.18.0(eslint@8.57.1)(typescript@5.8.3)':
    dependencies:
      '@typescript-eslint/scope-manager': 7.18.0
      '@typescript-eslint/types': 7.18.0
      '@typescript-eslint/typescript-estree': 7.18.0(typescript@5.8.3)
      '@typescript-eslint/visitor-keys': 7.18.0
      debug: 4.3.6
      eslint: 8.57.1
    optionalDependencies:
      typescript: 5.8.3
    transitivePeerDependencies:
      - supports-color

  '@typescript-eslint/scope-manager@7.18.0':
    dependencies:
      '@typescript-eslint/types': 7.18.0
      '@typescript-eslint/visitor-keys': 7.18.0

  '@typescript-eslint/type-utils@7.18.0(eslint@8.57.1)(typescript@5.8.3)':
    dependencies:
      '@typescript-eslint/typescript-estree': 7.18.0(typescript@5.8.3)
      '@typescript-eslint/utils': 7.18.0(eslint@8.57.1)(typescript@5.8.3)
      debug: 4.4.0
      eslint: 8.57.1
      ts-api-utils: 1.3.0(typescript@5.8.3)
    optionalDependencies:
      typescript: 5.8.3
    transitivePeerDependencies:
      - supports-color

  '@typescript-eslint/types@7.18.0': {}

  '@typescript-eslint/typescript-estree@7.18.0(typescript@5.8.3)':
    dependencies:
      '@typescript-eslint/types': 7.18.0
      '@typescript-eslint/visitor-keys': 7.18.0
      debug: 4.4.0
      globby: 11.1.0
      is-glob: 4.0.3
      minimatch: 9.0.5
      semver: 7.6.0
      ts-api-utils: 1.3.0(typescript@5.8.3)
    optionalDependencies:
      typescript: 5.8.3
    transitivePeerDependencies:
      - supports-color

  '@typescript-eslint/utils@7.18.0(eslint@8.57.1)(typescript@5.8.3)':
    dependencies:
      '@eslint-community/eslint-utils': 4.4.0(eslint@8.57.1)
      '@typescript-eslint/scope-manager': 7.18.0
      '@typescript-eslint/types': 7.18.0
      '@typescript-eslint/typescript-estree': 7.18.0(typescript@5.8.3)
      eslint: 8.57.1
    transitivePeerDependencies:
      - supports-color
      - typescript

  '@typescript-eslint/visitor-keys@7.18.0':
    dependencies:
      '@typescript-eslint/types': 7.18.0
      eslint-visitor-keys: 3.4.3

  '@typescript/vfs@1.6.1(typescript@4.5.2)':
    dependencies:
      debug: 4.4.1
      typescript: 4.5.2
    transitivePeerDependencies:
      - supports-color

  '@ungap/structured-clone@1.2.0': {}

  '@vitest/expect@1.6.1':
    dependencies:
      '@vitest/spy': 1.6.1
      '@vitest/utils': 1.6.1
      chai: 4.5.0

  '@vitest/runner@1.6.1':
    dependencies:
      '@vitest/utils': 1.6.1
      p-limit: 5.0.0
      pathe: 1.1.2

  '@vitest/snapshot@1.6.1':
    dependencies:
      magic-string: 0.30.17
      pathe: 1.1.2
      pretty-format: 29.7.0

  '@vitest/spy@1.6.1':
    dependencies:
      tinyspy: 2.2.1

  '@vitest/utils@1.6.1':
    dependencies:
      diff-sequences: 29.6.3
      estree-walker: 3.0.3
      loupe: 2.3.7
      pretty-format: 29.7.0

  '@webassemblyjs/ast@1.14.1':
    dependencies:
      '@webassemblyjs/helper-numbers': 1.13.2
      '@webassemblyjs/helper-wasm-bytecode': 1.13.2

  '@webassemblyjs/floating-point-hex-parser@1.13.2': {}

  '@webassemblyjs/helper-api-error@1.13.2': {}

  '@webassemblyjs/helper-buffer@1.14.1': {}

  '@webassemblyjs/helper-numbers@1.13.2':
    dependencies:
      '@webassemblyjs/floating-point-hex-parser': 1.13.2
      '@webassemblyjs/helper-api-error': 1.13.2
      '@xtuc/long': 4.2.2

  '@webassemblyjs/helper-wasm-bytecode@1.13.2': {}

  '@webassemblyjs/helper-wasm-section@1.14.1':
    dependencies:
      '@webassemblyjs/ast': 1.14.1
      '@webassemblyjs/helper-buffer': 1.14.1
      '@webassemblyjs/helper-wasm-bytecode': 1.13.2
      '@webassemblyjs/wasm-gen': 1.14.1

  '@webassemblyjs/ieee754@1.13.2':
    dependencies:
      '@xtuc/ieee754': 1.2.0

  '@webassemblyjs/leb128@1.13.2':
    dependencies:
      '@xtuc/long': 4.2.2

  '@webassemblyjs/utf8@1.13.2': {}

  '@webassemblyjs/wasm-edit@1.14.1':
    dependencies:
      '@webassemblyjs/ast': 1.14.1
      '@webassemblyjs/helper-buffer': 1.14.1
      '@webassemblyjs/helper-wasm-bytecode': 1.13.2
      '@webassemblyjs/helper-wasm-section': 1.14.1
      '@webassemblyjs/wasm-gen': 1.14.1
      '@webassemblyjs/wasm-opt': 1.14.1
      '@webassemblyjs/wasm-parser': 1.14.1
      '@webassemblyjs/wast-printer': 1.14.1

  '@webassemblyjs/wasm-gen@1.14.1':
    dependencies:
      '@webassemblyjs/ast': 1.14.1
      '@webassemblyjs/helper-wasm-bytecode': 1.13.2
      '@webassemblyjs/ieee754': 1.13.2
      '@webassemblyjs/leb128': 1.13.2
      '@webassemblyjs/utf8': 1.13.2

  '@webassemblyjs/wasm-opt@1.14.1':
    dependencies:
      '@webassemblyjs/ast': 1.14.1
      '@webassemblyjs/helper-buffer': 1.14.1
      '@webassemblyjs/wasm-gen': 1.14.1
      '@webassemblyjs/wasm-parser': 1.14.1

  '@webassemblyjs/wasm-parser@1.14.1':
    dependencies:
      '@webassemblyjs/ast': 1.14.1
      '@webassemblyjs/helper-api-error': 1.13.2
      '@webassemblyjs/helper-wasm-bytecode': 1.13.2
      '@webassemblyjs/ieee754': 1.13.2
      '@webassemblyjs/leb128': 1.13.2
      '@webassemblyjs/utf8': 1.13.2

  '@webassemblyjs/wast-printer@1.14.1':
    dependencies:
      '@webassemblyjs/ast': 1.14.1
      '@xtuc/long': 4.2.2

  '@xtuc/ieee754@1.2.0': {}

  '@xtuc/long@4.2.2': {}

  acorn-jsx@5.3.2(acorn@8.11.3):
    dependencies:
      acorn: 8.11.3

  acorn-walk@8.3.4:
    dependencies:
      acorn: 8.14.1

  acorn@8.11.3: {}

  acorn@8.14.1: {}

  agent-base@7.1.3: {}

  aggregate-error@3.1.0:
    dependencies:
      clean-stack: 2.2.0
      indent-string: 4.0.0

  ajv-formats@2.1.1(ajv@8.17.1):
    optionalDependencies:
      ajv: 8.17.1

  ajv-keywords@5.1.0(ajv@8.17.1):
    dependencies:
      ajv: 8.17.1
      fast-deep-equal: 3.1.3

  ajv@6.12.6:
    dependencies:
      fast-deep-equal: 3.1.3
      fast-json-stable-stringify: 2.1.0
      json-schema-traverse: 0.4.1
      uri-js: 4.4.1

  ajv@8.17.1:
    dependencies:
      fast-deep-equal: 3.1.3
      fast-uri: 3.0.6
      json-schema-traverse: 1.0.0
      require-from-string: 2.0.2

  ansi-colors@4.1.3: {}

  ansi-regex@5.0.1: {}

  ansi-styles@4.3.0:
    dependencies:
      color-convert: 2.0.1

  ansi-styles@5.2.0: {}

  argparse@1.0.10:
    dependencies:
      sprintf-js: 1.0.3

  argparse@2.0.1: {}

  array-buffer-byte-length@1.0.1:
    dependencies:
      call-bind: 1.0.7
      is-array-buffer: 3.0.4

  array-includes@3.1.8:
    dependencies:
      call-bind: 1.0.7
      define-properties: 1.2.1
      es-abstract: 1.23.3
      es-object-atoms: 1.0.0
      get-intrinsic: 1.2.4
      is-string: 1.0.7

  array-union@2.1.0: {}

  array.prototype.findlastindex@1.2.5:
    dependencies:
      call-bind: 1.0.7
      define-properties: 1.2.1
      es-abstract: 1.23.3
      es-errors: 1.3.0
      es-object-atoms: 1.0.0
      es-shim-unscopables: 1.0.2

  array.prototype.flat@1.3.2:
    dependencies:
      call-bind: 1.0.7
      define-properties: 1.2.1
      es-abstract: 1.23.3
      es-shim-unscopables: 1.0.2

  array.prototype.flatmap@1.3.2:
    dependencies:
      call-bind: 1.0.7
      define-properties: 1.2.1
      es-abstract: 1.23.3
      es-shim-unscopables: 1.0.2

  arraybuffer.prototype.slice@1.0.3:
    dependencies:
      array-buffer-byte-length: 1.0.1
      call-bind: 1.0.7
      define-properties: 1.2.1
      es-abstract: 1.23.3
      es-errors: 1.3.0
      get-intrinsic: 1.2.4
      is-array-buffer: 3.0.4
      is-shared-array-buffer: 1.0.3

  assertion-error@1.1.0: {}

  async@3.2.5: {}

  available-typed-arrays@1.0.7:
    dependencies:
      possible-typed-array-names: 1.0.0

  babel-plugin-polyfill-corejs2@0.4.10(@babel/core@7.27.1):
    dependencies:
      '@babel/compat-data': 7.27.2
      '@babel/core': 7.27.1
      '@babel/helper-define-polyfill-provider': 0.6.4(@babel/core@7.27.1)
      semver: 6.3.1
    transitivePeerDependencies:
      - supports-color

  babel-plugin-polyfill-corejs3@0.11.1(@babel/core@7.27.1):
    dependencies:
      '@babel/core': 7.27.1
      '@babel/helper-define-polyfill-provider': 0.6.4(@babel/core@7.27.1)
      core-js-compat: 3.41.0
    transitivePeerDependencies:
      - supports-color

  babel-plugin-polyfill-regenerator@0.6.1(@babel/core@7.27.1):
    dependencies:
      '@babel/core': 7.27.1
      '@babel/helper-define-polyfill-provider': 0.6.4(@babel/core@7.27.1)
    transitivePeerDependencies:
      - supports-color

  balanced-match@1.0.2: {}

  better-path-resolve@1.0.0:
    dependencies:
      is-windows: 1.0.2

  brace-expansion@1.1.11:
    dependencies:
      balanced-match: 1.0.2
      concat-map: 0.0.1

  brace-expansion@2.0.1:
    dependencies:
      balanced-match: 1.0.2

  braces@3.0.3:
    dependencies:
      fill-range: 7.1.1

  browserslist@4.23.3:
    dependencies:
      caniuse-lite: 1.0.30001699
      electron-to-chromium: 1.5.4
      node-releases: 2.0.18
      update-browserslist-db: 1.1.0(browserslist@4.23.3)

  browserslist@4.24.4:
    dependencies:
      caniuse-lite: 1.0.30001699
      electron-to-chromium: 1.5.76
      node-releases: 2.0.19
      update-browserslist-db: 1.1.1(browserslist@4.24.4)

  buffer-from@1.1.2: {}

  bytes-iec@3.1.1: {}

  cac@6.7.14: {}

  call-bind@1.0.7:
    dependencies:
      es-define-property: 1.0.0
      es-errors: 1.3.0
      function-bind: 1.1.2
      get-intrinsic: 1.2.4
      set-function-length: 1.2.2

  callsites@3.1.0: {}

  caniuse-lite@1.0.30001699: {}

  chai@4.5.0:
    dependencies:
      assertion-error: 1.1.0
      check-error: 1.0.3
      deep-eql: 4.1.4
      get-func-name: 2.0.2
      loupe: 2.3.7
      pathval: 1.1.1
      type-detect: 4.1.0

  chalk@4.1.2:
    dependencies:
      ansi-styles: 4.3.0
      supports-color: 7.2.0

  chardet@0.7.0: {}

  check-error@1.0.3:
    dependencies:
      get-func-name: 2.0.2

  chokidar@4.0.3:
    dependencies:
      readdirp: 4.1.2

  chrome-trace-event@1.0.3: {}

  ci-info@3.9.0: {}

  clean-stack@2.2.0: {}

  color-convert@2.0.1:
    dependencies:
      color-name: 1.1.4

  color-name@1.1.4: {}

  commander@13.0.0: {}

  commander@2.20.3: {}

  commondir@1.0.1: {}

  concat-map@0.0.1: {}

  confbox@0.1.8: {}

  confusing-browser-globals@1.0.11: {}

  convert-source-map@2.0.0: {}

  core-js-compat@3.41.0:
    dependencies:
      browserslist: 4.24.4

  cross-spawn@7.0.3:
    dependencies:
      path-key: 3.1.1
      shebang-command: 2.0.0
      which: 2.0.2

  cross-spawn@7.0.6:
    dependencies:
      path-key: 3.1.1
      shebang-command: 2.0.0
      which: 2.0.2

  cssstyle@4.3.1:
    dependencies:
      '@asamuzakjp/css-color': 3.1.7
      rrweb-cssom: 0.8.0

  data-urls@5.0.0:
    dependencies:
      whatwg-mimetype: 4.0.0
      whatwg-url: 14.2.0

  data-view-buffer@1.0.1:
    dependencies:
      call-bind: 1.0.7
      es-errors: 1.3.0
      is-data-view: 1.0.1

  data-view-byte-length@1.0.1:
    dependencies:
      call-bind: 1.0.7
      es-errors: 1.3.0
      is-data-view: 1.0.1

  data-view-byte-offset@1.0.0:
    dependencies:
      call-bind: 1.0.7
      es-errors: 1.3.0
      is-data-view: 1.0.1

  dataloader@1.4.0: {}

  debug@3.2.7:
    dependencies:
      ms: 2.1.3

  debug@4.3.6:
    dependencies:
      ms: 2.1.2

  debug@4.4.0:
    dependencies:
      ms: 2.1.3

  debug@4.4.1:
    dependencies:
      ms: 2.1.3

  decimal.js@10.5.0: {}

  deep-eql@4.1.4:
    dependencies:
      type-detect: 4.1.0

  deep-is@0.1.4: {}

  deepmerge@4.3.1: {}

  define-data-property@1.1.4:
    dependencies:
      es-define-property: 1.0.0
      es-errors: 1.3.0
      gopd: 1.0.1

  define-properties@1.2.1:
    dependencies:
      define-data-property: 1.1.4
      has-property-descriptors: 1.0.2
      object-keys: 1.1.1

  del@6.1.1:
    dependencies:
      globby: 11.1.0
      graceful-fs: 4.2.11
      is-glob: 4.0.3
      is-path-cwd: 2.2.0
      is-path-inside: 3.0.3
      p-map: 4.0.0
      rimraf: 3.0.2
      slash: 3.0.0

  detect-indent@6.1.0: {}

  diff-sequences@29.6.3: {}

  dir-glob@3.0.1:
    dependencies:
      path-type: 4.0.0

  doctrine@2.1.0:
    dependencies:
      esutils: 2.0.3

  doctrine@3.0.0:
    dependencies:
      esutils: 2.0.3

  dotenv@8.6.0: {}

  downlevel-dts@0.11.0:
    dependencies:
      semver: 7.6.0
      shelljs: 0.8.5
<<<<<<< HEAD
      typescript: 5.9.0-dev.20250612
=======
      typescript: 5.9.0-dev.20250610
>>>>>>> c32fc864

  electron-to-chromium@1.5.4: {}

  electron-to-chromium@1.5.76: {}

  email-addresses@5.0.0: {}

  enhanced-resolve@5.18.1:
    dependencies:
      graceful-fs: 4.2.11
      tapable: 2.2.1

  enquirer@2.4.1:
    dependencies:
      ansi-colors: 4.1.3
      strip-ansi: 6.0.1

  entities@4.5.0: {}

  entities@6.0.0: {}

  es-abstract@1.23.3:
    dependencies:
      array-buffer-byte-length: 1.0.1
      arraybuffer.prototype.slice: 1.0.3
      available-typed-arrays: 1.0.7
      call-bind: 1.0.7
      data-view-buffer: 1.0.1
      data-view-byte-length: 1.0.1
      data-view-byte-offset: 1.0.0
      es-define-property: 1.0.0
      es-errors: 1.3.0
      es-object-atoms: 1.0.0
      es-set-tostringtag: 2.0.3
      es-to-primitive: 1.2.1
      function.prototype.name: 1.1.6
      get-intrinsic: 1.2.4
      get-symbol-description: 1.0.2
      globalthis: 1.0.3
      gopd: 1.0.1
      has-property-descriptors: 1.0.2
      has-proto: 1.0.3
      has-symbols: 1.0.3
      hasown: 2.0.2
      internal-slot: 1.0.7
      is-array-buffer: 3.0.4
      is-callable: 1.2.7
      is-data-view: 1.0.1
      is-negative-zero: 2.0.3
      is-regex: 1.1.4
      is-shared-array-buffer: 1.0.3
      is-string: 1.0.7
      is-typed-array: 1.1.13
      is-weakref: 1.0.2
      object-inspect: 1.13.1
      object-keys: 1.1.1
      object.assign: 4.1.5
      regexp.prototype.flags: 1.5.2
      safe-array-concat: 1.1.2
      safe-regex-test: 1.0.3
      string.prototype.trim: 1.2.9
      string.prototype.trimend: 1.0.8
      string.prototype.trimstart: 1.0.8
      typed-array-buffer: 1.0.2
      typed-array-byte-length: 1.0.1
      typed-array-byte-offset: 1.0.2
      typed-array-length: 1.0.6
      unbox-primitive: 1.0.2
      which-typed-array: 1.1.15

  es-define-property@1.0.0:
    dependencies:
      get-intrinsic: 1.2.4

  es-errors@1.3.0: {}

  es-module-lexer@1.3.1: {}

  es-object-atoms@1.0.0:
    dependencies:
      es-errors: 1.3.0

  es-set-tostringtag@2.0.3:
    dependencies:
      get-intrinsic: 1.2.4
      has-tostringtag: 1.0.2
      hasown: 2.0.2

  es-shim-unscopables@1.0.2:
    dependencies:
      hasown: 2.0.2

  es-to-primitive@1.2.1:
    dependencies:
      is-callable: 1.2.7
      is-date-object: 1.0.5
      is-symbol: 1.0.4

  esbuild@0.21.5:
    optionalDependencies:
      '@esbuild/aix-ppc64': 0.21.5
      '@esbuild/android-arm': 0.21.5
      '@esbuild/android-arm64': 0.21.5
      '@esbuild/android-x64': 0.21.5
      '@esbuild/darwin-arm64': 0.21.5
      '@esbuild/darwin-x64': 0.21.5
      '@esbuild/freebsd-arm64': 0.21.5
      '@esbuild/freebsd-x64': 0.21.5
      '@esbuild/linux-arm': 0.21.5
      '@esbuild/linux-arm64': 0.21.5
      '@esbuild/linux-ia32': 0.21.5
      '@esbuild/linux-loong64': 0.21.5
      '@esbuild/linux-mips64el': 0.21.5
      '@esbuild/linux-ppc64': 0.21.5
      '@esbuild/linux-riscv64': 0.21.5
      '@esbuild/linux-s390x': 0.21.5
      '@esbuild/linux-x64': 0.21.5
      '@esbuild/netbsd-x64': 0.21.5
      '@esbuild/openbsd-x64': 0.21.5
      '@esbuild/sunos-x64': 0.21.5
      '@esbuild/win32-arm64': 0.21.5
      '@esbuild/win32-ia32': 0.21.5
      '@esbuild/win32-x64': 0.21.5

  escalade@3.1.2: {}

  escalade@3.2.0: {}

  escape-string-regexp@1.0.5: {}

  escape-string-regexp@4.0.0: {}

  eslint-compat-utils@0.5.0(eslint@8.57.1):
    dependencies:
      eslint: 8.57.1
      semver: 7.6.0

  eslint-config-airbnb-base@15.0.0(eslint-plugin-import@2.31.0(@typescript-eslint/parser@7.18.0(eslint@8.57.1)(typescript@5.8.3))(eslint@8.57.1))(eslint@8.57.1):
    dependencies:
      confusing-browser-globals: 1.0.11
      eslint: 8.57.1
      eslint-plugin-import: 2.31.0(@typescript-eslint/parser@7.18.0(eslint@8.57.1)(typescript@5.8.3))(eslint@8.57.1)
      object.assign: 4.1.5
      object.entries: 1.1.7
      semver: 6.3.1

  eslint-config-airbnb-typescript@18.0.0(@typescript-eslint/eslint-plugin@7.18.0(@typescript-eslint/parser@7.18.0(eslint@8.57.1)(typescript@5.8.3))(eslint@8.57.1)(typescript@5.8.3))(@typescript-eslint/parser@7.18.0(eslint@8.57.1)(typescript@5.8.3))(eslint-plugin-import@2.31.0(@typescript-eslint/parser@7.18.0(eslint@8.57.1)(typescript@5.8.3))(eslint@8.57.1))(eslint@8.57.1):
    dependencies:
      '@typescript-eslint/eslint-plugin': 7.18.0(@typescript-eslint/parser@7.18.0(eslint@8.57.1)(typescript@5.8.3))(eslint@8.57.1)(typescript@5.8.3)
      '@typescript-eslint/parser': 7.18.0(eslint@8.57.1)(typescript@5.8.3)
      eslint: 8.57.1
      eslint-config-airbnb-base: 15.0.0(eslint-plugin-import@2.31.0(@typescript-eslint/parser@7.18.0(eslint@8.57.1)(typescript@5.8.3))(eslint@8.57.1))(eslint@8.57.1)
    transitivePeerDependencies:
      - eslint-plugin-import

  eslint-config-prettier@9.1.0(eslint@8.57.1):
    dependencies:
      eslint: 8.57.1

  eslint-import-resolver-node@0.3.9:
    dependencies:
      debug: 3.2.7
      is-core-module: 2.15.1
      resolve: 1.22.8
    transitivePeerDependencies:
      - supports-color

  eslint-module-utils@2.12.0(@typescript-eslint/parser@7.18.0(eslint@8.57.1)(typescript@5.8.3))(eslint-import-resolver-node@0.3.9)(eslint@8.57.1):
    dependencies:
      debug: 3.2.7
    optionalDependencies:
      '@typescript-eslint/parser': 7.18.0(eslint@8.57.1)(typescript@5.8.3)
      eslint: 8.57.1
      eslint-import-resolver-node: 0.3.9
    transitivePeerDependencies:
      - supports-color

  eslint-plugin-ecmascript-compat@3.2.1(eslint@8.57.1):
    dependencies:
      '@mdn/browser-compat-data': 5.5.6
      browserslist: 4.23.3
      eslint: 8.57.1
      eslint-plugin-es-x: 7.6.0(eslint@8.57.1)
      lodash: 4.17.21

  eslint-plugin-es-x@7.6.0(eslint@8.57.1):
    dependencies:
      '@eslint-community/eslint-utils': 4.4.0(eslint@8.57.1)
      '@eslint-community/regexpp': 4.10.0
      eslint: 8.57.1
      eslint-compat-utils: 0.5.0(eslint@8.57.1)

  eslint-plugin-import@2.31.0(@typescript-eslint/parser@7.18.0(eslint@8.57.1)(typescript@5.8.3))(eslint@8.57.1):
    dependencies:
      '@rtsao/scc': 1.1.0
      array-includes: 3.1.8
      array.prototype.findlastindex: 1.2.5
      array.prototype.flat: 1.3.2
      array.prototype.flatmap: 1.3.2
      debug: 3.2.7
      doctrine: 2.1.0
      eslint: 8.57.1
      eslint-import-resolver-node: 0.3.9
      eslint-module-utils: 2.12.0(@typescript-eslint/parser@7.18.0(eslint@8.57.1)(typescript@5.8.3))(eslint-import-resolver-node@0.3.9)(eslint@8.57.1)
      hasown: 2.0.2
      is-core-module: 2.15.1
      is-glob: 4.0.3
      minimatch: 3.1.2
      object.fromentries: 2.0.8
      object.groupby: 1.0.3
      object.values: 1.2.0
      semver: 6.3.1
      string.prototype.trimend: 1.0.8
      tsconfig-paths: 3.15.0
    optionalDependencies:
      '@typescript-eslint/parser': 7.18.0(eslint@8.57.1)(typescript@5.8.3)
    transitivePeerDependencies:
      - eslint-import-resolver-typescript
      - eslint-import-resolver-webpack
      - supports-color

  eslint-scope@5.1.1:
    dependencies:
      esrecurse: 4.3.0
      estraverse: 4.3.0

  eslint-scope@7.2.2:
    dependencies:
      esrecurse: 4.3.0
      estraverse: 5.3.0

  eslint-visitor-keys@3.4.3: {}

  eslint@8.57.1:
    dependencies:
      '@eslint-community/eslint-utils': 4.4.0(eslint@8.57.1)
      '@eslint-community/regexpp': 4.10.0
      '@eslint/eslintrc': 2.1.4
      '@eslint/js': 8.57.1
      '@humanwhocodes/config-array': 0.13.0
      '@humanwhocodes/module-importer': 1.0.1
      '@nodelib/fs.walk': 1.2.8
      '@ungap/structured-clone': 1.2.0
      ajv: 6.12.6
      chalk: 4.1.2
      cross-spawn: 7.0.3
      debug: 4.3.6
      doctrine: 3.0.0
      escape-string-regexp: 4.0.0
      eslint-scope: 7.2.2
      eslint-visitor-keys: 3.4.3
      espree: 9.6.1
      esquery: 1.5.0
      esutils: 2.0.3
      fast-deep-equal: 3.1.3
      file-entry-cache: 6.0.1
      find-up: 5.0.0
      glob-parent: 6.0.2
      globals: 13.23.0
      graphemer: 1.4.0
      ignore: 5.3.1
      imurmurhash: 0.1.4
      is-glob: 4.0.3
      is-path-inside: 3.0.3
      js-yaml: 4.1.0
      json-stable-stringify-without-jsonify: 1.0.1
      levn: 0.4.1
      lodash.merge: 4.6.2
      minimatch: 3.1.2
      natural-compare: 1.4.0
      optionator: 0.9.3
      strip-ansi: 6.0.1
      text-table: 0.2.0
    transitivePeerDependencies:
      - supports-color

  espree@9.6.1:
    dependencies:
      acorn: 8.11.3
      acorn-jsx: 5.3.2(acorn@8.11.3)
      eslint-visitor-keys: 3.4.3

  esprima@4.0.1: {}

  esquery@1.5.0:
    dependencies:
      estraverse: 5.3.0

  esrecurse@4.3.0:
    dependencies:
      estraverse: 5.3.0

  estraverse@4.3.0: {}

  estraverse@5.3.0: {}

  estree-walker@2.0.2: {}

  estree-walker@3.0.3:
    dependencies:
      '@types/estree': 1.0.7

  esutils@2.0.3: {}

  events@3.3.0: {}

  execa@8.0.1:
    dependencies:
      cross-spawn: 7.0.6
      get-stream: 8.0.1
      human-signals: 5.0.0
      is-stream: 3.0.0
      merge-stream: 2.0.0
      npm-run-path: 5.3.0
      onetime: 6.0.0
      signal-exit: 4.1.0
      strip-final-newline: 3.0.0

  extendable-error@0.1.7: {}

  external-editor@3.1.0:
    dependencies:
      chardet: 0.7.0
      iconv-lite: 0.4.24
      tmp: 0.0.33

  fast-deep-equal@3.1.3: {}

  fast-glob@3.3.2:
    dependencies:
      '@nodelib/fs.stat': 2.0.5
      '@nodelib/fs.walk': 1.2.8
      glob-parent: 5.1.2
      merge2: 1.4.1
      micromatch: 4.0.8

  fast-json-stable-stringify@2.1.0: {}

  fast-levenshtein@2.0.6: {}

  fast-uri@3.0.6: {}

  fastq@1.15.0:
    dependencies:
      reusify: 1.0.4

  fdir@6.4.0(picomatch@4.0.2):
    optionalDependencies:
      picomatch: 4.0.2

  fdir@6.4.4(picomatch@4.0.2):
    optionalDependencies:
      picomatch: 4.0.2

  file-entry-cache@6.0.1:
    dependencies:
      flat-cache: 3.1.1

  filename-reserved-regex@2.0.0: {}

  filenamify@4.3.0:
    dependencies:
      filename-reserved-regex: 2.0.0
      strip-outer: 1.0.1
      trim-repeated: 1.0.0

  fill-range@7.1.1:
    dependencies:
      to-regex-range: 5.0.1

  find-cache-dir@3.3.2:
    dependencies:
      commondir: 1.0.1
      make-dir: 3.1.0
      pkg-dir: 4.2.0

  find-up@4.1.0:
    dependencies:
      locate-path: 5.0.0
      path-exists: 4.0.0

  find-up@5.0.0:
    dependencies:
      locate-path: 6.0.0
      path-exists: 4.0.0

  flat-cache@3.1.1:
    dependencies:
      flatted: 3.2.9
      keyv: 4.5.4
      rimraf: 3.0.2

  flatted@3.2.9: {}

  for-each@0.3.3:
    dependencies:
      is-callable: 1.2.7

  fs-extra@10.1.0:
    dependencies:
      graceful-fs: 4.2.11
      jsonfile: 6.1.0
      universalify: 2.0.1

  fs-extra@11.1.1:
    dependencies:
      graceful-fs: 4.2.11
      jsonfile: 6.1.0
      universalify: 2.0.1

  fs-extra@7.0.1:
    dependencies:
      graceful-fs: 4.2.11
      jsonfile: 4.0.0
      universalify: 0.1.2

  fs-extra@8.1.0:
    dependencies:
      graceful-fs: 4.2.11
      jsonfile: 4.0.0
      universalify: 0.1.2

  fs.realpath@1.0.0: {}

  fsevents@2.3.3:
    optional: true

  function-bind@1.1.2: {}

  function.prototype.name@1.1.6:
    dependencies:
      call-bind: 1.0.7
      define-properties: 1.2.1
      es-abstract: 1.23.3
      functions-have-names: 1.2.3

  functions-have-names@1.2.3: {}

  gensync@1.0.0-beta.2: {}

  get-func-name@2.0.2: {}

  get-intrinsic@1.2.4:
    dependencies:
      es-errors: 1.3.0
      function-bind: 1.1.2
      has-proto: 1.0.3
      has-symbols: 1.0.3
      hasown: 2.0.2

  get-stream@8.0.1: {}

  get-symbol-description@1.0.2:
    dependencies:
      call-bind: 1.0.7
      es-errors: 1.3.0
      get-intrinsic: 1.2.4

  gh-pages@6.3.0:
    dependencies:
      async: 3.2.5
      commander: 13.0.0
      email-addresses: 5.0.0
      filenamify: 4.3.0
      find-cache-dir: 3.3.2
      fs-extra: 11.1.1
      globby: 11.1.0

  glob-parent@5.1.2:
    dependencies:
      is-glob: 4.0.3

  glob-parent@6.0.2:
    dependencies:
      is-glob: 4.0.3

  glob-to-regexp@0.4.1: {}

  glob@7.2.3:
    dependencies:
      fs.realpath: 1.0.0
      inflight: 1.0.6
      inherits: 2.0.4
      minimatch: 3.1.2
      once: 1.4.0
      path-is-absolute: 1.0.1

  globals@11.12.0: {}

  globals@13.23.0:
    dependencies:
      type-fest: 0.20.2

  globalthis@1.0.3:
    dependencies:
      define-properties: 1.2.1

  globby@11.1.0:
    dependencies:
      array-union: 2.1.0
      dir-glob: 3.0.1
      fast-glob: 3.3.2
      ignore: 5.3.2
      merge2: 1.4.1
      slash: 3.0.0

  gopd@1.0.1:
    dependencies:
      get-intrinsic: 1.2.4

  graceful-fs@4.2.11: {}

  graphemer@1.4.0: {}

  happy-dom@17.4.7:
    dependencies:
      webidl-conversions: 7.0.0
      whatwg-mimetype: 3.0.0

  has-bigints@1.0.2: {}

  has-flag@4.0.0: {}

  has-property-descriptors@1.0.2:
    dependencies:
      es-define-property: 1.0.0

  has-proto@1.0.3: {}

  has-symbols@1.0.3: {}

  has-tostringtag@1.0.2:
    dependencies:
      has-symbols: 1.0.3

  hasown@2.0.2:
    dependencies:
      function-bind: 1.1.2

  html-encoding-sniffer@4.0.0:
    dependencies:
      whatwg-encoding: 3.1.1

  http-proxy-agent@7.0.2:
    dependencies:
      agent-base: 7.1.3
      debug: 4.4.1
    transitivePeerDependencies:
      - supports-color

  https-proxy-agent@7.0.6:
    dependencies:
      agent-base: 7.1.3
      debug: 4.4.1
    transitivePeerDependencies:
      - supports-color

  human-id@4.1.1: {}

  human-signals@5.0.0: {}

  iconv-lite@0.4.24:
    dependencies:
      safer-buffer: 2.1.2

  iconv-lite@0.6.3:
    dependencies:
      safer-buffer: 2.1.2

  ignore@5.3.1: {}

  ignore@5.3.2: {}

  import-fresh@3.3.0:
    dependencies:
      parent-module: 1.0.1
      resolve-from: 4.0.0

  imurmurhash@0.1.4: {}

  indent-string@4.0.0: {}

  inflight@1.0.6:
    dependencies:
      once: 1.4.0
      wrappy: 1.0.2

  inherits@2.0.4: {}

  internal-slot@1.0.7:
    dependencies:
      es-errors: 1.3.0
      hasown: 2.0.2
      side-channel: 1.0.4

  interpret@1.4.0: {}

  is-array-buffer@3.0.4:
    dependencies:
      call-bind: 1.0.7
      get-intrinsic: 1.2.4

  is-bigint@1.0.4:
    dependencies:
      has-bigints: 1.0.2

  is-boolean-object@1.1.2:
    dependencies:
      call-bind: 1.0.7
      has-tostringtag: 1.0.2

  is-callable@1.2.7: {}

  is-core-module@2.15.1:
    dependencies:
      hasown: 2.0.2

  is-data-view@1.0.1:
    dependencies:
      is-typed-array: 1.1.13

  is-date-object@1.0.5:
    dependencies:
      has-tostringtag: 1.0.2

  is-extglob@2.1.1: {}

  is-glob@4.0.3:
    dependencies:
      is-extglob: 2.1.1

  is-module@1.0.0: {}

  is-negative-zero@2.0.3: {}

  is-number-object@1.0.7:
    dependencies:
      has-tostringtag: 1.0.2

  is-number@7.0.0: {}

  is-path-cwd@2.2.0: {}

  is-path-inside@3.0.3: {}

  is-potential-custom-element-name@1.0.1: {}

  is-reference@1.2.1:
    dependencies:
      '@types/estree': 1.0.6

  is-regex@1.1.4:
    dependencies:
      call-bind: 1.0.7
      has-tostringtag: 1.0.2

  is-shared-array-buffer@1.0.3:
    dependencies:
      call-bind: 1.0.7

  is-stream@3.0.0: {}

  is-string@1.0.7:
    dependencies:
      has-tostringtag: 1.0.2

  is-subdir@1.2.0:
    dependencies:
      better-path-resolve: 1.0.0

  is-symbol@1.0.4:
    dependencies:
      has-symbols: 1.0.3

  is-typed-array@1.1.13:
    dependencies:
      which-typed-array: 1.1.15

  is-weakref@1.0.2:
    dependencies:
      call-bind: 1.0.7

  is-windows@1.0.2: {}

  isarray@2.0.5: {}

  isexe@2.0.0: {}

  javascript-natural-sort@0.7.1: {}

  jest-worker@27.5.1:
    dependencies:
      '@types/node': 22.7.4
      merge-stream: 2.0.0
      supports-color: 8.1.1

  jiti@2.4.2: {}

  js-tokens@4.0.0: {}

  js-tokens@9.0.1: {}

  js-yaml@3.14.1:
    dependencies:
      argparse: 1.0.10
      esprima: 4.0.1

  js-yaml@4.1.0:
    dependencies:
      argparse: 2.0.1

  jsdom@26.1.0:
    dependencies:
      cssstyle: 4.3.1
      data-urls: 5.0.0
      decimal.js: 10.5.0
      html-encoding-sniffer: 4.0.0
      http-proxy-agent: 7.0.2
      https-proxy-agent: 7.0.6
      is-potential-custom-element-name: 1.0.1
      nwsapi: 2.2.20
      parse5: 7.3.0
      rrweb-cssom: 0.8.0
      saxes: 6.0.0
      symbol-tree: 3.2.4
      tough-cookie: 5.1.2
      w3c-xmlserializer: 5.0.0
      webidl-conversions: 7.0.0
      whatwg-encoding: 3.1.1
      whatwg-mimetype: 4.0.0
      whatwg-url: 14.2.0
      ws: 8.18.2
      xml-name-validator: 5.0.0
    transitivePeerDependencies:
      - bufferutil
      - supports-color
      - utf-8-validate

  jsesc@3.0.2: {}

  jsesc@3.1.0: {}

  json-buffer@3.0.1: {}

  json-parse-even-better-errors@2.3.1: {}

  json-schema-traverse@0.4.1: {}

  json-schema-traverse@1.0.0: {}

  json-stable-stringify-without-jsonify@1.0.1: {}

  json5@1.0.2:
    dependencies:
      minimist: 1.2.8

  json5@2.2.3: {}

  jsonfile@4.0.0:
    optionalDependencies:
      graceful-fs: 4.2.11

  jsonfile@6.1.0:
    dependencies:
      universalify: 2.0.1
    optionalDependencies:
      graceful-fs: 4.2.11

  keyv@4.5.4:
    dependencies:
      json-buffer: 3.0.1

  levn@0.4.1:
    dependencies:
      prelude-ls: 1.2.1
      type-check: 0.4.0

  lilconfig@3.1.3: {}

  linkify-it@5.0.0:
    dependencies:
      uc.micro: 2.1.0

  loader-runner@4.3.0: {}

  local-pkg@0.5.1:
    dependencies:
      mlly: 1.7.4
      pkg-types: 1.3.1

  locate-path@5.0.0:
    dependencies:
      p-locate: 4.1.0

  locate-path@6.0.0:
    dependencies:
      p-locate: 5.0.0

  lodash.debounce@4.0.8: {}

  lodash.merge@4.6.2: {}

  lodash.startcase@4.4.0: {}

  lodash@4.17.21: {}

  loglevel@1.9.2: {}

  loupe@2.3.7:
    dependencies:
      get-func-name: 2.0.2

  lru-cache@10.4.3: {}

  lru-cache@5.1.1:
    dependencies:
      yallist: 3.1.1

  lru-cache@6.0.0:
    dependencies:
      yallist: 4.0.0

  lunr@2.3.9: {}

  magic-string@0.30.10:
    dependencies:
      '@jridgewell/sourcemap-codec': 1.4.15

  magic-string@0.30.17:
    dependencies:
      '@jridgewell/sourcemap-codec': 1.5.0

  make-dir@3.1.0:
    dependencies:
      semver: 6.3.1

  markdown-it@14.1.0:
    dependencies:
      argparse: 2.0.1
      entities: 4.5.0
      linkify-it: 5.0.0
      mdurl: 2.0.0
      punycode.js: 2.3.1
      uc.micro: 2.1.0

  mdurl@2.0.0: {}

  merge-stream@2.0.0: {}

  merge2@1.4.1: {}

  micromatch@4.0.8:
    dependencies:
      braces: 3.0.3
      picomatch: 2.3.1

  mime-db@1.52.0: {}

  mime-types@2.1.35:
    dependencies:
      mime-db: 1.52.0

  mimic-fn@4.0.0: {}

  minimatch@3.1.2:
    dependencies:
      brace-expansion: 1.1.11

  minimatch@9.0.5:
    dependencies:
      brace-expansion: 2.0.1

  minimist@1.2.8: {}

  mlly@1.7.4:
    dependencies:
      acorn: 8.14.1
      pathe: 2.0.3
      pkg-types: 1.3.1
      ufo: 1.5.4

  mri@1.2.0: {}

  ms@2.1.2: {}

  ms@2.1.3: {}

  nanoid@3.3.7: {}

  nanoid@5.1.5: {}

  nanospinner@1.2.2:
    dependencies:
      picocolors: 1.1.1

  natural-compare@1.4.0: {}

  neo-async@2.6.2: {}

  node-fetch@2.7.0:
    dependencies:
      whatwg-url: 5.0.0

  node-releases@2.0.18: {}

  node-releases@2.0.19: {}

  npm-run-path@5.3.0:
    dependencies:
      path-key: 4.0.0

  nwsapi@2.2.20: {}

  object-inspect@1.13.1: {}

  object-keys@1.1.1: {}

  object.assign@4.1.5:
    dependencies:
      call-bind: 1.0.7
      define-properties: 1.2.1
      has-symbols: 1.0.3
      object-keys: 1.1.1

  object.entries@1.1.7:
    dependencies:
      call-bind: 1.0.7
      define-properties: 1.2.1
      es-abstract: 1.23.3

  object.fromentries@2.0.8:
    dependencies:
      call-bind: 1.0.7
      define-properties: 1.2.1
      es-abstract: 1.23.3
      es-object-atoms: 1.0.0

  object.groupby@1.0.3:
    dependencies:
      call-bind: 1.0.7
      define-properties: 1.2.1
      es-abstract: 1.23.3

  object.values@1.2.0:
    dependencies:
      call-bind: 1.0.7
      define-properties: 1.2.1
      es-object-atoms: 1.0.0

  once@1.4.0:
    dependencies:
      wrappy: 1.0.2

  onetime@6.0.0:
    dependencies:
      mimic-fn: 4.0.0

  optionator@0.9.3:
    dependencies:
      '@aashutoshrathi/word-wrap': 1.2.6
      deep-is: 0.1.4
      fast-levenshtein: 2.0.6
      levn: 0.4.1
      prelude-ls: 1.2.1
      type-check: 0.4.0

  os-tmpdir@1.0.2: {}

  outdent@0.5.0: {}

  p-filter@2.1.0:
    dependencies:
      p-map: 2.1.0

  p-limit@2.3.0:
    dependencies:
      p-try: 2.2.0

  p-limit@3.1.0:
    dependencies:
      yocto-queue: 0.1.0

  p-limit@5.0.0:
    dependencies:
      yocto-queue: 1.2.1

  p-locate@4.1.0:
    dependencies:
      p-limit: 2.3.0

  p-locate@5.0.0:
    dependencies:
      p-limit: 3.1.0

  p-map@2.1.0: {}

  p-map@4.0.0:
    dependencies:
      aggregate-error: 3.1.0

  p-try@2.2.0: {}

  package-manager-detector@0.2.0: {}

  parent-module@1.0.1:
    dependencies:
      callsites: 3.1.0

  parse5@7.3.0:
    dependencies:
      entities: 6.0.0

  path-exists@4.0.0: {}

  path-is-absolute@1.0.1: {}

  path-key@3.1.1: {}

  path-key@4.0.0: {}

  path-parse@1.0.7: {}

  path-type@4.0.0: {}

  pathe@1.1.2: {}

  pathe@2.0.3: {}

  pathval@1.1.1: {}

  picocolors@1.1.1: {}

  picomatch@2.3.1: {}

  picomatch@4.0.2: {}

  pify@4.0.1: {}

  pkg-dir@4.2.0:
    dependencies:
      find-up: 4.1.0

  pkg-types@1.3.1:
    dependencies:
      confbox: 0.1.8
      mlly: 1.7.4
      pathe: 2.0.3

  possible-typed-array-names@1.0.0: {}

  postcss@8.4.44:
    dependencies:
      nanoid: 3.3.7
      picocolors: 1.1.1
      source-map-js: 1.2.0

  prelude-ls@1.2.1: {}

  prettier@2.8.8: {}

  prettier@3.5.3: {}

  pretty-format@29.7.0:
    dependencies:
      '@jest/schemas': 29.6.3
      ansi-styles: 5.2.0
      react-is: 18.3.1

  punycode.js@2.3.1: {}

  punycode@2.3.1: {}

  queue-microtask@1.2.3: {}

  randombytes@2.1.0:
    dependencies:
      safe-buffer: 5.2.1

  react-is@18.3.1: {}

  read-yaml-file@1.1.0:
    dependencies:
      graceful-fs: 4.2.11
      js-yaml: 3.14.1
      pify: 4.0.1
      strip-bom: 3.0.0

  readdirp@4.1.2: {}

  rechoir@0.6.2:
    dependencies:
      resolve: 1.22.8

  regenerate-unicode-properties@10.2.0:
    dependencies:
      regenerate: 1.4.2

  regenerate@1.4.2: {}

  regenerator-runtime@0.14.0: {}

  regexp.prototype.flags@1.5.2:
    dependencies:
      call-bind: 1.0.7
      define-properties: 1.2.1
      es-errors: 1.3.0
      set-function-name: 2.0.1

  regexpu-core@6.2.0:
    dependencies:
      regenerate: 1.4.2
      regenerate-unicode-properties: 10.2.0
      regjsgen: 0.8.0
      regjsparser: 0.12.0
      unicode-match-property-ecmascript: 2.0.0
      unicode-match-property-value-ecmascript: 2.1.0

  regjsgen@0.8.0: {}

  regjsparser@0.12.0:
    dependencies:
      jsesc: 3.0.2

  require-from-string@2.0.2: {}

  resolve-from@4.0.0: {}

  resolve-from@5.0.0: {}

  resolve@1.22.8:
    dependencies:
      is-core-module: 2.15.1
      path-parse: 1.0.7
      supports-preserve-symlinks-flag: 1.0.0

  reusify@1.0.4: {}

  rimraf@3.0.2:
    dependencies:
      glob: 7.2.3

  rollup-plugin-delete@2.2.0(rollup@4.41.0):
    dependencies:
      del: 6.1.1
      rollup: 4.41.0

  rollup-plugin-typescript2@0.36.0(rollup@4.41.0)(typescript@5.8.3):
    dependencies:
      '@rollup/pluginutils': 4.2.1
      find-cache-dir: 3.3.2
      fs-extra: 10.1.0
      rollup: 4.41.0
      semver: 7.6.0
      tslib: 2.8.1
      typescript: 5.8.3

  rollup@4.41.0:
    dependencies:
      '@types/estree': 1.0.7
    optionalDependencies:
      '@rollup/rollup-android-arm-eabi': 4.41.0
      '@rollup/rollup-android-arm64': 4.41.0
      '@rollup/rollup-darwin-arm64': 4.41.0
      '@rollup/rollup-darwin-x64': 4.41.0
      '@rollup/rollup-freebsd-arm64': 4.41.0
      '@rollup/rollup-freebsd-x64': 4.41.0
      '@rollup/rollup-linux-arm-gnueabihf': 4.41.0
      '@rollup/rollup-linux-arm-musleabihf': 4.41.0
      '@rollup/rollup-linux-arm64-gnu': 4.41.0
      '@rollup/rollup-linux-arm64-musl': 4.41.0
      '@rollup/rollup-linux-loongarch64-gnu': 4.41.0
      '@rollup/rollup-linux-powerpc64le-gnu': 4.41.0
      '@rollup/rollup-linux-riscv64-gnu': 4.41.0
      '@rollup/rollup-linux-riscv64-musl': 4.41.0
      '@rollup/rollup-linux-s390x-gnu': 4.41.0
      '@rollup/rollup-linux-x64-gnu': 4.41.0
      '@rollup/rollup-linux-x64-musl': 4.41.0
      '@rollup/rollup-win32-arm64-msvc': 4.41.0
      '@rollup/rollup-win32-ia32-msvc': 4.41.0
      '@rollup/rollup-win32-x64-msvc': 4.41.0
      fsevents: 2.3.3

  rrweb-cssom@0.8.0: {}

  run-parallel@1.2.0:
    dependencies:
      queue-microtask: 1.2.3

  rxjs@7.8.1:
    dependencies:
      tslib: 2.8.1
    optional: true

  safe-array-concat@1.1.2:
    dependencies:
      call-bind: 1.0.7
      get-intrinsic: 1.2.4
      has-symbols: 1.0.3
      isarray: 2.0.5

  safe-buffer@5.2.1: {}

  safe-regex-test@1.0.3:
    dependencies:
      call-bind: 1.0.7
      es-errors: 1.3.0
      is-regex: 1.1.4

  safer-buffer@2.1.2: {}

  saxes@6.0.0:
    dependencies:
      xmlchars: 2.2.0

  schema-utils@4.3.2:
    dependencies:
      '@types/json-schema': 7.0.15
      ajv: 8.17.1
      ajv-formats: 2.1.1(ajv@8.17.1)
      ajv-keywords: 5.1.0(ajv@8.17.1)

  sdp-transform@2.15.0: {}

  sdp@3.2.0: {}

  semver@6.3.1: {}

  semver@7.6.0:
    dependencies:
      lru-cache: 6.0.0

  serialize-javascript@6.0.1:
    dependencies:
      randombytes: 2.1.0

  serialize-javascript@6.0.2:
    dependencies:
      randombytes: 2.1.0

  set-function-length@1.2.2:
    dependencies:
      define-data-property: 1.1.4
      es-errors: 1.3.0
      function-bind: 1.1.2
      get-intrinsic: 1.2.4
      gopd: 1.0.1
      has-property-descriptors: 1.0.2

  set-function-name@2.0.1:
    dependencies:
      define-data-property: 1.1.4
      functions-have-names: 1.2.3
      has-property-descriptors: 1.0.2

  shebang-command@2.0.0:
    dependencies:
      shebang-regex: 3.0.0

  shebang-regex@3.0.0: {}

  shelljs@0.8.5:
    dependencies:
      glob: 7.2.3
      interpret: 1.4.0
      rechoir: 0.6.2

  side-channel@1.0.4:
    dependencies:
      call-bind: 1.0.7
      get-intrinsic: 1.2.4
      object-inspect: 1.13.1

  siginfo@2.0.0: {}

  signal-exit@4.1.0: {}

  size-limit@11.2.0:
    dependencies:
      bytes-iec: 3.1.1
      chokidar: 4.0.3
      jiti: 2.4.2
      lilconfig: 3.1.3
      nanospinner: 1.2.2
      picocolors: 1.1.1
      tinyglobby: 0.2.13

  slash@3.0.0: {}

  smob@1.4.1: {}

  source-map-js@1.2.0: {}

  source-map-support@0.5.21:
    dependencies:
      buffer-from: 1.1.2
      source-map: 0.6.1

  source-map@0.6.1: {}

  spawndamnit@3.0.1:
    dependencies:
      cross-spawn: 7.0.6
      signal-exit: 4.1.0

  sprintf-js@1.0.3: {}

  stackback@0.0.2: {}

  std-env@3.8.1: {}

  string.prototype.trim@1.2.9:
    dependencies:
      call-bind: 1.0.7
      define-properties: 1.2.1
      es-abstract: 1.23.3
      es-object-atoms: 1.0.0

  string.prototype.trimend@1.0.8:
    dependencies:
      call-bind: 1.0.7
      define-properties: 1.2.1
      es-object-atoms: 1.0.0

  string.prototype.trimstart@1.0.8:
    dependencies:
      call-bind: 1.0.7
      define-properties: 1.2.1
      es-object-atoms: 1.0.0

  strip-ansi@6.0.1:
    dependencies:
      ansi-regex: 5.0.1

  strip-bom@3.0.0: {}

  strip-final-newline@3.0.0: {}

  strip-json-comments@3.1.1: {}

  strip-literal@2.1.1:
    dependencies:
      js-tokens: 9.0.1

  strip-outer@1.0.1:
    dependencies:
      escape-string-regexp: 1.0.5

  supports-color@7.2.0:
    dependencies:
      has-flag: 4.0.0

  supports-color@8.1.1:
    dependencies:
      has-flag: 4.0.0

  supports-preserve-symlinks-flag@1.0.0: {}

  symbol-tree@3.2.4: {}

  tapable@2.2.1: {}

  term-size@2.2.1: {}

  terser-webpack-plugin@5.3.14(webpack@5.99.8):
    dependencies:
      '@jridgewell/trace-mapping': 0.3.25
      jest-worker: 27.5.1
      schema-utils: 4.3.2
      serialize-javascript: 6.0.2
      terser: 5.39.2
      webpack: 5.99.8

  terser@5.24.0:
    dependencies:
      '@jridgewell/source-map': 0.3.5
      acorn: 8.11.3
      commander: 2.20.3
      source-map-support: 0.5.21

  terser@5.39.2:
    dependencies:
      '@jridgewell/source-map': 0.3.5
      acorn: 8.14.1
      commander: 2.20.3
      source-map-support: 0.5.21

  text-table@0.2.0: {}

  tinybench@2.9.0: {}

  tinyglobby@0.2.13:
    dependencies:
      fdir: 6.4.4(picomatch@4.0.2)
      picomatch: 4.0.2

  tinypool@0.8.4: {}

  tinyspy@2.2.1: {}

  tldts-core@6.1.86: {}

  tldts@6.1.86:
    dependencies:
      tldts-core: 6.1.86

  tmp@0.0.33:
    dependencies:
      os-tmpdir: 1.0.2

  to-regex-range@5.0.1:
    dependencies:
      is-number: 7.0.0

  tough-cookie@5.1.2:
    dependencies:
      tldts: 6.1.86

  tr46@0.0.3: {}

  tr46@5.1.1:
    dependencies:
      punycode: 2.3.1

  trim-repeated@1.0.0:
    dependencies:
      escape-string-regexp: 1.0.5

  ts-api-utils@1.3.0(typescript@5.8.3):
    dependencies:
      typescript: 5.8.3

  ts-debounce@4.0.0: {}

  tsconfig-paths@3.15.0:
    dependencies:
      '@types/json5': 0.0.29
      json5: 1.0.2
      minimist: 1.2.8
      strip-bom: 3.0.0

  tslib@2.8.1: {}

  type-check@0.4.0:
    dependencies:
      prelude-ls: 1.2.1

  type-detect@4.1.0: {}

  type-fest@0.20.2: {}

  typed-array-buffer@1.0.2:
    dependencies:
      call-bind: 1.0.7
      es-errors: 1.3.0
      is-typed-array: 1.1.13

  typed-array-byte-length@1.0.1:
    dependencies:
      call-bind: 1.0.7
      for-each: 0.3.3
      gopd: 1.0.1
      has-proto: 1.0.3
      is-typed-array: 1.1.13

  typed-array-byte-offset@1.0.2:
    dependencies:
      available-typed-arrays: 1.0.7
      call-bind: 1.0.7
      for-each: 0.3.3
      gopd: 1.0.1
      has-proto: 1.0.3
      is-typed-array: 1.1.13

  typed-array-length@1.0.6:
    dependencies:
      call-bind: 1.0.7
      for-each: 0.3.3
      gopd: 1.0.1
      has-proto: 1.0.3
      is-typed-array: 1.1.13
      possible-typed-array-names: 1.0.0

  typed-emitter@2.1.0:
    optionalDependencies:
      rxjs: 7.8.1

  typedoc-plugin-no-inherit@1.6.1(typedoc@0.28.4(typescript@5.8.3)):
    dependencies:
      typedoc: 0.28.4(typescript@5.8.3)

  typedoc@0.28.4(typescript@5.8.3):
    dependencies:
      '@gerrit0/mini-shiki': 3.2.2
      lunr: 2.3.9
      markdown-it: 14.1.0
      minimatch: 9.0.5
      typescript: 5.8.3
      yaml: 2.7.1

  typescript@4.5.2: {}

  typescript@5.8.3: {}

<<<<<<< HEAD
  typescript@5.9.0-dev.20250612: {}
=======
  typescript@5.9.0-dev.20250610: {}
>>>>>>> c32fc864

  uc.micro@2.1.0: {}

  ufo@1.5.4: {}

  unbox-primitive@1.0.2:
    dependencies:
      call-bind: 1.0.7
      has-bigints: 1.0.2
      has-symbols: 1.0.3
      which-boxed-primitive: 1.0.2

  undici-types@6.19.8: {}

  unicode-canonical-property-names-ecmascript@2.0.0: {}

  unicode-match-property-ecmascript@2.0.0:
    dependencies:
      unicode-canonical-property-names-ecmascript: 2.0.0
      unicode-property-aliases-ecmascript: 2.1.0

  unicode-match-property-value-ecmascript@2.1.0: {}

  unicode-property-aliases-ecmascript@2.1.0: {}

  universalify@0.1.2: {}

  universalify@2.0.1: {}

  update-browserslist-db@1.1.0(browserslist@4.23.3):
    dependencies:
      browserslist: 4.23.3
      escalade: 3.1.2
      picocolors: 1.1.1

  update-browserslist-db@1.1.1(browserslist@4.24.4):
    dependencies:
      browserslist: 4.24.4
      escalade: 3.2.0
      picocolors: 1.1.1

  uri-js@4.4.1:
    dependencies:
      punycode: 2.3.1

  vite-node@1.6.1(@types/node@22.7.4)(terser@5.39.2):
    dependencies:
      cac: 6.7.14
      debug: 4.4.0
      pathe: 1.1.2
      picocolors: 1.1.1
      vite: 5.4.19(@types/node@22.7.4)(terser@5.39.2)
    transitivePeerDependencies:
      - '@types/node'
      - less
      - lightningcss
      - sass
      - sass-embedded
      - stylus
      - sugarss
      - supports-color
      - terser

  vite@5.4.19(@types/node@22.7.4)(terser@5.39.2):
    dependencies:
      esbuild: 0.21.5
      postcss: 8.4.44
      rollup: 4.41.0
    optionalDependencies:
      '@types/node': 22.7.4
      fsevents: 2.3.3
      terser: 5.39.2

  vitest@1.6.1(@types/node@22.7.4)(happy-dom@17.4.7)(jsdom@26.1.0)(terser@5.39.2):
    dependencies:
      '@vitest/expect': 1.6.1
      '@vitest/runner': 1.6.1
      '@vitest/snapshot': 1.6.1
      '@vitest/spy': 1.6.1
      '@vitest/utils': 1.6.1
      acorn-walk: 8.3.4
      chai: 4.5.0
      debug: 4.4.0
      execa: 8.0.1
      local-pkg: 0.5.1
      magic-string: 0.30.17
      pathe: 1.1.2
      picocolors: 1.1.1
      std-env: 3.8.1
      strip-literal: 2.1.1
      tinybench: 2.9.0
      tinypool: 0.8.4
      vite: 5.4.19(@types/node@22.7.4)(terser@5.39.2)
      vite-node: 1.6.1(@types/node@22.7.4)(terser@5.39.2)
      why-is-node-running: 2.3.0
    optionalDependencies:
      '@types/node': 22.7.4
      happy-dom: 17.4.7
      jsdom: 26.1.0
    transitivePeerDependencies:
      - less
      - lightningcss
      - sass
      - sass-embedded
      - stylus
      - sugarss
      - supports-color
      - terser

  w3c-xmlserializer@5.0.0:
    dependencies:
      xml-name-validator: 5.0.0

  watchpack@2.4.2:
    dependencies:
      glob-to-regexp: 0.4.1
      graceful-fs: 4.2.11

  webidl-conversions@3.0.1: {}

  webidl-conversions@7.0.0: {}

  webpack-sources@3.2.3: {}

  webpack@5.99.8:
    dependencies:
      '@types/eslint-scope': 3.7.7
      '@types/estree': 1.0.7
      '@types/json-schema': 7.0.15
      '@webassemblyjs/ast': 1.14.1
      '@webassemblyjs/wasm-edit': 1.14.1
      '@webassemblyjs/wasm-parser': 1.14.1
      acorn: 8.14.1
      browserslist: 4.24.4
      chrome-trace-event: 1.0.3
      enhanced-resolve: 5.18.1
      es-module-lexer: 1.3.1
      eslint-scope: 5.1.1
      events: 3.3.0
      glob-to-regexp: 0.4.1
      graceful-fs: 4.2.11
      json-parse-even-better-errors: 2.3.1
      loader-runner: 4.3.0
      mime-types: 2.1.35
      neo-async: 2.6.2
      schema-utils: 4.3.2
      tapable: 2.2.1
      terser-webpack-plugin: 5.3.14(webpack@5.99.8)
      watchpack: 2.4.2
      webpack-sources: 3.2.3
    transitivePeerDependencies:
      - '@swc/core'
      - esbuild
      - uglify-js

  webrtc-adapter@9.0.3:
    dependencies:
      sdp: 3.2.0

  whatwg-encoding@3.1.1:
    dependencies:
      iconv-lite: 0.6.3

  whatwg-mimetype@3.0.0: {}

  whatwg-mimetype@4.0.0: {}

  whatwg-url@14.2.0:
    dependencies:
      tr46: 5.1.1
      webidl-conversions: 7.0.0

  whatwg-url@5.0.0:
    dependencies:
      tr46: 0.0.3
      webidl-conversions: 3.0.1

  which-boxed-primitive@1.0.2:
    dependencies:
      is-bigint: 1.0.4
      is-boolean-object: 1.1.2
      is-number-object: 1.0.7
      is-string: 1.0.7
      is-symbol: 1.0.4

  which-typed-array@1.1.15:
    dependencies:
      available-typed-arrays: 1.0.7
      call-bind: 1.0.7
      for-each: 0.3.3
      gopd: 1.0.1
      has-tostringtag: 1.0.2

  which@2.0.2:
    dependencies:
      isexe: 2.0.0

  why-is-node-running@2.3.0:
    dependencies:
      siginfo: 2.0.0
      stackback: 0.0.2

  wrappy@1.0.2: {}

  ws@8.18.2: {}

  xml-name-validator@5.0.0: {}

  xmlchars@2.2.0: {}

  yallist@3.1.1: {}

  yallist@4.0.0: {}

  yaml@2.7.1: {}

  yocto-queue@0.1.0: {}

  yocto-queue@1.2.1: {}<|MERGE_RESOLUTION|>--- conflicted
+++ resolved
@@ -12,13 +12,8 @@
         specifier: 1.1.1
         version: 1.1.1
       '@livekit/protocol':
-<<<<<<< HEAD
         specifier: 1.39.2
         version: 1.39.2
-=======
-        specifier: 1.39.1
-        version: 1.39.1
->>>>>>> c32fc864
       '@types/dom-mediacapture-record':
         specifier: ^1
         version: 1.0.22
@@ -1012,13 +1007,8 @@
   '@livekit/mutex@1.1.1':
     resolution: {integrity: sha512-EsshAucklmpuUAfkABPxJNhzj9v2sG7JuzFDL4ML1oJQSV14sqrpTYnsaOudMAw9yOaW53NU3QQTlUQoRs4czw==}
 
-<<<<<<< HEAD
   '@livekit/protocol@1.39.2':
     resolution: {integrity: sha512-kYbIO/JlC6cylSxd4WJrBps9+zoZ9gifL7t3iW9whT8rbo5jHx03I4dwBLhzOonVyX+memSEO90m/ymNoT+aAw==}
-=======
-  '@livekit/protocol@1.39.1':
-    resolution: {integrity: sha512-LK3JFUOjpb4UeNacvqcdhdrn7AxkklyojtOHH589z3LjXGkSM0ZTGskmT1fKD3mJskFgJ9Dlw1RbmdzLKXhEhw==}
->>>>>>> c32fc864
 
   '@manypkg/find-root@1.1.0':
     resolution: {integrity: sha512-mki5uBvhHzO8kYYix/WRy2WX8S3B5wdVSc9D6KcU5lQNglP2yt58/VfLuAK49glRXChosY8ap2oJ1qgma3GUVA==}
@@ -3195,13 +3185,8 @@
     engines: {node: '>=14.17'}
     hasBin: true
 
-<<<<<<< HEAD
-  typescript@5.9.0-dev.20250612:
-    resolution: {integrity: sha512-cZhYUDxc0Pzt9jR6kBzoApPUPDQt4GgLTtR2ejhbJB571tZ8j7vwwYm21MMcYWaX+MPhymsHu5h8QTEmbVHHrw==}
-=======
-  typescript@5.9.0-dev.20250610:
-    resolution: {integrity: sha512-jvHWZeBl3xNkveo2FMtA6ZHFb8D5CjNVU5qbI/yzpkvUzEFcqwDhKK9FaprSxupsb/V2cdMXsV0u2DMnrsfD9A==}
->>>>>>> c32fc864
+  typescript@5.9.0-dev.20250616:
+    resolution: {integrity: sha512-TdYn1diKBbeAZIOI2A23QYCVrMdwj4AhDPE9kdenLxqVFVfFB+CADDXUi+4f91RQie1QEw6RcmmL32FXu7jE+Q==}
     engines: {node: '>=14.17'}
     hasBin: true
 
@@ -4485,11 +4470,7 @@
 
   '@livekit/mutex@1.1.1': {}
 
-<<<<<<< HEAD
   '@livekit/protocol@1.39.2':
-=======
-  '@livekit/protocol@1.39.1':
->>>>>>> c32fc864
     dependencies:
       '@bufbuild/protobuf': 1.10.1
 
@@ -5293,11 +5274,7 @@
     dependencies:
       semver: 7.6.0
       shelljs: 0.8.5
-<<<<<<< HEAD
-      typescript: 5.9.0-dev.20250612
-=======
-      typescript: 5.9.0-dev.20250610
->>>>>>> c32fc864
+      typescript: 5.9.0-dev.20250616
 
   electron-to-chromium@1.5.4: {}
 
@@ -6801,11 +6778,7 @@
 
   typescript@5.8.3: {}
 
-<<<<<<< HEAD
-  typescript@5.9.0-dev.20250612: {}
-=======
-  typescript@5.9.0-dev.20250610: {}
->>>>>>> c32fc864
+  typescript@5.9.0-dev.20250616: {}
 
   uc.micro@2.1.0: {}
 
