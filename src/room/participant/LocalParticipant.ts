import type { InternalRoomOptions } from '../../options';
import {
  DataPacket,
  DataPacket_Kind,
  Encryption_Type,
  ParticipantInfo,
  ParticipantPermission,
  UserPacket,
} from '../../proto/livekit_models_pb';
import {
  AddTrackRequest,
  SimulcastCodec,
  SubscribedQualityUpdate,
  TrackUnpublishedResponse,
} from '../../proto/livekit_rtc_pb';
import { PCTransportState } from '../PCTransportManager';
import type RTCEngine from '../RTCEngine';
import { defaultVideoCodec } from '../defaults';
import { DeviceUnsupportedError, TrackInvalidError, UnexpectedConnectionState } from '../errors';
import { EngineEvent, ParticipantEvent, TrackEvent } from '../events';
import LocalAudioTrack from '../track/LocalAudioTrack';
import LocalTrack from '../track/LocalTrack';
import LocalTrackPublication from '../track/LocalTrackPublication';
import LocalVideoTrack, { videoLayersFromEncodings } from '../track/LocalVideoTrack';
import { Track } from '../track/Track';
import type {
  AudioCaptureOptions,
  BackupVideoCodec,
  CreateLocalTracksOptions,
  ScreenShareCaptureOptions,
  TrackPublishOptions,
  VideoCaptureOptions,
} from '../track/options';
import { ScreenSharePresets, VideoPresets, isBackupCodec } from '../track/options';
import {
  constraintsForOptions,
  getLogContextFromTrack,
  mergeDefaultOptions,
  mimeTypeToVideoCodecString,
  screenCaptureToDisplayMediaStreamOptions,
} from '../track/utils';
import type { DataPublishOptions } from '../types';
import {
  Future,
  isFireFox,
  isSVCCodec,
  isSafari,
  isSafari17,
  isWeb,
  supportsAV1,
  supportsVP9,
} from '../utils';
import Participant from './Participant';
import type { ParticipantTrackPermission } from './ParticipantTrackPermission';
import { trackPermissionToProto } from './ParticipantTrackPermission';
import {
  computeTrackBackupEncodings,
  computeVideoEncodings,
  mediaTrackToLocalTrack,
} from './publishUtils';

export default class LocalParticipant extends Participant {
  audioTracks: Map<string, LocalTrackPublication>;

  videoTracks: Map<string, LocalTrackPublication>;

  /** map of track sid => all published tracks */
  tracks: Map<string, LocalTrackPublication>;

  /** @internal */
  engine: RTCEngine;

  /** @internal */
  activeDeviceMap: Map<MediaDeviceKind, string>;

  private pendingPublishing = new Set<Track.Source>();

  private pendingPublishPromises = new Map<LocalTrack, Promise<LocalTrackPublication>>();

  private cameraError: Error | undefined;

  private microphoneError: Error | undefined;

  private participantTrackPermissions: Array<ParticipantTrackPermission> = [];

  private allParticipantsAllowedToSubscribe: boolean = true;

  // keep a pointer to room options
  private roomOptions: InternalRoomOptions;

  private encryptionType: Encryption_Type = Encryption_Type.NONE;

  private reconnectFuture?: Future<void>;

  /** @internal */
  constructor(sid: string, identity: string, engine: RTCEngine, options: InternalRoomOptions) {
    super(sid, identity, undefined, undefined, {
      loggerName: options.loggerName,
      loggerContextCb: () => this.engine.logContext,
    });
    this.audioTracks = new Map();
    this.videoTracks = new Map();
    this.tracks = new Map();
    this.engine = engine;
    this.roomOptions = options;
    this.setupEngine(engine);
    this.activeDeviceMap = new Map();
  }

  get lastCameraError(): Error | undefined {
    return this.cameraError;
  }

  get lastMicrophoneError(): Error | undefined {
    return this.microphoneError;
  }

  get isE2EEEnabled(): boolean {
    return this.encryptionType !== Encryption_Type.NONE;
  }

  getTrackPublication(source: Track.Source): LocalTrackPublication | undefined {
    const track = super.getTrackPublication(source);
    if (track) {
      return track as LocalTrackPublication;
    }
  }

  getTrackPublicationByName(name: string): LocalTrackPublication | undefined {
    const track = super.getTrackPublicationByName(name);
    if (track) {
      return track as LocalTrackPublication;
    }
  }

  /**
   * @internal
   */
  setupEngine(engine: RTCEngine) {
    this.engine = engine;
    this.engine.on(EngineEvent.RemoteMute, (trackSid: string, muted: boolean) => {
      const pub = this.tracks.get(trackSid);
      if (!pub || !pub.track) {
        return;
      }
      if (muted) {
        pub.mute();
      } else {
        pub.unmute();
      }
    });

    this.engine
      .on(EngineEvent.Connected, this.handleReconnected)
      .on(EngineEvent.SignalRestarted, this.handleReconnected)
      .on(EngineEvent.SignalResumed, this.handleReconnected)
      .on(EngineEvent.Restarting, this.handleReconnecting)
      .on(EngineEvent.Resuming, this.handleReconnecting)
      .on(EngineEvent.LocalTrackUnpublished, this.handleLocalTrackUnpublished)
      .on(EngineEvent.SubscribedQualityUpdate, this.handleSubscribedQualityUpdate)
      .on(EngineEvent.Disconnected, this.handleDisconnected);
  }

  private handleReconnecting = () => {
    if (!this.reconnectFuture) {
      this.reconnectFuture = new Future<void>();
    }
  };

  private handleReconnected = () => {
    this.reconnectFuture?.resolve?.();
    this.reconnectFuture = undefined;
    this.updateTrackSubscriptionPermissions();
  };

  private handleDisconnected = () => {
    if (this.reconnectFuture) {
      this.reconnectFuture.promise.catch((e) => this.log.warn(e.message, this.logContext));
      this.reconnectFuture?.reject?.('Got disconnected during reconnection attempt');
      this.reconnectFuture = undefined;
    }
  };

  /**
   * Sets and updates the metadata of the local participant.
   * The change does not take immediate effect.
   * If successful, a `ParticipantEvent.MetadataChanged` event will be emitted on the local participant.
   * Note: this requires `canUpdateOwnMetadata` permission.
   * @param metadata
   */
  setMetadata(metadata: string): void {
    this.engine.client.sendUpdateLocalMetadata(metadata, this.name ?? '');
  }

  /**
   * Sets and updates the name of the local participant.
   * The change does not take immediate effect.
   * If successful, a `ParticipantEvent.ParticipantNameChanged` event will be emitted on the local participant.
   * Note: this requires `canUpdateOwnMetadata` permission.
   * @param metadata
   */
  setName(name: string): void {
    this.engine.client.sendUpdateLocalMetadata(this.metadata ?? '', name);
  }

  /**
   * Enable or disable a participant's camera track.
   *
   * If a track has already published, it'll mute or unmute the track.
   * Resolves with a `LocalTrackPublication` instance if successful and `undefined` otherwise
   */
  setCameraEnabled(
    enabled: boolean,
    options?: VideoCaptureOptions,
    publishOptions?: TrackPublishOptions,
  ): Promise<LocalTrackPublication | undefined> {
    return this.setTrackEnabled(Track.Source.Camera, enabled, options, publishOptions);
  }

  /**
   * Enable or disable a participant's microphone track.
   *
   * If a track has already published, it'll mute or unmute the track.
   * Resolves with a `LocalTrackPublication` instance if successful and `undefined` otherwise
   */
  setMicrophoneEnabled(
    enabled: boolean,
    options?: AudioCaptureOptions,
    publishOptions?: TrackPublishOptions,
  ): Promise<LocalTrackPublication | undefined> {
    return this.setTrackEnabled(Track.Source.Microphone, enabled, options, publishOptions);
  }

  /**
   * Start or stop sharing a participant's screen
   * Resolves with a `LocalTrackPublication` instance if successful and `undefined` otherwise
   */
  setScreenShareEnabled(
    enabled: boolean,
    options?: ScreenShareCaptureOptions,
    publishOptions?: TrackPublishOptions,
  ): Promise<LocalTrackPublication | undefined> {
    return this.setTrackEnabled(Track.Source.ScreenShare, enabled, options, publishOptions);
  }

  /** @internal */
  setPermissions(permissions: ParticipantPermission): boolean {
    const prevPermissions = this.permissions;
    const changed = super.setPermissions(permissions);
    if (changed && prevPermissions) {
      this.emit(ParticipantEvent.ParticipantPermissionsChanged, prevPermissions);
    }
    return changed;
  }

  /** @internal */
  async setE2EEEnabled(enabled: boolean) {
    this.encryptionType = enabled ? Encryption_Type.GCM : Encryption_Type.NONE;
    await this.republishAllTracks(undefined, false);
  }

  /**
   * Enable or disable publishing for a track by source. This serves as a simple
   * way to manage the common tracks (camera, mic, or screen share).
   * Resolves with LocalTrackPublication if successful and void otherwise
   */
  private async setTrackEnabled(
    source: Extract<Track.Source, Track.Source.Camera>,
    enabled: boolean,
    options?: VideoCaptureOptions,
    publishOptions?: TrackPublishOptions,
  ): Promise<LocalTrackPublication | undefined>;
  private async setTrackEnabled(
    source: Extract<Track.Source, Track.Source.Microphone>,
    enabled: boolean,
    options?: AudioCaptureOptions,
    publishOptions?: TrackPublishOptions,
  ): Promise<LocalTrackPublication | undefined>;
  private async setTrackEnabled(
    source: Extract<Track.Source, Track.Source.ScreenShare>,
    enabled: boolean,
    options?: ScreenShareCaptureOptions,
    publishOptions?: TrackPublishOptions,
  ): Promise<LocalTrackPublication | undefined>;
  private async setTrackEnabled(
    source: Track.Source,
    enabled: true,
    options?: VideoCaptureOptions | AudioCaptureOptions | ScreenShareCaptureOptions,
    publishOptions?: TrackPublishOptions,
  ) {
<<<<<<< HEAD
    log.debug('setTrackEnabled', { source, enabled });
    let track = this.getTrackPublication(source);
=======
    this.log.debug('setTrackEnabled', { ...this.logContext, source, enabled });
    let track = this.getTrack(source);
>>>>>>> 63e14ad5
    if (enabled) {
      if (track) {
        await track.unmute();
      } else {
        let localTracks: Array<LocalTrack> | undefined;
        if (this.pendingPublishing.has(source)) {
          this.log.info('skipping duplicate published source', { ...this.logContext, source });
          // no-op it's already been requested
          return;
        }
        this.pendingPublishing.add(source);
        try {
          switch (source) {
            case Track.Source.Camera:
              localTracks = await this.createTracks({
                video: (options as VideoCaptureOptions | undefined) ?? true,
              });

              break;
            case Track.Source.Microphone:
              localTracks = await this.createTracks({
                audio: (options as AudioCaptureOptions | undefined) ?? true,
              });
              break;
            case Track.Source.ScreenShare:
              localTracks = await this.createScreenTracks({
                ...(options as ScreenShareCaptureOptions | undefined),
              });
              break;
            default:
              throw new TrackInvalidError(source);
          }
          const publishPromises: Array<Promise<LocalTrackPublication>> = [];
          for (const localTrack of localTracks) {
            this.log.info('publishing track', {
              ...this.logContext,
              ...getLogContextFromTrack(localTrack),
            });
            publishPromises.push(this.publishTrack(localTrack, publishOptions));
          }
          const publishedTracks = await Promise.all(publishPromises);
          // for screen share publications including audio, this will only return the screen share publication, not the screen share audio one
          // revisit if we want to return an array of tracks instead for v2
          [track] = publishedTracks;
        } catch (e) {
          localTracks?.forEach((tr) => {
            tr.stop();
          });
          if (e instanceof Error && !(e instanceof TrackInvalidError)) {
            this.emit(ParticipantEvent.MediaDevicesError, e);
          }
          throw e;
        } finally {
          this.pendingPublishing.delete(source);
        }
      }
    } else if (track && track.track) {
      // screenshare cannot be muted, unpublish instead
      if (source === Track.Source.ScreenShare) {
        track = await this.unpublishTrack(track.track);
        const screenAudioTrack = this.getTrackPublication(Track.Source.ScreenShareAudio);
        if (screenAudioTrack && screenAudioTrack.track) {
          this.unpublishTrack(screenAudioTrack.track);
        }
      } else {
        await track.mute();
      }
    }
    return track;
  }

  /**
   * Publish both camera and microphone at the same time. This is useful for
   * displaying a single Permission Dialog box to the end user.
   */
  async enableCameraAndMicrophone() {
    if (
      this.pendingPublishing.has(Track.Source.Camera) ||
      this.pendingPublishing.has(Track.Source.Microphone)
    ) {
      // no-op it's already been requested
      return;
    }

    this.pendingPublishing.add(Track.Source.Camera);
    this.pendingPublishing.add(Track.Source.Microphone);
    try {
      const tracks: LocalTrack[] = await this.createTracks({
        audio: true,
        video: true,
      });

      await Promise.all(tracks.map((track) => this.publishTrack(track)));
    } finally {
      this.pendingPublishing.delete(Track.Source.Camera);
      this.pendingPublishing.delete(Track.Source.Microphone);
    }
  }

  /**
   * Create local camera and/or microphone tracks
   * @param options
   * @returns
   */
  async createTracks(options?: CreateLocalTracksOptions): Promise<LocalTrack[]> {
    const opts = mergeDefaultOptions(
      options,
      this.roomOptions?.audioCaptureDefaults,
      this.roomOptions?.videoCaptureDefaults,
    );

    const constraints = constraintsForOptions(opts);
    let stream: MediaStream | undefined;
    try {
      stream = await navigator.mediaDevices.getUserMedia(constraints);
    } catch (err) {
      if (err instanceof Error) {
        if (constraints.audio) {
          this.microphoneError = err;
        }
        if (constraints.video) {
          this.cameraError = err;
        }
      }

      throw err;
    }

    if (constraints.audio) {
      this.microphoneError = undefined;
      this.emit(ParticipantEvent.AudioStreamAcquired);
    }
    if (constraints.video) {
      this.cameraError = undefined;
    }

    return stream.getTracks().map((mediaStreamTrack) => {
      const isAudio = mediaStreamTrack.kind === 'audio';
      let trackOptions = isAudio ? options!.audio : options!.video;
      if (typeof trackOptions === 'boolean' || !trackOptions) {
        trackOptions = {};
      }
      let trackConstraints: MediaTrackConstraints | undefined;
      const conOrBool = isAudio ? constraints.audio : constraints.video;
      if (typeof conOrBool !== 'boolean') {
        trackConstraints = conOrBool;
      }
      const track = mediaTrackToLocalTrack(mediaStreamTrack, trackConstraints, {
        loggerName: this.roomOptions.loggerName,
        loggerContextCb: () => this.logContext,
      });
      if (track.kind === Track.Kind.Video) {
        track.source = Track.Source.Camera;
      } else if (track.kind === Track.Kind.Audio) {
        track.source = Track.Source.Microphone;
      }
      track.mediaStream = stream;
      return track;
    });
  }

  /**
   * Creates a screen capture tracks with getDisplayMedia().
   * A LocalVideoTrack is always created and returned.
   * If { audio: true }, and the browser supports audio capture, a LocalAudioTrack is also created.
   */
  async createScreenTracks(options?: ScreenShareCaptureOptions): Promise<Array<LocalTrack>> {
    if (options === undefined) {
      options = {};
    }

    if (navigator.mediaDevices.getDisplayMedia === undefined) {
      throw new DeviceUnsupportedError('getDisplayMedia not supported');
    }

    if (options.resolution === undefined && !isSafari17()) {
      // we need to constrain the dimensions, otherwise it could lead to low bitrate
      // due to encoding a huge video. Encoding such large surfaces is really expensive
      // unfortunately Safari 17 has a but and cannot be constrained by default
      options.resolution = ScreenSharePresets.h1080fps30.resolution;
    }

    const constraints = screenCaptureToDisplayMediaStreamOptions(options);
    const stream: MediaStream = await navigator.mediaDevices.getDisplayMedia(constraints);

    const tracks = stream.getVideoTracks();
    if (tracks.length === 0) {
      throw new TrackInvalidError('no video track found');
    }
    const screenVideo = new LocalVideoTrack(tracks[0], undefined, false, {
      loggerName: this.roomOptions.loggerName,
      loggerContextCb: () => this.logContext,
    });
    screenVideo.source = Track.Source.ScreenShare;
    if (options.contentHint) {
      screenVideo.mediaStreamTrack.contentHint = options.contentHint;
    }

    const localTracks: Array<LocalTrack> = [screenVideo];
    if (stream.getAudioTracks().length > 0) {
      this.emit(ParticipantEvent.AudioStreamAcquired);
      const screenAudio = new LocalAudioTrack(
        stream.getAudioTracks()[0],
        undefined,
        false,
        this.audioContext,
        { loggerName: this.roomOptions.loggerName, loggerContextCb: () => this.logContext },
      );
      screenAudio.source = Track.Source.ScreenShareAudio;
      localTracks.push(screenAudio);
    }
    return localTracks;
  }

  /**
   * Publish a new track to the room
   * @param track
   * @param options
   */
  async publishTrack(
    track: LocalTrack | MediaStreamTrack,
    options?: TrackPublishOptions,
  ): Promise<LocalTrackPublication> {
    await this.reconnectFuture?.promise;
    if (track instanceof LocalTrack && this.pendingPublishPromises.has(track)) {
      await this.pendingPublishPromises.get(track);
    }
    let defaultConstraints: MediaTrackConstraints | undefined;
    if (track instanceof MediaStreamTrack) {
      defaultConstraints = track.getConstraints();
    } else {
      // we want to access constraints directly as `track.mediaStreamTrack`
      // might be pointing to a non-device track (e.g. processed track) already
      defaultConstraints = track.constraints;
      let deviceKind: MediaDeviceKind | undefined = undefined;
      switch (track.source) {
        case Track.Source.Microphone:
          deviceKind = 'audioinput';
          break;
        case Track.Source.Camera:
          deviceKind = 'videoinput';
        default:
          break;
      }
      if (deviceKind && this.activeDeviceMap.has(deviceKind)) {
        defaultConstraints = {
          ...defaultConstraints,
          deviceId: this.activeDeviceMap.get(deviceKind),
        };
      }
    }
    // convert raw media track into audio or video track
    if (track instanceof MediaStreamTrack) {
      switch (track.kind) {
        case 'audio':
          track = new LocalAudioTrack(track, defaultConstraints, true, this.audioContext, {
            loggerName: this.roomOptions.loggerName,
            loggerContextCb: () => this.logContext,
          });
          break;
        case 'video':
          track = new LocalVideoTrack(track, defaultConstraints, true, {
            loggerName: this.roomOptions.loggerName,
            loggerContextCb: () => this.logContext,
          });
          break;
        default:
          throw new TrackInvalidError(`unsupported MediaStreamTrack kind ${track.kind}`);
      }
    } else {
      track.updateLoggerOptions({
        loggerName: this.roomOptions.loggerName,
        loggerContextCb: () => this.logContext,
      });
    }

    if (track instanceof LocalAudioTrack) {
      track.setAudioContext(this.audioContext);
    }

    // is it already published? if so skip
    let existingPublication: LocalTrackPublication | undefined;
    this.tracks.forEach((publication) => {
      if (!publication.track) {
        return;
      }
      if (publication.track === track) {
        existingPublication = <LocalTrackPublication>publication;
      }
    });

    if (existingPublication) {
      this.log.warn('track has already been published, skipping', {
        ...this.logContext,
        ...getLogContextFromTrack(existingPublication),
      });
      return existingPublication;
    }

    const isStereoInput =
      ('channelCount' in track.mediaStreamTrack.getSettings() &&
        // @ts-ignore `channelCount` on getSettings() is currently only available for Safari, but is generally the best way to determine a stereo track https://developer.mozilla.org/en-US/docs/Web/API/MediaTrackSettings/channelCount
        track.mediaStreamTrack.getSettings().channelCount === 2) ||
      track.mediaStreamTrack.getConstraints().channelCount === 2;
    const isStereo = options?.forceStereo ?? isStereoInput;

    // disable dtx for stereo track if not enabled explicitly
    if (isStereo) {
      if (!options) {
        options = {};
      }
      if (options.dtx === undefined) {
        this.log.info(
          `Opus DTX will be disabled for stereo tracks by default. Enable them explicitly to make it work.`,
          {
            ...this.logContext,
            ...getLogContextFromTrack(track),
          },
        );
      }
      if (options.red === undefined) {
        this.log.info(
          `Opus RED will be disabled for stereo tracks by default. Enable them explicitly to make it work.`,
        );
      }
      options.dtx ??= false;
      options.red ??= false;
    }
    const opts: TrackPublishOptions = {
      ...this.roomOptions.publishDefaults,
      ...options,
    };

    // disable simulcast if e2ee is set on safari
    if (isSafari() && this.roomOptions.e2ee) {
      this.log.info(
        `End-to-end encryption is set up, simulcast publishing will be disabled on Safari`,
        {
          ...this.logContext,
        },
      );
      opts.simulcast = false;
    }

    if (opts.source) {
      track.source = opts.source;
    }
    const publishPromise = this.publish(track, opts, isStereo);
    this.pendingPublishPromises.set(track, publishPromise);
    try {
      const publication = await publishPromise;
      return publication;
    } catch (e) {
      throw e;
    } finally {
      this.pendingPublishPromises.delete(track);
    }
  }

  private async publish(track: LocalTrack, opts: TrackPublishOptions, isStereo: boolean) {
    const existingTrackOfSource = Array.from(this.tracks.values()).find(
      (publishedTrack) => track instanceof LocalTrack && publishedTrack.source === track.source,
    );
    if (existingTrackOfSource && track.source !== Track.Source.Unknown) {
      this.log.info(`publishing a second track with the same source: ${track.source}`, {
        ...this.logContext,
        ...getLogContextFromTrack(track),
      });
    }
    if (opts.stopMicTrackOnMute && track instanceof LocalAudioTrack) {
      track.stopOnMute = true;
    }

    if (track.source === Track.Source.ScreenShare && isFireFox()) {
      // Firefox does not work well with simulcasted screen share
      // we frequently get no data on layer 0 when enabled
      opts.simulcast = false;
    }

    // require full AV1/VP9 SVC support prior to using it
    if (opts.videoCodec === 'av1' && !supportsAV1()) {
      opts.videoCodec = undefined;
    }
    if (opts.videoCodec === 'vp9' && !supportsVP9()) {
      opts.videoCodec = undefined;
    }
    if (opts.videoCodec === undefined) {
      opts.videoCodec = defaultVideoCodec;
    }
    const videoCodec = opts.videoCodec;

    // handle track actions
    track.on(TrackEvent.Muted, this.onTrackMuted);
    track.on(TrackEvent.Unmuted, this.onTrackUnmuted);
    track.on(TrackEvent.Ended, this.handleTrackEnded);
    track.on(TrackEvent.UpstreamPaused, this.onTrackUpstreamPaused);
    track.on(TrackEvent.UpstreamResumed, this.onTrackUpstreamResumed);

    // create track publication from track
    const req = new AddTrackRequest({
      // get local track id for use during publishing
      cid: track.mediaStreamTrack.id,
      name: opts.name,
      type: Track.kindToProto(track.kind),
      muted: track.isMuted,
      source: Track.sourceToProto(track.source),
      disableDtx: !(opts.dtx ?? true),
      encryption: this.encryptionType,
      stereo: isStereo,
      disableRed: this.isE2EEEnabled || !(opts.red ?? true),
      stream: opts?.stream,
    });

    // compute encodings and layers for video
    let encodings: RTCRtpEncodingParameters[] | undefined;
    if (track.kind === Track.Kind.Video) {
      let dims: Track.Dimensions = {
        width: 0,
        height: 0,
      };
      try {
        dims = await track.waitForDimensions();
      } catch (e) {
        // use defaults, it's quite painful for congestion control without simulcast
        // so using default dims according to publish settings
        const defaultRes =
          this.roomOptions.videoCaptureDefaults?.resolution ?? VideoPresets.h720.resolution;
        dims = {
          width: defaultRes.width,
          height: defaultRes.height,
        };
        // log failure
        this.log.error('could not determine track dimensions, using defaults', {
          ...this.logContext,
          ...getLogContextFromTrack(track),
          dims,
        });
      }
      // width and height should be defined for video
      req.width = dims.width;
      req.height = dims.height;
      // for svc codecs, disable simulcast and use vp8 for backup codec
      if (track instanceof LocalVideoTrack) {
        if (isSVCCodec(videoCodec)) {
          // vp9 svc with screenshare has problem to encode, always use L1T3 here
          if (track.source === Track.Source.ScreenShare && videoCodec === 'vp9') {
            opts.scalabilityMode = 'L1T3';
          }
          // set scalabilityMode to 'L3T3_KEY' by default
          opts.scalabilityMode = opts.scalabilityMode ?? 'L3T3_KEY';
        }

        req.simulcastCodecs = [
          new SimulcastCodec({
            codec: videoCodec,
            cid: track.mediaStreamTrack.id,
          }),
        ];

        // set up backup
        if (opts.backupCodec === true) {
          opts.backupCodec = { codec: defaultVideoCodec };
        }
        if (
          opts.backupCodec &&
          videoCodec !== opts.backupCodec.codec &&
          // TODO remove this once e2ee is supported for backup codecs
          req.encryption === Encryption_Type.NONE
        ) {
          // multi-codec simulcast requires dynacast
          if (!this.roomOptions.dynacast) {
            this.roomOptions.dynacast = true;
          }
          req.simulcastCodecs.push(
            new SimulcastCodec({
              codec: opts.backupCodec.codec,
              cid: '',
            }),
          );
        }
      }

      encodings = computeVideoEncodings(
        track.source === Track.Source.ScreenShare,
        req.width,
        req.height,
        opts,
      );
      req.layers = videoLayersFromEncodings(
        req.width,
        req.height,
        encodings,
        isSVCCodec(opts.videoCodec),
      );
    } else if (track.kind === Track.Kind.Audio) {
      encodings = [
        {
          maxBitrate: opts.audioPreset?.maxBitrate ?? opts.audioBitrate,
          priority: opts.audioPreset?.priority ?? 'high',
          networkPriority: opts.audioPreset?.priority ?? 'high',
        },
      ];
    }

    if (!this.engine || this.engine.isClosed) {
      throw new UnexpectedConnectionState('cannot publish track when not connected');
    }

    const ti = await this.engine.addTrack(req);
    // server might not support the codec the client has requested, in that case, fallback
    // to a supported codec
    let primaryCodecMime: string | undefined;
    ti.codecs.forEach((codec) => {
      if (primaryCodecMime === undefined) {
        primaryCodecMime = codec.mimeType;
      }
    });
    if (primaryCodecMime && track.kind === Track.Kind.Video) {
      const updatedCodec = mimeTypeToVideoCodecString(primaryCodecMime);
      if (updatedCodec !== videoCodec) {
        this.log.debug('falling back to server selected codec', {
          ...this.logContext,
          ...getLogContextFromTrack(track),
          codec: updatedCodec,
        });
        /* @ts-ignore */
        opts.videoCodec = updatedCodec;

        // recompute encodings since bitrates/etc could have changed
        encodings = computeVideoEncodings(
          track.source === Track.Source.ScreenShare,
          req.width,
          req.height,
          opts,
        );
      }
    }

    const publication = new LocalTrackPublication(track.kind, ti, track, {
      loggerName: this.roomOptions.loggerName,
      loggerContextCb: () => this.logContext,
    });
    // save options for when it needs to be republished again
    publication.options = opts;
    track.sid = ti.sid;

    if (!this.engine.pcManager) {
      throw new UnexpectedConnectionState('pcManager is not ready');
    }
    this.log.debug(`publishing ${track.kind} with encodings`, {
      ...this.logContext,
      encodings,
      trackInfo: ti,
    });

    track.sender = await this.engine.createSender(track, opts, encodings);

    if (encodings) {
      if (isFireFox() && track.kind === Track.Kind.Audio) {
        /* Refer to RFC https://datatracker.ietf.org/doc/html/rfc7587#section-6.1,
           livekit-server uses maxaveragebitrate=510000 in the answer sdp to permit client to
           publish high quality audio track. But firefox always uses this value as the actual
           bitrates, causing the audio bitrates to rise to 510Kbps in any stereo case unexpectedly.
           So the client need to modify maxaverragebitrates in answer sdp to user provided value to
           fix the issue.
         */
        let trackTransceiver: RTCRtpTransceiver | undefined = undefined;
        for (const transceiver of this.engine.pcManager.publisher.getTransceivers()) {
          if (transceiver.sender === track.sender) {
            trackTransceiver = transceiver;
            break;
          }
        }
        if (trackTransceiver) {
          this.engine.pcManager.publisher.setTrackCodecBitrate({
            transceiver: trackTransceiver,
            codec: 'opus',
            maxbr: encodings[0]?.maxBitrate ? encodings[0].maxBitrate / 1000 : 0,
          });
        }
      } else if (track.codec && isSVCCodec(track.codec) && encodings[0]?.maxBitrate) {
        this.engine.pcManager.publisher.setTrackCodecBitrate({
          cid: req.cid,
          codec: track.codec,
          maxbr: encodings[0].maxBitrate / 1000,
        });
      }
    }

    await this.engine.negotiate();

    if (track instanceof LocalVideoTrack) {
      track.startMonitor(this.engine.client);
    } else if (track instanceof LocalAudioTrack) {
      track.startMonitor();
    }

    this.addTrackPublication(publication);

    // send event for publication
    this.emit(ParticipantEvent.LocalTrackPublished, publication);
    return publication;
  }

  override get isLocal(): boolean {
    return true;
  }

  /** @internal
   * publish additional codec to existing track
   */
  async publishAdditionalCodecForTrack(
    track: LocalTrack | MediaStreamTrack,
    videoCodec: BackupVideoCodec,
    options?: TrackPublishOptions,
  ) {
    // TODO remove once e2ee is supported for backup tracks
    if (this.encryptionType !== Encryption_Type.NONE) {
      return;
    }

    // is it not published? if so skip
    let existingPublication: LocalTrackPublication | undefined;
    this.tracks.forEach((publication) => {
      if (!publication.track) {
        return;
      }
      if (publication.track === track) {
        existingPublication = <LocalTrackPublication>publication;
      }
    });
    if (!existingPublication) {
      throw new TrackInvalidError('track is not published');
    }

    if (!(track instanceof LocalVideoTrack)) {
      throw new TrackInvalidError('track is not a video track');
    }

    const opts: TrackPublishOptions = {
      ...this.roomOptions?.publishDefaults,
      ...options,
    };

    const encodings = computeTrackBackupEncodings(track, videoCodec, opts);
    if (!encodings) {
      this.log.info(
        `backup codec has been disabled, ignoring request to add additional codec for track`,
        {
          ...this.logContext,
          ...getLogContextFromTrack(track),
        },
      );
      return;
    }
    const simulcastTrack = track.addSimulcastTrack(videoCodec, encodings);
    const req = new AddTrackRequest({
      cid: simulcastTrack.mediaStreamTrack.id,
      type: Track.kindToProto(track.kind),
      muted: track.isMuted,
      source: Track.sourceToProto(track.source),
      sid: track.sid,
      simulcastCodecs: [
        {
          codec: opts.videoCodec,
          cid: simulcastTrack.mediaStreamTrack.id,
        },
      ],
    });
    req.layers = videoLayersFromEncodings(req.width, req.height, encodings);

    if (!this.engine || this.engine.isClosed) {
      throw new UnexpectedConnectionState('cannot publish track when not connected');
    }

    const ti = await this.engine.addTrack(req);

    const transceiverInit: RTCRtpTransceiverInit = { direction: 'sendonly' };
    if (encodings) {
      transceiverInit.sendEncodings = encodings;
    }
    await this.engine.createSimulcastSender(track, simulcastTrack, opts, encodings);

    await this.engine.negotiate();
    this.log.debug(`published ${videoCodec} for track ${track.sid}`, {
      ...this.logContext,
      encodings,
      trackInfo: ti,
    });
  }

  async unpublishTrack(
    track: LocalTrack | MediaStreamTrack,
    stopOnUnpublish?: boolean,
  ): Promise<LocalTrackPublication | undefined> {
    // look through all published tracks to find the right ones
    const publication = this.getPublicationForTrack(track);

    const pubLogContext = publication ? getLogContextFromTrack(publication) : undefined;

    this.log.debug('unpublishing track', {
      ...this.logContext,
      ...pubLogContext,
    });

    if (!publication || !publication.track) {
      this.log.warn('track was not unpublished because no publication was found', {
        ...this.logContext,
        ...pubLogContext,
      });
      return undefined;
    }

    track = publication.track;
    track.off(TrackEvent.Muted, this.onTrackMuted);
    track.off(TrackEvent.Unmuted, this.onTrackUnmuted);
    track.off(TrackEvent.Ended, this.handleTrackEnded);
    track.off(TrackEvent.UpstreamPaused, this.onTrackUpstreamPaused);
    track.off(TrackEvent.UpstreamResumed, this.onTrackUpstreamResumed);

    if (stopOnUnpublish === undefined) {
      stopOnUnpublish = this.roomOptions?.stopLocalTrackOnUnpublish ?? true;
    }
    if (stopOnUnpublish) {
      track.stop();
    }

    let negotiationNeeded = false;
    const trackSender = track.sender;
    track.sender = undefined;
    if (
      this.engine.pcManager &&
      this.engine.pcManager.currentState < PCTransportState.FAILED &&
      trackSender
    ) {
      try {
        for (const transceiver of this.engine.pcManager.publisher.getTransceivers()) {
          // if sender is not currently sending (after replaceTrack(null))
          // removeTrack would have no effect.
          // to ensure we end up successfully removing the track, manually set
          // the transceiver to inactive
          if (transceiver.sender === trackSender) {
            transceiver.direction = 'inactive';
            negotiationNeeded = true;
          }
        }
        if (this.engine.removeTrack(trackSender)) {
          negotiationNeeded = true;
        }
        if (track instanceof LocalVideoTrack) {
          for (const [, trackInfo] of track.simulcastCodecs) {
            if (trackInfo.sender) {
              if (this.engine.removeTrack(trackInfo.sender)) {
                negotiationNeeded = true;
              }
              trackInfo.sender = undefined;
            }
          }
          track.simulcastCodecs.clear();
        }
      } catch (e) {
        this.log.warn('failed to unpublish track', {
          ...this.logContext,
          ...pubLogContext,
          error: e,
        });
      }
    }

    // remove from our maps
    this.tracks.delete(publication.trackSid);
    switch (publication.kind) {
      case Track.Kind.Audio:
        this.audioTracks.delete(publication.trackSid);
        break;
      case Track.Kind.Video:
        this.videoTracks.delete(publication.trackSid);
        break;
      default:
        break;
    }

    this.emit(ParticipantEvent.LocalTrackUnpublished, publication);
    publication.setTrack(undefined);

    if (negotiationNeeded) {
      await this.engine.negotiate();
    }
    return publication;
  }

  async unpublishTracks(
    tracks: LocalTrack[] | MediaStreamTrack[],
  ): Promise<LocalTrackPublication[]> {
    const results = await Promise.all(tracks.map((track) => this.unpublishTrack(track)));
    return results.filter(
      (track) => track instanceof LocalTrackPublication,
    ) as LocalTrackPublication[];
  }

  async republishAllTracks(options?: TrackPublishOptions, restartTracks: boolean = true) {
    const localPubs: LocalTrackPublication[] = [];
    this.tracks.forEach((pub) => {
      if (pub.track) {
        if (options) {
          pub.options = { ...pub.options, ...options };
        }
        localPubs.push(pub);
      }
    });

    await Promise.all(
      localPubs.map(async (pub) => {
        const track = pub.track!;
        await this.unpublishTrack(track, false);
        if (
          restartTracks &&
          !track.isMuted &&
          (track instanceof LocalAudioTrack || track instanceof LocalVideoTrack) &&
          !track.isUserProvided
        ) {
          // generally we need to restart the track before publishing, often a full reconnect
          // is necessary because computer had gone to sleep.
          this.log.debug('restarting existing track', {
            ...this.logContext,
            track: pub.trackSid,
          });
          await track.restartTrack();
        }
        await this.publishTrack(track, pub.options);
      }),
    );
  }

  /**
   * Publish a new data payload to the room. Data will be forwarded to each
   * participant in the room if the destination field in publishOptions is empty
   *
   * @param data Uint8Array of the payload. To send string data, use TextEncoder.encode
   * @param options optionally specify a `reliable`, `topic` and `destination`
   */
  async publishData(data: Uint8Array, options: DataPublishOptions = {}): Promise<void> {
    const kind = options.reliable ? DataPacket_Kind.RELIABLE : DataPacket_Kind.LOSSY;
    const destinationIdentities = options.destinationIdentities;
    const topic = options.topic;

    const packet = new DataPacket({
      kind: kind,
      value: {
        case: 'user',
        value: new UserPacket({
          participantIdentity: this.identity,
          payload: data,
          destinationIdentities,
          topic,
        }),
      },
    });

    await this.engine.sendDataPacket(packet, kind);
  }

  /**
   * Control who can subscribe to LocalParticipant's published tracks.
   *
   * By default, all participants can subscribe. This allows fine-grained control over
   * who is able to subscribe at a participant and track level.
   *
   * Note: if access is given at a track-level (i.e. both [allParticipantsAllowed] and
   * [ParticipantTrackPermission.allTracksAllowed] are false), any newer published tracks
   * will not grant permissions to any participants and will require a subsequent
   * permissions update to allow subscription.
   *
   * @param allParticipantsAllowed Allows all participants to subscribe all tracks.
   *  Takes precedence over [[participantTrackPermissions]] if set to true.
   *  By default this is set to true.
   * @param participantTrackPermissions Full list of individual permissions per
   *  participant/track. Any omitted participants will not receive any permissions.
   */
  setTrackSubscriptionPermissions(
    allParticipantsAllowed: boolean,
    participantTrackPermissions: ParticipantTrackPermission[] = [],
  ) {
    this.participantTrackPermissions = participantTrackPermissions;
    this.allParticipantsAllowedToSubscribe = allParticipantsAllowed;
    if (!this.engine.client.isDisconnected) {
      this.updateTrackSubscriptionPermissions();
    }
  }

  /** @internal */
  updateInfo(info: ParticipantInfo): boolean {
    if (info.sid !== this.sid) {
      // drop updates that specify a wrong sid.
      // the sid for local participant is only explicitly set on join and full reconnect
      return false;
    }
    if (!super.updateInfo(info)) {
      return false;
    }

    // reconcile track mute status.
    // if server's track mute status doesn't match actual, we'll have to update
    // the server's copy
    info.tracks.forEach((ti) => {
      const pub = this.tracks.get(ti.sid);

      if (pub) {
        const mutedOnServer = pub.isMuted || (pub.track?.isUpstreamPaused ?? false);
        if (mutedOnServer !== ti.muted) {
          this.log.debug('updating server mute state after reconcile', {
            ...this.logContext,
            ...getLogContextFromTrack(pub),
            mutedOnServer,
          });
          this.engine.client.sendMuteTrack(ti.sid, mutedOnServer);
        }
      }
    });
    return true;
  }

  private updateTrackSubscriptionPermissions = () => {
    this.log.debug('updating track subscription permissions', {
      ...this.logContext,
      allParticipantsAllowed: this.allParticipantsAllowedToSubscribe,
      participantTrackPermissions: this.participantTrackPermissions,
    });
    this.engine.client.sendUpdateSubscriptionPermissions(
      this.allParticipantsAllowedToSubscribe,
      this.participantTrackPermissions.map((p) => trackPermissionToProto(p)),
    );
  };

  /** @internal */
  private onTrackUnmuted = (track: LocalTrack) => {
    this.onTrackMuted(track, track.isUpstreamPaused);
  };

  // when the local track changes in mute status, we'll notify server as such
  /** @internal */
  private onTrackMuted = (track: LocalTrack, muted?: boolean) => {
    if (muted === undefined) {
      muted = true;
    }

    if (!track.sid) {
      this.log.error('could not update mute status for unpublished track', {
        ...this.logContext,
        ...getLogContextFromTrack(track),
      });
      return;
    }

    this.engine.updateMuteStatus(track.sid, muted);
  };

  private onTrackUpstreamPaused = (track: LocalTrack) => {
    this.log.debug('upstream paused', {
      ...this.logContext,
      ...getLogContextFromTrack(track),
    });
    this.onTrackMuted(track, true);
  };

  private onTrackUpstreamResumed = (track: LocalTrack) => {
    this.log.debug('upstream resumed', {
      ...this.logContext,
      ...getLogContextFromTrack(track),
    });
    this.onTrackMuted(track, track.isMuted);
  };

  private handleSubscribedQualityUpdate = async (update: SubscribedQualityUpdate) => {
    if (!this.roomOptions?.dynacast) {
      return;
    }
    const pub = this.videoTracks.get(update.trackSid);
    if (!pub) {
      this.log.warn('received subscribed quality update for unknown track', {
        ...this.logContext,
        trackSid: update.trackSid,
      });
      return;
    }
    if (update.subscribedCodecs.length > 0) {
      if (!pub.videoTrack) {
        return;
      }
      const newCodecs = await pub.videoTrack.setPublishingCodecs(update.subscribedCodecs);
      for await (const codec of newCodecs) {
        if (isBackupCodec(codec)) {
          this.log.debug(`publish ${codec} for ${pub.videoTrack.sid}`, {
            ...this.logContext,
            ...getLogContextFromTrack(pub),
          });
          await this.publishAdditionalCodecForTrack(pub.videoTrack, codec, pub.options);
        }
      }
    } else if (update.subscribedQualities.length > 0) {
      await pub.videoTrack?.setPublishingLayers(update.subscribedQualities);
    }
  };

  private handleLocalTrackUnpublished = (unpublished: TrackUnpublishedResponse) => {
    const track = this.tracks.get(unpublished.trackSid);
    if (!track) {
      this.log.warn('received unpublished event for unknown track', {
        ...this.logContext,
        trackSid: unpublished.trackSid,
      });
      return;
    }
    this.unpublishTrack(track.track!);
  };

  private handleTrackEnded = async (track: LocalTrack) => {
    if (
      track.source === Track.Source.ScreenShare ||
      track.source === Track.Source.ScreenShareAudio
    ) {
      this.log.debug('unpublishing local track due to TrackEnded', {
        ...this.logContext,
        ...getLogContextFromTrack(track),
      });
      this.unpublishTrack(track);
    } else if (track.isUserProvided) {
      await track.mute();
    } else if (track instanceof LocalAudioTrack || track instanceof LocalVideoTrack) {
      try {
        if (isWeb()) {
          try {
            const currentPermissions = await navigator?.permissions.query({
              // the permission query for camera and microphone currently not supported in Safari and Firefox
              // @ts-ignore
              name: track.source === Track.Source.Camera ? 'camera' : 'microphone',
            });
            if (currentPermissions && currentPermissions.state === 'denied') {
              this.log.warn(`user has revoked access to ${track.source}`, {
                ...this.logContext,
                ...getLogContextFromTrack(track),
              });

              // detect granted change after permissions were denied to try and resume then
              currentPermissions.onchange = () => {
                if (currentPermissions.state !== 'denied') {
                  if (!track.isMuted) {
                    track.restartTrack();
                  }
                  currentPermissions.onchange = null;
                }
              };
              throw new Error('GetUserMedia Permission denied');
            }
          } catch (e: any) {
            // permissions query fails for firefox, we continue and try to restart the track
          }
        }
        if (!track.isMuted) {
          this.log.debug('track ended, attempting to use a different device', {
            ...this.logContext,
            ...getLogContextFromTrack(track),
          });
          await track.restartTrack();
        }
      } catch (e) {
        this.log.warn(`could not restart track, muting instead`, {
          ...this.logContext,
          ...getLogContextFromTrack(track),
        });
        await track.mute();
      }
    }
  };

  private getPublicationForTrack(
    track: LocalTrack | MediaStreamTrack,
  ): LocalTrackPublication | undefined {
    let publication: LocalTrackPublication | undefined;
    this.tracks.forEach((pub) => {
      const localTrack = pub.track;
      if (!localTrack) {
        return;
      }

      // this looks overly complicated due to this object tree
      if (track instanceof MediaStreamTrack) {
        if (localTrack instanceof LocalAudioTrack || localTrack instanceof LocalVideoTrack) {
          if (localTrack.mediaStreamTrack === track) {
            publication = <LocalTrackPublication>pub;
          }
        }
      } else if (track === localTrack) {
        publication = <LocalTrackPublication>pub;
      }
    });
    return publication;
  }
}<|MERGE_RESOLUTION|>--- conflicted
+++ resolved
@@ -288,13 +288,8 @@
     options?: VideoCaptureOptions | AudioCaptureOptions | ScreenShareCaptureOptions,
     publishOptions?: TrackPublishOptions,
   ) {
-<<<<<<< HEAD
-    log.debug('setTrackEnabled', { source, enabled });
+    this.log.debug('setTrackEnabled', { ...this.logContext, source, enabled });
     let track = this.getTrackPublication(source);
-=======
-    this.log.debug('setTrackEnabled', { ...this.logContext, source, enabled });
-    let track = this.getTrack(source);
->>>>>>> 63e14ad5
     if (enabled) {
       if (track) {
         await track.unmute();
