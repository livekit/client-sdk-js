--- conflicted
+++ resolved
@@ -72,13 +72,8 @@
     "@rollup/plugin-json": "6.0.1",
     "@rollup/plugin-node-resolve": "15.2.3",
     "@rollup/plugin-terser": "^0.4.0",
-<<<<<<< HEAD
-    "@size-limit/file": "^8.2.4",
+    "@size-limit/file": "^11.0.0",
     "@size-limit/webpack": "^11.0.0",
-=======
-    "@size-limit/file": "^11.0.0",
-    "@size-limit/webpack": "^8.2.4",
->>>>>>> f333a804
     "@trivago/prettier-plugin-sort-imports": "^4.1.1",
     "@types/events": "^3.0.0",
     "@types/sdp-transform": "2.4.8",
