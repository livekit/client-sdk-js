--- conflicted
+++ resolved
@@ -1,7 +1,3 @@
-<<<<<<< HEAD
-import { UAParser } from 'ua-parser-js';
-=======
->>>>>>> d5f63291
 import { ClientInfo, ClientInfo_SDK } from '../proto/livekit_models';
 import { getBrowser } from '../utils/browserParser';
 import type { DetectableBrowser } from '../utils/browserParser';
