--- conflicted
+++ resolved
@@ -17,20 +17,12 @@
 
 /** @internal */
 export function supportsTransceiver() {
-<<<<<<< HEAD
-  return false; // TODO 'addTransceiver' in RTCPeerConnection.prototype && 'addTransceiver' in RTCPeerConnection
-=======
-  return 'addTransceiver' in RTCPeerConnection;
->>>>>>> fb2b2215
+  return 'addTransceiver' in RTCPeerConnection.prototype;
 }
 
 /** @internal */
 export function supportsAddTrack() {
-<<<<<<< HEAD
   return 'addTrack' in RTCPeerConnection.prototype;
-=======
-  return 'addTrack' in RTCPeerConnection;
->>>>>>> fb2b2215
 }
 
 export function supportsAdaptiveStream() {
