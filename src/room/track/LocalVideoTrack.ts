import { SignalClient } from '../../api/SignalClient';
import log from '../../logger';
import { VideoLayer, VideoQuality } from '../../proto/livekit_models';
import { SubscribedCodec, SubscribedQuality } from '../../proto/livekit_rtc';
import { computeBitrate, monitorFrequency, VideoSenderStats } from '../stats';
import { isFireFox, isMobile, isWeb } from '../utils';
import LocalTrack from './LocalTrack';
import { VideoCaptureOptions, VideoCodec } from './options';
import { Track } from './Track';
import { constraintsForOptions } from './utils';

export class SimulcastTrackInfo {
  codec: VideoCodec;

  mediaStreamTrack: MediaStreamTrack;

  sender?: RTCRtpSender;

  encodings?: RTCRtpEncodingParameters[];

  constructor(codec: VideoCodec, mediaStreamTrack: MediaStreamTrack) {
    this.codec = codec;
    this.mediaStreamTrack = mediaStreamTrack;
  }
}

const refreshSubscribedCodecAfterNewCodec = 5000;

export default class LocalVideoTrack extends LocalTrack {
  /* internal */
  signalClient?: SignalClient;

  private prevStats?: Map<string, VideoSenderStats>;

  private encodings?: RTCRtpEncodingParameters[];

  private simulcastCodecs: Map<VideoCodec, SimulcastTrackInfo> = new Map<
    VideoCodec,
    SimulcastTrackInfo
  >();

  private subscribedCodecs?: SubscribedCodec[];

  constructor(
    mediaTrack: MediaStreamTrack,
    constraints?: MediaTrackConstraints,
    userProvidedTrack = true,
  ) {
    super(mediaTrack, Track.Kind.Video, constraints, userProvidedTrack);
  }

  get isSimulcast(): boolean {
    if (this.sender && this.sender.getParameters().encodings.length > 1) {
      return true;
    }
    return false;
  }

  /* @internal */
  startMonitor(signalClient: SignalClient) {
    this.signalClient = signalClient;
    if (!isWeb()) {
      return;
    }
    // save original encodings
    // TODO : merge simulcast tracks stats
    const params = this.sender?.getParameters();
    if (params) {
      this.encodings = params.encodings;
    }

    setTimeout(() => {
      this.monitorSender();
    }, monitorFrequency);
  }

  stop() {
    this.sender = undefined;
    this._mediaStreamTrack.getConstraints();
    this.simulcastCodecs.forEach((trackInfo) => {
      trackInfo.mediaStreamTrack.stop();
      trackInfo.sender = undefined;
    });
    this.simulcastCodecs.clear();
    super.stop();
  }

  async mute(): Promise<LocalVideoTrack> {
<<<<<<< HEAD
    if (this.source === Track.Source.Camera && !this.isUserProvided) {
      log.debug('stopping camera track');
      // also stop the track, so that camera indicator is turned off
      this._mediaStreamTrack.stop();
    }
    await super.mute();
=======
    await this.muteQueue.run(async () => {
      if (this.source === Track.Source.Camera) {
        log.debug('stopping camera track');
        // also stop the track, so that camera indicator is turned off
        this._mediaStreamTrack.stop();
      }
      await super.mute();
    });
>>>>>>> b7cf499b
    return this;
  }

  async unmute(): Promise<LocalVideoTrack> {
    await this.muteQueue.run(async () => {
      if (this.source === Track.Source.Camera && !this.isUserProvided) {
        log.debug('reacquiring camera track');
        await this.restartTrack();
      }
      await super.unmute();
    });
    return this;
  }

  async getSenderStats(): Promise<VideoSenderStats[]> {
    if (!this.sender) {
      return [];
    }

    const items: VideoSenderStats[] = [];

    const stats = await this.sender.getStats();
    stats.forEach((v) => {
      if (v.type === 'outbound-rtp') {
        const vs: VideoSenderStats = {
          type: 'video',
          streamId: v.id,
          frameHeight: v.frameHeight,
          frameWidth: v.frameWidth,
          firCount: v.firCount,
          pliCount: v.pliCount,
          nackCount: v.nackCount,
          packetsSent: v.packetsSent,
          bytesSent: v.bytesSent,
          framesSent: v.framesSent,
          timestamp: v.timestamp,
          rid: v.rid ?? v.id,
          retransmittedPacketsSent: v.retransmittedPacketsSent,
          qualityLimitationReason: v.qualityLimitationReason,
          qualityLimitationResolutionChanges: v.qualityLimitationResolutionChanges,
        };

        // locate the appropriate remote-inbound-rtp item
        const r = stats.get(v.remoteId);
        if (r) {
          vs.jitter = r.jitter;
          vs.packetsLost = r.packetsLost;
          vs.roundTripTime = r.roundTripTime;
        }

        items.push(vs);
      }
    });

    return items;
  }

  setPublishingQuality(maxQuality: VideoQuality) {
    const qualities: SubscribedQuality[] = [];
    for (let q = VideoQuality.LOW; q <= VideoQuality.HIGH; q += 1) {
      qualities.push({
        quality: q,
        enabled: q <= maxQuality,
      });
    }
    log.debug(`setting publishing quality. max quality ${maxQuality}`);
    this.setPublishingLayers(qualities);
  }

  async setDeviceId(deviceId: string) {
    if (this.constraints.deviceId === deviceId) {
      return;
    }
    this.constraints.deviceId = deviceId;
    // when video is muted, underlying media stream track is stopped and
    // will be restarted later
    if (!this.isMuted) {
      await this.restartTrack();
    }
  }

  async restartTrack(options?: VideoCaptureOptions) {
    let constraints: MediaTrackConstraints | undefined;
    if (options) {
      const streamConstraints = constraintsForOptions({ video: options });
      if (typeof streamConstraints.video !== 'boolean') {
        constraints = streamConstraints.video;
      }
    }
    await this.restart(constraints);
  }

  addSimulcastTrack(codec: VideoCodec, encodings?: RTCRtpEncodingParameters[]): SimulcastTrackInfo {
    if (this.simulcastCodecs.has(codec)) {
      throw new Error(`${codec} already added`);
    }
    const simulcastCodecInfo: SimulcastTrackInfo = {
      codec,
      mediaStreamTrack: this.mediaStreamTrack.clone(),
      sender: undefined,
      encodings,
    };
    this.simulcastCodecs.set(codec, simulcastCodecInfo);
    return simulcastCodecInfo;
  }

  setSimulcastTrackSender(codec: VideoCodec, sender: RTCRtpSender) {
    const simulcastCodecInfo = this.simulcastCodecs.get(codec);
    if (!simulcastCodecInfo) {
      return;
    }
    simulcastCodecInfo.sender = sender;

    // browser will reenable disabled codec/layers after new codec has been published,
    // so refresh subscribedCodecs after publish a new codec
    setTimeout(() => {
      if (this.subscribedCodecs) {
        this.setPublishingCodecs(this.subscribedCodecs);
      }
    }, refreshSubscribedCodecAfterNewCodec);
  }

  /**
   * @internal
   * Sets codecs that should be publishing
   */
  async setPublishingCodecs(codecs: SubscribedCodec[]): Promise<VideoCodec[]> {
    log.debug('setting publishing codecs', {
      codecs,
      currentCodec: this.codec,
    });
    // only enable simulcast codec for preference codec setted
    if (!this.codec && codecs.length > 0) {
      await this.setPublishingLayers(codecs[0].qualities);
      return [];
    }

    this.subscribedCodecs = codecs;

    const newCodecs: VideoCodec[] = [];
    for await (const codec of codecs) {
      if (!this.codec || this.codec === codec.codec) {
        await this.setPublishingLayers(codec.qualities);
      } else {
        const simulcastCodecInfo = this.simulcastCodecs.get(codec.codec as VideoCodec);
        log.debug(`try setPublishingCodec for ${codec.codec}`, simulcastCodecInfo);
        if (!simulcastCodecInfo || !simulcastCodecInfo.sender) {
          for (const q of codec.qualities) {
            if (q.enabled) {
              newCodecs.push(codec.codec as VideoCodec);
              break;
            }
          }
        } else if (simulcastCodecInfo.encodings) {
          log.debug(`try setPublishingLayersForSender ${codec.codec}`);
          await setPublishingLayersForSender(
            simulcastCodecInfo.sender,
            simulcastCodecInfo.encodings!,
            codec.qualities,
          );
        }
      }
    }
    return newCodecs;
  }

  /**
   * @internal
   * Sets layers that should be publishing
   */
  async setPublishingLayers(qualities: SubscribedQuality[]) {
    log.debug('setting publishing layers', qualities);
    if (!this.sender || !this.encodings) {
      return;
    }

    await setPublishingLayersForSender(this.sender, this.encodings, qualities);
  }

  private monitorSender = async () => {
    if (!this.sender) {
      this._currentBitrate = 0;
      return;
    }

    let stats: VideoSenderStats[] | undefined;
    try {
      stats = await this.getSenderStats();
    } catch (e) {
      log.error('could not get audio sender stats', { error: e });
      return;
    }
    const statsMap = new Map<string, VideoSenderStats>(stats.map((s) => [s.rid, s]));

    if (this.prevStats) {
      let totalBitrate = 0;
      statsMap.forEach((s, key) => {
        const prev = this.prevStats?.get(key);
        totalBitrate += computeBitrate(s, prev);
      });
      this._currentBitrate = totalBitrate;
    }

    this.prevStats = statsMap;
    setTimeout(() => {
      this.monitorSender();
    }, monitorFrequency);
  };

  protected async handleAppVisibilityChanged() {
    await super.handleAppVisibilityChanged();
    if (!isMobile()) return;
    if (this.isInBackground && this.source === Track.Source.Camera) {
      this._mediaStreamTrack.enabled = false;
    }
  }
}

async function setPublishingLayersForSender(
  sender: RTCRtpSender,
  senderEncodings: RTCRtpEncodingParameters[],
  qualities: SubscribedQuality[],
) {
  log.debug('setPublishingLayersForSender', { sender, qualities, senderEncodings });
  const params = sender.getParameters();
  const { encodings } = params;
  if (!encodings) {
    return;
  }

  if (encodings.length !== senderEncodings.length) {
    log.warn('cannot set publishing layers, encodings mismatch');
    return;
  }

  let hasChanged = false;
  encodings.forEach((encoding, idx) => {
    let rid = encoding.rid ?? '';
    if (rid === '') {
      rid = 'q';
    }
    const quality = videoQualityForRid(rid);
    const subscribedQuality = qualities.find((q) => q.quality === quality);
    if (!subscribedQuality) {
      return;
    }
    if (encoding.active !== subscribedQuality.enabled) {
      hasChanged = true;
      encoding.active = subscribedQuality.enabled;
      log.debug(
        `setting layer ${subscribedQuality.quality} to ${encoding.active ? 'enabled' : 'disabled'}`,
      );

      // FireFox does not support setting encoding.active to false, so we
      // have a workaround of lowering its bitrate and resolution to the min.
      if (isFireFox()) {
        if (subscribedQuality.enabled) {
          encoding.scaleResolutionDownBy = senderEncodings[idx].scaleResolutionDownBy;
          encoding.maxBitrate = senderEncodings[idx].maxBitrate;
          /* @ts-ignore */
          encoding.maxFrameRate = senderEncodings[idx].maxFrameRate;
        } else {
          encoding.scaleResolutionDownBy = 4;
          encoding.maxBitrate = 10;
          /* @ts-ignore */
          encoding.maxFrameRate = 2;
        }
      }
    }
  });

  if (hasChanged) {
    params.encodings = encodings;
    await sender.setParameters(params);
  }
}

export function videoQualityForRid(rid: string): VideoQuality {
  switch (rid) {
    case 'f':
      return VideoQuality.HIGH;
    case 'h':
      return VideoQuality.MEDIUM;
    case 'q':
      return VideoQuality.LOW;
    default:
      return VideoQuality.UNRECOGNIZED;
  }
}

export function videoLayersFromEncodings(
  width: number,
  height: number,
  encodings?: RTCRtpEncodingParameters[],
): VideoLayer[] {
  // default to a single layer, HQ
  if (!encodings) {
    return [
      {
        quality: VideoQuality.HIGH,
        width,
        height,
        bitrate: 0,
        ssrc: 0,
      },
    ];
  }
  return encodings.map((encoding) => {
    const scale = encoding.scaleResolutionDownBy ?? 1;
    let quality = videoQualityForRid(encoding.rid ?? '');
    if (quality === VideoQuality.UNRECOGNIZED && encodings.length === 1) {
      quality = VideoQuality.HIGH;
    }
    return {
      quality,
      width: width / scale,
      height: height / scale,
      bitrate: encoding.maxBitrate ?? 0,
      ssrc: 0,
    };
  });
}<|MERGE_RESOLUTION|>--- conflicted
+++ resolved
@@ -1,13 +1,13 @@
-import { SignalClient } from '../../api/SignalClient';
-import log from '../../logger';
-import { VideoLayer, VideoQuality } from '../../proto/livekit_models';
-import { SubscribedCodec, SubscribedQuality } from '../../proto/livekit_rtc';
-import { computeBitrate, monitorFrequency, VideoSenderStats } from '../stats';
-import { isFireFox, isMobile, isWeb } from '../utils';
-import LocalTrack from './LocalTrack';
-import { VideoCaptureOptions, VideoCodec } from './options';
-import { Track } from './Track';
-import { constraintsForOptions } from './utils';
+import { SignalClient } from '../../api/SignalClient'
+import log from '../../logger'
+import { VideoLayer, VideoQuality } from '../../proto/livekit_models'
+import { SubscribedCodec, SubscribedQuality } from '../../proto/livekit_rtc'
+import { computeBitrate, monitorFrequency, VideoSenderStats } from '../stats'
+import { isFireFox, isMobile, isWeb } from '../utils'
+import LocalTrack from './LocalTrack'
+import { VideoCaptureOptions, VideoCodec } from './options'
+import { Track } from './Track'
+import { constraintsForOptions } from './utils'
 
 export class SimulcastTrackInfo {
   codec: VideoCodec;
@@ -86,23 +86,14 @@
   }
 
   async mute(): Promise<LocalVideoTrack> {
-<<<<<<< HEAD
-    if (this.source === Track.Source.Camera && !this.isUserProvided) {
-      log.debug('stopping camera track');
-      // also stop the track, so that camera indicator is turned off
-      this._mediaStreamTrack.stop();
-    }
-    await super.mute();
-=======
     await this.muteQueue.run(async () => {
-      if (this.source === Track.Source.Camera) {
+      if (this.source === Track.Source.Camera && !this.isUserProvided) {
         log.debug('stopping camera track');
         // also stop the track, so that camera indicator is turned off
         this._mediaStreamTrack.stop();
       }
       await super.mute();
     });
->>>>>>> b7cf499b
     return this;
   }
 
