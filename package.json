--- conflicted
+++ resolved
@@ -55,10 +55,7 @@
     "@types/sdp-transform": "2.4.5",
     "@types/ws": "8.5.3",
     "@typescript-eslint/eslint-plugin": "5.30.7",
-<<<<<<< HEAD
-=======
     "@typescript-eslint/parser": "5.30.7",
->>>>>>> c4bbec10
     "eslint": "8.20.0",
     "eslint-config-airbnb-typescript": "17.0.0",
     "eslint-config-prettier": "8.5.0",
