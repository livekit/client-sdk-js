import {
  AddTrackRequest,
  AudioTrackFeature,
  ClientInfo,
  ConnectionQualityUpdate,
  DisconnectReason,
  ErrorResponse,
  JoinResponse,
  LeaveRequest,
  LeaveRequest_Action,
  MuteTrackRequest,
  ParticipantInfo,
  Ping,
  ReconnectReason,
  ReconnectResponse,
  Room,
  SessionDescription,
  SignalRequest,
  SignalResponse,
  SignalTarget,
  SimulateScenario,
  SpeakerInfo,
  StreamStateUpdate,
  SubscribedQualityUpdate,
  SubscriptionPermission,
  SubscriptionPermissionUpdate,
  SubscriptionResponse,
  SyncState,
  TrackPermission,
  TrackPublishedResponse,
  TrackUnpublishedResponse,
  TrickleRequest,
  UpdateLocalAudioTrack,
  UpdateParticipantMetadata,
  UpdateSubscription,
  UpdateTrackSettings,
  UpdateVideoLayers,
  VideoLayer,
  protoInt64,
} from '@livekit/protocol';
import log, { LoggerNames, getLogger } from '../logger';
import { ConnectionError, ConnectionErrorReason } from '../room/errors';
import CriticalTimers from '../room/timers';
import type { LoggerOptions } from '../room/types';
import { Mutex, getClientInfo, isReactNative, sleep, toWebsocketUrl } from '../room/utils';
import { AsyncQueue } from '../utils/AsyncQueue';

// internal options
interface ConnectOpts extends SignalOptions {
  /** internal */
  reconnect?: boolean;
  /** internal */
  reconnectReason?: number;
  /** internal */
  sid?: string;
}

// public options
export interface SignalOptions {
  autoSubscribe: boolean;
  adaptiveStream?: boolean;
  maxRetries: number;
  e2eeEnabled: boolean;
  websocketTimeout: number;
}

type SignalMessage = SignalRequest['message'];

type SignalKind = NonNullable<SignalMessage>['case'];

const passThroughQueueSignals: Array<SignalKind> = [
  'syncState',
  'trickle',
  'offer',
  'answer',
  'simulate',
  'leave',
];

function canPassThroughQueue(req: SignalMessage): boolean {
  const canPass = passThroughQueueSignals.indexOf(req!.case) >= 0;
  log.trace('request allowed to bypass queue:', { canPass, req });
  return canPass;
}

export enum SignalConnectionState {
  CONNECTING,
  CONNECTED,
  RECONNECTING,
  DISCONNECTING,
  DISCONNECTED,
}

/** @internal */
export class SignalClient {
  requestQueue: AsyncQueue;

  queuedRequests: Array<() => Promise<void>>;

  useJSON: boolean;

  /** signal rtt in milliseconds */
  rtt: number = 0;

  /** simulate signaling latency by delaying messages */
  signalLatency?: number;

  onClose?: (reason: string) => void;

  onAnswer?: (sd: RTCSessionDescriptionInit) => void;

  onOffer?: (sd: RTCSessionDescriptionInit) => void;

  // when a new ICE candidate is made available
  onTrickle?: (sd: RTCIceCandidateInit, target: SignalTarget) => void;

  onParticipantUpdate?: (updates: ParticipantInfo[]) => void;

  onLocalTrackPublished?: (res: TrackPublishedResponse) => void;

  onNegotiateRequested?: () => void;

  onSpeakersChanged?: (res: SpeakerInfo[]) => void;

  onRemoteMuteChanged?: (trackSid: string, muted: boolean) => void;

  onRoomUpdate?: (room: Room) => void;

  onConnectionQuality?: (update: ConnectionQualityUpdate) => void;

  onStreamStateUpdate?: (update: StreamStateUpdate) => void;

  onSubscribedQualityUpdate?: (update: SubscribedQualityUpdate) => void;

  onSubscriptionPermissionUpdate?: (update: SubscriptionPermissionUpdate) => void;

  onSubscriptionError?: (update: SubscriptionResponse) => void;

  onLocalTrackUnpublished?: (res: TrackUnpublishedResponse) => void;

  onTokenRefresh?: (token: string) => void;

  onLeave?: (leave: LeaveRequest) => void;

  onErrorResponse?: (error: ErrorResponse) => void;

  connectOptions?: ConnectOpts;

  ws?: WebSocket;

  get currentState() {
    return this.state;
  }

  get isDisconnected() {
    return (
      this.state === SignalConnectionState.DISCONNECTING ||
      this.state === SignalConnectionState.DISCONNECTED
    );
  }

  private get isEstablishingConnection() {
    return (
      this.state === SignalConnectionState.CONNECTING ||
      this.state === SignalConnectionState.RECONNECTING
    );
  }

  private getNextRequestId() {
    this._requestId += 1;
    return this._requestId;
  }

  private options?: SignalOptions;

  private pingTimeout: ReturnType<typeof setTimeout> | undefined;

  private pingTimeoutDuration: number | undefined;

  private pingIntervalDuration: number | undefined;

  private pingInterval: ReturnType<typeof setInterval> | undefined;

  private closingLock: Mutex;

  private state: SignalConnectionState = SignalConnectionState.DISCONNECTED;

  private connectionLock: Mutex;

  private log = log;

  private loggerContextCb?: LoggerOptions['loggerContextCb'];

  private _requestId = 0;

  constructor(useJSON: boolean = false, loggerOptions: LoggerOptions = {}) {
    this.log = getLogger(loggerOptions.loggerName ?? LoggerNames.Signal);
    this.loggerContextCb = loggerOptions.loggerContextCb;
    this.useJSON = useJSON;
    this.requestQueue = new AsyncQueue();
    this.queuedRequests = [];
    this.closingLock = new Mutex();
    this.connectionLock = new Mutex();
    this.state = SignalConnectionState.DISCONNECTED;
  }

  private get logContext() {
    return this.loggerContextCb?.() ?? {};
  }

  async join(
    url: string,
    token: string,
    opts: SignalOptions,
    abortSignal?: AbortSignal,
  ): Promise<JoinResponse> {
    // during a full reconnect, we'd want to start the sequence even if currently
    // connected
    this.state = SignalConnectionState.CONNECTING;
    this.options = opts;
    const res = await this.connect(url, token, opts, abortSignal);
    return res as JoinResponse;
  }

  async reconnect(
    url: string,
    token: string,
    sid?: string,
    reason?: ReconnectReason,
  ): Promise<ReconnectResponse | undefined> {
    if (!this.options) {
      this.log.warn(
        'attempted to reconnect without signal options being set, ignoring',
        this.logContext,
      );
      return;
    }
    this.state = SignalConnectionState.RECONNECTING;
    // clear ping interval and restart it once reconnected
    this.clearPingInterval();

    const res = await this.connect(url, token, {
      ...this.options,
      reconnect: true,
      sid,
      reconnectReason: reason,
    });
    return res;
  }

  private connect(
    url: string,
    token: string,
    opts: ConnectOpts,
    abortSignal?: AbortSignal,
  ): Promise<JoinResponse | ReconnectResponse | undefined> {
    this.connectOptions = opts;
    url = toWebsocketUrl(url);
    // strip trailing slash
    url = url.replace(/\/$/, '');
    url += '/rtc';

    const clientInfo = getClientInfo();
    const params = createConnectionParams(token, clientInfo, opts);

    return new Promise<JoinResponse | ReconnectResponse | undefined>(async (resolve, reject) => {
      const unlock = await this.connectionLock.lock();
      try {
        const abortHandler = async () => {
          this.close();
          clearTimeout(wsTimeout);
          reject(new ConnectionError('room connection has been cancelled (signal)'));
        };

        const wsTimeout = setTimeout(() => {
          this.close();
          reject(new ConnectionError('room connection has timed out (signal)'));
        }, opts.websocketTimeout);

        if (abortSignal?.aborted) {
          abortHandler();
        }
        abortSignal?.addEventListener('abort', abortHandler);
        this.log.debug(`connecting to ${url + params}`, this.logContext);
        if (this.ws) {
          await this.close(false);
        }
        this.ws = new WebSocket(url + params);
        this.ws.binaryType = 'arraybuffer';

        this.ws.onopen = () => {
          clearTimeout(wsTimeout);
        };

        this.ws.onerror = async (ev: Event) => {
          if (this.state !== SignalConnectionState.CONNECTED) {
            this.state = SignalConnectionState.DISCONNECTED;
            clearTimeout(wsTimeout);
            try {
              const resp = await fetch(`http${url.substring(2)}/validate${params}`);
              if (resp.status.toFixed(0).startsWith('4')) {
                const msg = await resp.text();
                reject(new ConnectionError(msg, ConnectionErrorReason.NotAllowed, resp.status));
              } else {
                reject(
                  new ConnectionError(
                    'Internal error',
                    ConnectionErrorReason.InternalError,
                    resp.status,
                  ),
                );
              }
            } catch (e) {
              reject(
                new ConnectionError(
                  'server was not reachable',
                  ConnectionErrorReason.ServerUnreachable,
                ),
              );
            }
            return;
          }
          // other errors, handle
          this.handleWSError(ev);
        };

        this.ws.onmessage = async (ev: MessageEvent) => {
          // not considered connected until JoinResponse is received
          let resp: SignalResponse;
          if (typeof ev.data === 'string') {
            const json = JSON.parse(ev.data);
            resp = SignalResponse.fromJson(json, { ignoreUnknownFields: true });
          } else if (ev.data instanceof ArrayBuffer) {
            resp = SignalResponse.fromBinary(new Uint8Array(ev.data));
          } else {
            this.log.error(
              `could not decode websocket message: ${typeof ev.data}`,
              this.logContext,
            );
            return;
          }

          if (this.state !== SignalConnectionState.CONNECTED) {
            let shouldProcessMessage = false;
            // handle join message only
            if (resp.message?.case === 'join') {
              this.state = SignalConnectionState.CONNECTED;
              abortSignal?.removeEventListener('abort', abortHandler);
              this.pingTimeoutDuration = resp.message.value.pingTimeout;
              this.pingIntervalDuration = resp.message.value.pingInterval;

              if (this.pingTimeoutDuration && this.pingTimeoutDuration > 0) {
                this.log.debug('ping config', {
                  ...this.logContext,
                  timeout: this.pingTimeoutDuration,
                  interval: this.pingIntervalDuration,
                });
                this.startPingInterval();
              }
              resolve(resp.message.value);
            } else if (
              this.state === SignalConnectionState.RECONNECTING &&
              resp.message.case !== 'leave'
            ) {
              // in reconnecting, any message received means signal reconnected
              this.state = SignalConnectionState.CONNECTED;
              abortSignal?.removeEventListener('abort', abortHandler);
              this.startPingInterval();
              if (resp.message?.case === 'reconnect') {
                resolve(resp.message.value);
              } else {
                this.log.debug(
                  'declaring signal reconnected without reconnect response received',
                  this.logContext,
                );
                resolve(undefined);
                shouldProcessMessage = true;
              }
            } else if (this.isEstablishingConnection && resp.message.case === 'leave') {
              reject(
                new ConnectionError(
                  'Received leave request while trying to (re)connect',
                  ConnectionErrorReason.LeaveRequest,
                ),
              );
            } else if (!opts.reconnect) {
              // non-reconnect case, should receive join response first
              reject(
                new ConnectionError(
                  `did not receive join response, got ${resp.message?.case} instead`,
                ),
              );
            }
            if (!shouldProcessMessage) {
              return;
            }
          }

          if (this.signalLatency) {
            await sleep(this.signalLatency);
          }
          this.handleSignalResponse(resp);
        };

        this.ws.onclose = (ev: CloseEvent) => {
          if (this.isEstablishingConnection) {
            reject(new ConnectionError('Websocket got closed during a (re)connection attempt'));
          }

          this.log.warn(`websocket closed`, {
            ...this.logContext,
            reason: ev.reason,
            code: ev.code,
            wasClean: ev.wasClean,
            state: this.state,
          });
          this.handleOnClose(ev.reason);
        };
      } finally {
        unlock();
      }
    });
  }

  /** @internal */
  resetCallbacks = () => {
    this.onAnswer = undefined;
    this.onLeave = undefined;
    this.onLocalTrackPublished = undefined;
    this.onLocalTrackUnpublished = undefined;
    this.onNegotiateRequested = undefined;
    this.onOffer = undefined;
    this.onRemoteMuteChanged = undefined;
    this.onSubscribedQualityUpdate = undefined;
    this.onTokenRefresh = undefined;
    this.onTrickle = undefined;
    this.onClose = undefined;
  };

  async close(updateState: boolean = true) {
    const unlock = await this.closingLock.lock();
    try {
      if (updateState) {
        this.state = SignalConnectionState.DISCONNECTING;
      }
      if (this.ws) {
        this.ws.onmessage = null;
        this.ws.onopen = null;
        this.ws.onclose = null;

        // calling `ws.close()` only starts the closing handshake (CLOSING state), prefer to wait until state is actually CLOSED
        const closePromise = new Promise<void>((resolve) => {
          if (this.ws) {
            this.ws.onclose = () => {
              resolve();
            };
          } else {
            resolve();
          }
        });

        if (this.ws.readyState < this.ws.CLOSING) {
          this.ws.close();
          // 250ms grace period for ws to close gracefully
          await Promise.race([closePromise, sleep(250)]);
        }
        this.ws = undefined;
      }
    } finally {
      if (updateState) {
        this.state = SignalConnectionState.DISCONNECTED;
      }
      this.clearPingInterval();
      unlock();
    }
  }

  // initial offer after joining
  sendOffer(offer: RTCSessionDescriptionInit) {
    this.log.debug('sending offer', { ...this.logContext, offerSdp: offer.sdp });
    this.sendRequest({
      case: 'offer',
      value: toProtoSessionDescription(offer),
    });
  }

  // answer a server-initiated offer
  sendAnswer(answer: RTCSessionDescriptionInit) {
    this.log.debug('sending answer', { ...this.logContext, answerSdp: answer.sdp });
    return this.sendRequest({
      case: 'answer',
      value: toProtoSessionDescription(answer),
    });
  }

  sendIceCandidate(candidate: RTCIceCandidateInit, target: SignalTarget) {
    this.log.trace('sending ice candidate', { ...this.logContext, candidate });
    return this.sendRequest({
      case: 'trickle',
      value: new TrickleRequest({
        candidateInit: JSON.stringify(candidate),
        target,
      }),
    });
  }

  sendMuteTrack(trackSid: string, muted: boolean) {
    return this.sendRequest({
      case: 'mute',
      value: new MuteTrackRequest({
        sid: trackSid,
        muted,
      }),
    });
  }

  sendAddTrack(req: AddTrackRequest) {
    return this.sendRequest({
      case: 'addTrack',
      value: req,
    });
  }

<<<<<<< HEAD
  async sendUpdateLocalMetadata(metadata: string, name: string) {
    const requestId = this.getNextRequestId();
    await this.sendRequest({
=======
  sendUpdateLocalMetadata(metadata: string, name: string, attributes: Record<string, string> = {}) {
    return this.sendRequest({
>>>>>>> 85be9695
      case: 'updateMetadata',
      value: new UpdateParticipantMetadata({
        requestId,
        metadata,
        name,
        attributes,
      }),
    });
    return requestId;
  }

  sendUpdateTrackSettings(settings: UpdateTrackSettings) {
    this.sendRequest({
      case: 'trackSetting',
      value: settings,
    });
  }

  sendUpdateSubscription(sub: UpdateSubscription) {
    return this.sendRequest({
      case: 'subscription',
      value: sub,
    });
  }

  sendSyncState(sync: SyncState) {
    return this.sendRequest({
      case: 'syncState',
      value: sync,
    });
  }

  sendUpdateVideoLayers(trackSid: string, layers: VideoLayer[]) {
    return this.sendRequest({
      case: 'updateLayers',
      value: new UpdateVideoLayers({
        trackSid,
        layers,
      }),
    });
  }

  sendUpdateSubscriptionPermissions(allParticipants: boolean, trackPermissions: TrackPermission[]) {
    return this.sendRequest({
      case: 'subscriptionPermission',
      value: new SubscriptionPermission({
        allParticipants,
        trackPermissions,
      }),
    });
  }

  sendSimulateScenario(scenario: SimulateScenario) {
    return this.sendRequest({
      case: 'simulate',
      value: scenario,
    });
  }

  sendPing() {
    /** send both of ping and pingReq for compatibility to old and new server */
    return Promise.all([
      this.sendRequest({
        case: 'ping',
        value: protoInt64.parse(Date.now()),
      }),
      this.sendRequest({
        case: 'pingReq',
        value: new Ping({
          timestamp: protoInt64.parse(Date.now()),
          rtt: protoInt64.parse(this.rtt),
        }),
      }),
    ]);
  }

  sendUpdateLocalAudioTrack(trackSid: string, features: AudioTrackFeature[]) {
    return this.sendRequest({
      case: 'updateAudioTrack',
      value: new UpdateLocalAudioTrack({ trackSid, features }),
    });
  }

  sendLeave() {
    return this.sendRequest({
      case: 'leave',
      value: new LeaveRequest({
        reason: DisconnectReason.CLIENT_INITIATED,
        // server doesn't process this field, keeping it here to indicate the intent of a full disconnect
        action: LeaveRequest_Action.DISCONNECT,
      }),
    });
  }

  async sendRequest(message: SignalMessage, fromQueue: boolean = false) {
    // capture all requests while reconnecting and put them in a queue
    // unless the request originates from the queue, then don't enqueue again
    const canQueue = !fromQueue && !canPassThroughQueue(message);
    if (canQueue && this.state === SignalConnectionState.RECONNECTING) {
      this.queuedRequests.push(async () => {
        await this.sendRequest(message, true);
      });
      return;
    }
    // make sure previously queued requests are being sent first
    if (!fromQueue) {
      await this.requestQueue.flush();
    }
    if (this.signalLatency) {
      await sleep(this.signalLatency);
    }
    if (!this.ws || this.ws.readyState !== this.ws.OPEN) {
      this.log.error(
        `cannot send signal request before connected, type: ${message?.case}`,
        this.logContext,
      );
      return;
    }
    const req = new SignalRequest({ message });

    try {
      if (this.useJSON) {
        this.ws.send(req.toJsonString());
      } else {
        this.ws.send(req.toBinary());
      }
    } catch (e) {
      this.log.error('error sending signal message', { ...this.logContext, error: e });
    }
  }

  private handleSignalResponse(res: SignalResponse) {
    const msg = res.message;
    if (msg == undefined) {
      this.log.debug('received unsupported message', this.logContext);
      return;
    }

    let pingHandled = false;
    if (msg.case === 'answer') {
      const sd = fromProtoSessionDescription(msg.value);
      if (this.onAnswer) {
        this.onAnswer(sd);
      }
    } else if (msg.case === 'offer') {
      const sd = fromProtoSessionDescription(msg.value);
      if (this.onOffer) {
        this.onOffer(sd);
      }
    } else if (msg.case === 'trickle') {
      const candidate: RTCIceCandidateInit = JSON.parse(msg.value.candidateInit!);
      if (this.onTrickle) {
        this.onTrickle(candidate, msg.value.target);
      }
    } else if (msg.case === 'update') {
      if (this.onParticipantUpdate) {
        this.onParticipantUpdate(msg.value.participants ?? []);
      }
    } else if (msg.case === 'trackPublished') {
      if (this.onLocalTrackPublished) {
        this.onLocalTrackPublished(msg.value);
      }
    } else if (msg.case === 'speakersChanged') {
      if (this.onSpeakersChanged) {
        this.onSpeakersChanged(msg.value.speakers ?? []);
      }
    } else if (msg.case === 'leave') {
      if (this.onLeave) {
        this.onLeave(msg.value);
      }
    } else if (msg.case === 'mute') {
      if (this.onRemoteMuteChanged) {
        this.onRemoteMuteChanged(msg.value.sid, msg.value.muted);
      }
    } else if (msg.case === 'roomUpdate') {
      if (this.onRoomUpdate && msg.value.room) {
        this.onRoomUpdate(msg.value.room);
      }
    } else if (msg.case === 'connectionQuality') {
      if (this.onConnectionQuality) {
        this.onConnectionQuality(msg.value);
      }
    } else if (msg.case === 'streamStateUpdate') {
      if (this.onStreamStateUpdate) {
        this.onStreamStateUpdate(msg.value);
      }
    } else if (msg.case === 'subscribedQualityUpdate') {
      if (this.onSubscribedQualityUpdate) {
        this.onSubscribedQualityUpdate(msg.value);
      }
    } else if (msg.case === 'subscriptionPermissionUpdate') {
      if (this.onSubscriptionPermissionUpdate) {
        this.onSubscriptionPermissionUpdate(msg.value);
      }
    } else if (msg.case === 'refreshToken') {
      if (this.onTokenRefresh) {
        this.onTokenRefresh(msg.value);
      }
    } else if (msg.case === 'trackUnpublished') {
      if (this.onLocalTrackUnpublished) {
        this.onLocalTrackUnpublished(msg.value);
      }
    } else if (msg.case === 'subscriptionResponse') {
      if (this.onSubscriptionError) {
        this.onSubscriptionError(msg.value);
      }
    } else if (msg.case === 'pong') {
    } else if (msg.case === 'pongResp') {
      this.rtt = Date.now() - Number.parseInt(msg.value.lastPingTimestamp.toString());
      this.resetPingTimeout();
      pingHandled = true;
    } else if (msg.case === 'errorResponse') {
      if (this.onErrorResponse) {
        this.onErrorResponse(msg.value);
      }
    } else {
      this.log.debug('unsupported message', { ...this.logContext, msgCase: msg.case });
    }

    if (!pingHandled) {
      this.resetPingTimeout();
    }
  }

  setReconnected() {
    while (this.queuedRequests.length > 0) {
      const req = this.queuedRequests.shift();
      if (req) {
        this.requestQueue.run(req);
      }
    }
  }

  private async handleOnClose(reason: string) {
    if (this.state === SignalConnectionState.DISCONNECTED) return;
    const onCloseCallback = this.onClose;
    await this.close();
    this.log.debug(`websocket connection closed: ${reason}`, { ...this.logContext, reason });
    if (onCloseCallback) {
      onCloseCallback(reason);
    }
  }

  private handleWSError(ev: Event) {
    this.log.error('websocket error', { ...this.logContext, error: ev });
  }

  /**
   * Resets the ping timeout and starts a new timeout.
   * Call this after receiving a pong message
   */
  private resetPingTimeout() {
    this.clearPingTimeout();
    if (!this.pingTimeoutDuration) {
      this.log.warn('ping timeout duration not set', this.logContext);
      return;
    }
    this.pingTimeout = CriticalTimers.setTimeout(() => {
      this.log.warn(
        `ping timeout triggered. last pong received at: ${new Date(
          Date.now() - this.pingTimeoutDuration! * 1000,
        ).toUTCString()}`,
        this.logContext,
      );
      this.handleOnClose('ping timeout');
    }, this.pingTimeoutDuration * 1000);
  }

  /**
   * Clears ping timeout (does not start a new timeout)
   */
  private clearPingTimeout() {
    if (this.pingTimeout) {
      CriticalTimers.clearTimeout(this.pingTimeout);
    }
  }

  private startPingInterval() {
    this.clearPingInterval();
    this.resetPingTimeout();
    if (!this.pingIntervalDuration) {
      this.log.warn('ping interval duration not set', this.logContext);
      return;
    }
    this.log.debug('start ping interval', this.logContext);
    this.pingInterval = CriticalTimers.setInterval(() => {
      this.sendPing();
    }, this.pingIntervalDuration * 1000);
  }

  private clearPingInterval() {
    this.log.debug('clearing ping interval', this.logContext);
    this.clearPingTimeout();
    if (this.pingInterval) {
      CriticalTimers.clearInterval(this.pingInterval);
    }
  }
}

function fromProtoSessionDescription(sd: SessionDescription): RTCSessionDescriptionInit {
  const rsd: RTCSessionDescriptionInit = {
    type: 'offer',
    sdp: sd.sdp,
  };
  switch (sd.type) {
    case 'answer':
    case 'offer':
    case 'pranswer':
    case 'rollback':
      rsd.type = sd.type;
      break;
    default:
      break;
  }
  return rsd;
}

export function toProtoSessionDescription(
  rsd: RTCSessionDescription | RTCSessionDescriptionInit,
): SessionDescription {
  const sd = new SessionDescription({
    sdp: rsd.sdp!,
    type: rsd.type!,
  });
  return sd;
}

function createConnectionParams(token: string, info: ClientInfo, opts: ConnectOpts): string {
  const params = new URLSearchParams();
  params.set('access_token', token);

  // opts
  if (opts.reconnect) {
    params.set('reconnect', '1');
    if (opts.sid) {
      params.set('sid', opts.sid);
    }
  }

  params.set('auto_subscribe', opts.autoSubscribe ? '1' : '0');

  // ClientInfo
  params.set('sdk', isReactNative() ? 'reactnative' : 'js');
  params.set('version', info.version!);
  params.set('protocol', info.protocol!.toString());
  if (info.deviceModel) {
    params.set('device_model', info.deviceModel);
  }
  if (info.os) {
    params.set('os', info.os);
  }
  if (info.osVersion) {
    params.set('os_version', info.osVersion);
  }
  if (info.browser) {
    params.set('browser', info.browser);
  }
  if (info.browserVersion) {
    params.set('browser_version', info.browserVersion);
  }

  if (opts.adaptiveStream) {
    params.set('adaptive_stream', '1');
  }

  if (opts.reconnectReason) {
    params.set('reconnect_reason', opts.reconnectReason.toString());
  }

  // @ts-ignore
  if (navigator.connection?.type) {
    // @ts-ignore
    params.set('network', navigator.connection.type);
  }

  return `?${params.toString()}`;
}<|MERGE_RESOLUTION|>--- conflicted
+++ resolved
@@ -521,14 +521,13 @@
     });
   }
 
-<<<<<<< HEAD
-  async sendUpdateLocalMetadata(metadata: string, name: string) {
+  async sendUpdateLocalMetadata(
+    metadata: string,
+    name: string,
+    attributes: Record<string, string> = {},
+  ) {
     const requestId = this.getNextRequestId();
     await this.sendRequest({
-=======
-  sendUpdateLocalMetadata(metadata: string, name: string, attributes: Record<string, string> = {}) {
-    return this.sendRequest({
->>>>>>> 85be9695
       case: 'updateMetadata',
       value: new UpdateParticipantMetadata({
         requestId,
