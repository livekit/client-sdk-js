/* eslint-disable */
import Long from "long";
import _m0 from "protobufjs/minimal";
import { Timestamp } from "./google/protobuf/timestamp";

export const protobufPackage = "livekit";

export enum TrackType {
  AUDIO = 0,
  VIDEO = 1,
  DATA = 2,
  UNRECOGNIZED = -1,
}

export function trackTypeFromJSON(object: any): TrackType {
  switch (object) {
    case 0:
    case "AUDIO":
      return TrackType.AUDIO;
    case 1:
    case "VIDEO":
      return TrackType.VIDEO;
    case 2:
    case "DATA":
      return TrackType.DATA;
    case -1:
    case "UNRECOGNIZED":
    default:
      return TrackType.UNRECOGNIZED;
  }
}

export function trackTypeToJSON(object: TrackType): string {
  switch (object) {
    case TrackType.AUDIO:
      return "AUDIO";
    case TrackType.VIDEO:
      return "VIDEO";
    case TrackType.DATA:
      return "DATA";
    case TrackType.UNRECOGNIZED:
    default:
      return "UNRECOGNIZED";
  }
}

export enum TrackSource {
  UNKNOWN = 0,
  CAMERA = 1,
  MICROPHONE = 2,
  SCREEN_SHARE = 3,
  SCREEN_SHARE_AUDIO = 4,
  UNRECOGNIZED = -1,
}

export function trackSourceFromJSON(object: any): TrackSource {
  switch (object) {
    case 0:
    case "UNKNOWN":
      return TrackSource.UNKNOWN;
    case 1:
    case "CAMERA":
      return TrackSource.CAMERA;
    case 2:
    case "MICROPHONE":
      return TrackSource.MICROPHONE;
    case 3:
    case "SCREEN_SHARE":
      return TrackSource.SCREEN_SHARE;
    case 4:
    case "SCREEN_SHARE_AUDIO":
      return TrackSource.SCREEN_SHARE_AUDIO;
    case -1:
    case "UNRECOGNIZED":
    default:
      return TrackSource.UNRECOGNIZED;
  }
}

export function trackSourceToJSON(object: TrackSource): string {
  switch (object) {
    case TrackSource.UNKNOWN:
      return "UNKNOWN";
    case TrackSource.CAMERA:
      return "CAMERA";
    case TrackSource.MICROPHONE:
      return "MICROPHONE";
    case TrackSource.SCREEN_SHARE:
      return "SCREEN_SHARE";
    case TrackSource.SCREEN_SHARE_AUDIO:
      return "SCREEN_SHARE_AUDIO";
    case TrackSource.UNRECOGNIZED:
    default:
      return "UNRECOGNIZED";
  }
}

export enum VideoQuality {
  LOW = 0,
  MEDIUM = 1,
  HIGH = 2,
  OFF = 3,
  UNRECOGNIZED = -1,
}

export function videoQualityFromJSON(object: any): VideoQuality {
  switch (object) {
    case 0:
    case "LOW":
      return VideoQuality.LOW;
    case 1:
    case "MEDIUM":
      return VideoQuality.MEDIUM;
    case 2:
    case "HIGH":
      return VideoQuality.HIGH;
    case 3:
    case "OFF":
      return VideoQuality.OFF;
    case -1:
    case "UNRECOGNIZED":
    default:
      return VideoQuality.UNRECOGNIZED;
  }
}

export function videoQualityToJSON(object: VideoQuality): string {
  switch (object) {
    case VideoQuality.LOW:
      return "LOW";
    case VideoQuality.MEDIUM:
      return "MEDIUM";
    case VideoQuality.HIGH:
      return "HIGH";
    case VideoQuality.OFF:
      return "OFF";
    case VideoQuality.UNRECOGNIZED:
    default:
      return "UNRECOGNIZED";
  }
}

export enum ConnectionQuality {
  POOR = 0,
  GOOD = 1,
  EXCELLENT = 2,
  UNRECOGNIZED = -1,
}

export function connectionQualityFromJSON(object: any): ConnectionQuality {
  switch (object) {
    case 0:
    case "POOR":
      return ConnectionQuality.POOR;
    case 1:
    case "GOOD":
      return ConnectionQuality.GOOD;
    case 2:
    case "EXCELLENT":
      return ConnectionQuality.EXCELLENT;
    case -1:
    case "UNRECOGNIZED":
    default:
      return ConnectionQuality.UNRECOGNIZED;
  }
}

export function connectionQualityToJSON(object: ConnectionQuality): string {
  switch (object) {
    case ConnectionQuality.POOR:
      return "POOR";
    case ConnectionQuality.GOOD:
      return "GOOD";
    case ConnectionQuality.EXCELLENT:
      return "EXCELLENT";
    case ConnectionQuality.UNRECOGNIZED:
    default:
      return "UNRECOGNIZED";
  }
}

export enum ClientConfigSetting {
  UNSET = 0,
  DISABLED = 1,
  ENABLED = 2,
  UNRECOGNIZED = -1,
}

export function clientConfigSettingFromJSON(object: any): ClientConfigSetting {
  switch (object) {
    case 0:
    case "UNSET":
      return ClientConfigSetting.UNSET;
    case 1:
    case "DISABLED":
      return ClientConfigSetting.DISABLED;
    case 2:
    case "ENABLED":
      return ClientConfigSetting.ENABLED;
    case -1:
    case "UNRECOGNIZED":
    default:
      return ClientConfigSetting.UNRECOGNIZED;
  }
}

export function clientConfigSettingToJSON(object: ClientConfigSetting): string {
  switch (object) {
    case ClientConfigSetting.UNSET:
      return "UNSET";
    case ClientConfigSetting.DISABLED:
      return "DISABLED";
    case ClientConfigSetting.ENABLED:
      return "ENABLED";
    case ClientConfigSetting.UNRECOGNIZED:
    default:
      return "UNRECOGNIZED";
  }
}

export enum DisconnectReason {
  UNKNOWN_REASON = 0,
  CLIENT_INITIATED = 1,
  DUPLICATE_IDENTITY = 2,
  SERVER_SHUTDOWN = 3,
  PARTICIPANT_REMOVED = 4,
  ROOM_DELETED = 5,
  STATE_MISMATCH = 6,
  JOIN_FAILURE = 7,
  UNRECOGNIZED = -1,
}

export function disconnectReasonFromJSON(object: any): DisconnectReason {
  switch (object) {
    case 0:
    case "UNKNOWN_REASON":
      return DisconnectReason.UNKNOWN_REASON;
    case 1:
    case "CLIENT_INITIATED":
      return DisconnectReason.CLIENT_INITIATED;
    case 2:
    case "DUPLICATE_IDENTITY":
      return DisconnectReason.DUPLICATE_IDENTITY;
    case 3:
    case "SERVER_SHUTDOWN":
      return DisconnectReason.SERVER_SHUTDOWN;
    case 4:
    case "PARTICIPANT_REMOVED":
      return DisconnectReason.PARTICIPANT_REMOVED;
    case 5:
    case "ROOM_DELETED":
      return DisconnectReason.ROOM_DELETED;
    case 6:
    case "STATE_MISMATCH":
      return DisconnectReason.STATE_MISMATCH;
    case 7:
    case "JOIN_FAILURE":
      return DisconnectReason.JOIN_FAILURE;
    case -1:
    case "UNRECOGNIZED":
    default:
      return DisconnectReason.UNRECOGNIZED;
  }
}

export function disconnectReasonToJSON(object: DisconnectReason): string {
  switch (object) {
    case DisconnectReason.UNKNOWN_REASON:
      return "UNKNOWN_REASON";
    case DisconnectReason.CLIENT_INITIATED:
      return "CLIENT_INITIATED";
    case DisconnectReason.DUPLICATE_IDENTITY:
      return "DUPLICATE_IDENTITY";
    case DisconnectReason.SERVER_SHUTDOWN:
      return "SERVER_SHUTDOWN";
    case DisconnectReason.PARTICIPANT_REMOVED:
      return "PARTICIPANT_REMOVED";
    case DisconnectReason.ROOM_DELETED:
      return "ROOM_DELETED";
    case DisconnectReason.STATE_MISMATCH:
      return "STATE_MISMATCH";
    case DisconnectReason.JOIN_FAILURE:
      return "JOIN_FAILURE";
    case DisconnectReason.UNRECOGNIZED:
    default:
      return "UNRECOGNIZED";
  }
}

export interface Room {
  sid: string;
  name: string;
  emptyTimeout: number;
  maxParticipants: number;
  creationTime: number;
  turnPassword: string;
  enabledCodecs: Codec[];
  metadata: string;
  numParticipants: number;
  activeRecording: boolean;
}

export interface Codec {
  mime: string;
  fmtpLine: string;
}

export interface ParticipantPermission {
  /** allow participant to subscribe to other tracks in the room */
  canSubscribe: boolean;
  /** allow participant to publish new tracks to room */
  canPublish: boolean;
  /** allow participant to publish data */
  canPublishData: boolean;
  /** indicates that it's hidden to others */
  hidden: boolean;
  /** indicates it's a recorder instance */
  recorder: boolean;
}

export interface ParticipantInfo {
  sid: string;
  identity: string;
  state: ParticipantInfo_State;
  tracks: TrackInfo[];
  metadata: string;
  /** timestamp when participant joined room, in seconds */
  joinedAt: number;
  name: string;
  version: number;
  permission?: ParticipantPermission;
  region: string;
  /**
   * indicates the participant has an active publisher connection
   * and can publish to the server
   */
  isPublisher: boolean;
}

export enum ParticipantInfo_State {
  /** JOINING - websocket' connected, but not offered yet */
  JOINING = 0,
  /** JOINED - server received client offer */
  JOINED = 1,
  /** ACTIVE - ICE connectivity established */
  ACTIVE = 2,
  /** DISCONNECTED - WS disconnected */
  DISCONNECTED = 3,
  UNRECOGNIZED = -1,
}

export function participantInfo_StateFromJSON(object: any): ParticipantInfo_State {
  switch (object) {
    case 0:
    case "JOINING":
      return ParticipantInfo_State.JOINING;
    case 1:
    case "JOINED":
      return ParticipantInfo_State.JOINED;
    case 2:
    case "ACTIVE":
      return ParticipantInfo_State.ACTIVE;
    case 3:
    case "DISCONNECTED":
      return ParticipantInfo_State.DISCONNECTED;
    case -1:
    case "UNRECOGNIZED":
    default:
      return ParticipantInfo_State.UNRECOGNIZED;
  }
}

export function participantInfo_StateToJSON(object: ParticipantInfo_State): string {
  switch (object) {
    case ParticipantInfo_State.JOINING:
      return "JOINING";
    case ParticipantInfo_State.JOINED:
      return "JOINED";
    case ParticipantInfo_State.ACTIVE:
      return "ACTIVE";
    case ParticipantInfo_State.DISCONNECTED:
      return "DISCONNECTED";
    case ParticipantInfo_State.UNRECOGNIZED:
    default:
      return "UNRECOGNIZED";
  }
}

export interface SimulcastCodecInfo {
  mimeType: string;
  mid: string;
  cid: string;
  layers: VideoLayer[];
}

export interface TrackInfo {
  sid: string;
  type: TrackType;
  name: string;
  muted: boolean;
  /**
   * original width of video (unset for audio)
   * clients may receive a lower resolution version with simulcast
   */
  width: number;
  /** original height of video (unset for audio) */
  height: number;
  /** true if track is simulcasted */
  simulcast: boolean;
  /** true if DTX (Discontinuous Transmission) is disabled for audio */
  disableDtx: boolean;
  /** source of media */
  source: TrackSource;
  layers: VideoLayer[];
  /** mime type of codec */
  mimeType: string;
  mid: string;
  codecs: SimulcastCodecInfo[];
}

/** provide information about available spatial layers */
export interface VideoLayer {
  /** for tracks with a single layer, this should be HIGH */
  quality: VideoQuality;
  width: number;
  height: number;
  /** target bitrate, server will measure actual */
  bitrate: number;
  ssrc: number;
}

/** new DataPacket API */
export interface DataPacket {
  kind: DataPacket_Kind;
  value?: { $case: "user"; user: UserPacket } | { $case: "speaker"; speaker: ActiveSpeakerUpdate };
}

export enum DataPacket_Kind {
  RELIABLE = 0,
  LOSSY = 1,
  UNRECOGNIZED = -1,
}

export function dataPacket_KindFromJSON(object: any): DataPacket_Kind {
  switch (object) {
    case 0:
    case "RELIABLE":
      return DataPacket_Kind.RELIABLE;
    case 1:
    case "LOSSY":
      return DataPacket_Kind.LOSSY;
    case -1:
    case "UNRECOGNIZED":
    default:
      return DataPacket_Kind.UNRECOGNIZED;
  }
}

export function dataPacket_KindToJSON(object: DataPacket_Kind): string {
  switch (object) {
    case DataPacket_Kind.RELIABLE:
      return "RELIABLE";
    case DataPacket_Kind.LOSSY:
      return "LOSSY";
    case DataPacket_Kind.UNRECOGNIZED:
    default:
      return "UNRECOGNIZED";
  }
}

export interface ActiveSpeakerUpdate {
  speakers: SpeakerInfo[];
}

export interface SpeakerInfo {
  sid: string;
  /** audio level, 0-1.0, 1 is loudest */
  level: number;
  /** true if speaker is currently active */
  active: boolean;
}

export interface UserPacket {
  /** participant ID of user that sent the message */
  participantSid: string;
  /** user defined payload */
  payload: Uint8Array;
  /** the ID of the participants who will receive the message (the message will be sent to all the people in the room if this variable is empty) */
  destinationSids: string[];
}

export interface ParticipantTracks {
  /** participant ID of participant to whom the tracks belong */
  participantSid: string;
  trackSids: string[];
}

/** details about the server */
export interface ServerInfo {
  edition: ServerInfo_Edition;
  version: string;
  protocol: number;
  region: string;
  nodeId: string;
  /** additional debugging information. sent only if server is in development mode */
  debugInfo: string;
}

export enum ServerInfo_Edition {
  Standard = 0,
  Cloud = 1,
  UNRECOGNIZED = -1,
}

export function serverInfo_EditionFromJSON(object: any): ServerInfo_Edition {
  switch (object) {
    case 0:
    case "Standard":
      return ServerInfo_Edition.Standard;
    case 1:
    case "Cloud":
      return ServerInfo_Edition.Cloud;
    case -1:
    case "UNRECOGNIZED":
    default:
      return ServerInfo_Edition.UNRECOGNIZED;
  }
}

export function serverInfo_EditionToJSON(object: ServerInfo_Edition): string {
  switch (object) {
    case ServerInfo_Edition.Standard:
      return "Standard";
    case ServerInfo_Edition.Cloud:
      return "Cloud";
    case ServerInfo_Edition.UNRECOGNIZED:
    default:
      return "UNRECOGNIZED";
  }
}

/** details about the client */
export interface ClientInfo {
  sdk: ClientInfo_SDK;
  version: string;
  protocol: number;
  os: string;
  osVersion: string;
  deviceModel: string;
  browser: string;
  browserVersion: string;
  address: string;
  /** wifi, wired, cellular, vpn, empty if not known */
  network: string;
}

export enum ClientInfo_SDK {
  UNKNOWN = 0,
  JS = 1,
  SWIFT = 2,
  ANDROID = 3,
  FLUTTER = 4,
  GO = 5,
  UNITY = 6,
  UNRECOGNIZED = -1,
}

export function clientInfo_SDKFromJSON(object: any): ClientInfo_SDK {
  switch (object) {
    case 0:
    case "UNKNOWN":
      return ClientInfo_SDK.UNKNOWN;
    case 1:
    case "JS":
      return ClientInfo_SDK.JS;
    case 2:
    case "SWIFT":
      return ClientInfo_SDK.SWIFT;
    case 3:
    case "ANDROID":
      return ClientInfo_SDK.ANDROID;
    case 4:
    case "FLUTTER":
      return ClientInfo_SDK.FLUTTER;
    case 5:
    case "GO":
      return ClientInfo_SDK.GO;
    case 6:
    case "UNITY":
      return ClientInfo_SDK.UNITY;
    case -1:
    case "UNRECOGNIZED":
    default:
      return ClientInfo_SDK.UNRECOGNIZED;
  }
}

export function clientInfo_SDKToJSON(object: ClientInfo_SDK): string {
  switch (object) {
    case ClientInfo_SDK.UNKNOWN:
      return "UNKNOWN";
    case ClientInfo_SDK.JS:
      return "JS";
    case ClientInfo_SDK.SWIFT:
      return "SWIFT";
    case ClientInfo_SDK.ANDROID:
      return "ANDROID";
    case ClientInfo_SDK.FLUTTER:
      return "FLUTTER";
    case ClientInfo_SDK.GO:
      return "GO";
    case ClientInfo_SDK.UNITY:
      return "UNITY";
    case ClientInfo_SDK.UNRECOGNIZED:
    default:
      return "UNRECOGNIZED";
  }
}

/** server provided client configuration */
export interface ClientConfiguration {
  video?: VideoConfiguration;
  screen?: VideoConfiguration;
  resumeConnection: ClientConfigSetting;
  disabledCodecs?: DisabledCodecs;
  forceRelay: ClientConfigSetting;
}

export interface VideoConfiguration {
  hardwareEncoder: ClientConfigSetting;
}

export interface DisabledCodecs {
  codecs: Codec[];
}

export interface RTPStats {
  startTime?: Date;
  endTime?: Date;
  duration: number;
  packets: number;
  packetRate: number;
  bytes: number;
  headerBytes: number;
  bitrate: number;
  packetsLost: number;
  packetLossRate: number;
  packetLossPercentage: number;
  packetsDuplicate: number;
  packetDuplicateRate: number;
  bytesDuplicate: number;
  headerBytesDuplicate: number;
  bitrateDuplicate: number;
  packetsPadding: number;
  packetPaddingRate: number;
  bytesPadding: number;
  headerBytesPadding: number;
  bitratePadding: number;
  packetsOutOfOrder: number;
  frames: number;
  frameRate: number;
  jitterCurrent: number;
  jitterMax: number;
  gapHistogram: { [key: number]: number };
  nacks: number;
  nackAcks: number;
  nackMisses: number;
  nackRepeated: number;
  plis: number;
  lastPli?: Date;
  firs: number;
  lastFir?: Date;
  rttCurrent: number;
  rttMax: number;
  keyFrames: number;
  lastKeyFrame?: Date;
  layerLockPlis: number;
  lastLayerLockPli?: Date;
}

export interface RTPStats_GapHistogramEntry {
  key: number;
  value: number;
}

export interface TimedVersion {
  unixMicro: number;
  ticks: number;
}

function createBaseRoom(): Room {
  return {
    sid: "",
    name: "",
    emptyTimeout: 0,
    maxParticipants: 0,
    creationTime: 0,
    turnPassword: "",
    enabledCodecs: [],
    metadata: "",
    numParticipants: 0,
    activeRecording: false,
  };
}

export const Room = {
  encode(message: Room, writer: _m0.Writer = _m0.Writer.create()): _m0.Writer {
    if (message.sid !== "") {
      writer.uint32(10).string(message.sid);
    }
    if (message.name !== "") {
      writer.uint32(18).string(message.name);
    }
    if (message.emptyTimeout !== 0) {
      writer.uint32(24).uint32(message.emptyTimeout);
    }
    if (message.maxParticipants !== 0) {
      writer.uint32(32).uint32(message.maxParticipants);
    }
    if (message.creationTime !== 0) {
      writer.uint32(40).int64(message.creationTime);
    }
    if (message.turnPassword !== "") {
      writer.uint32(50).string(message.turnPassword);
    }
    for (const v of message.enabledCodecs) {
      Codec.encode(v!, writer.uint32(58).fork()).ldelim();
    }
    if (message.metadata !== "") {
      writer.uint32(66).string(message.metadata);
    }
    if (message.numParticipants !== 0) {
      writer.uint32(72).uint32(message.numParticipants);
    }
    if (message.activeRecording === true) {
      writer.uint32(80).bool(message.activeRecording);
    }
    return writer;
  },

  decode(input: _m0.Reader | Uint8Array, length?: number): Room {
    const reader = input instanceof _m0.Reader ? input : new _m0.Reader(input);
    let end = length === undefined ? reader.len : reader.pos + length;
    const message = createBaseRoom();
    while (reader.pos < end) {
      const tag = reader.uint32();
      switch (tag >>> 3) {
        case 1:
          message.sid = reader.string();
          break;
        case 2:
          message.name = reader.string();
          break;
        case 3:
          message.emptyTimeout = reader.uint32();
          break;
        case 4:
          message.maxParticipants = reader.uint32();
          break;
        case 5:
          message.creationTime = longToNumber(reader.int64() as Long);
          break;
        case 6:
          message.turnPassword = reader.string();
          break;
        case 7:
          message.enabledCodecs.push(Codec.decode(reader, reader.uint32()));
          break;
        case 8:
          message.metadata = reader.string();
          break;
        case 9:
          message.numParticipants = reader.uint32();
          break;
        case 10:
          message.activeRecording = reader.bool();
          break;
        default:
          reader.skipType(tag & 7);
          break;
      }
    }
    return message;
  },

  fromJSON(object: any): Room {
    return {
      sid: isSet(object.sid) ? String(object.sid) : "",
      name: isSet(object.name) ? String(object.name) : "",
      emptyTimeout: isSet(object.emptyTimeout) ? Number(object.emptyTimeout) : 0,
      maxParticipants: isSet(object.maxParticipants) ? Number(object.maxParticipants) : 0,
      creationTime: isSet(object.creationTime) ? Number(object.creationTime) : 0,
      turnPassword: isSet(object.turnPassword) ? String(object.turnPassword) : "",
      enabledCodecs: Array.isArray(object?.enabledCodecs)
        ? object.enabledCodecs.map((e: any) => Codec.fromJSON(e))
        : [],
      metadata: isSet(object.metadata) ? String(object.metadata) : "",
      numParticipants: isSet(object.numParticipants) ? Number(object.numParticipants) : 0,
      activeRecording: isSet(object.activeRecording) ? Boolean(object.activeRecording) : false,
    };
  },

  toJSON(message: Room): unknown {
    const obj: any = {};
    message.sid !== undefined && (obj.sid = message.sid);
    message.name !== undefined && (obj.name = message.name);
    message.emptyTimeout !== undefined && (obj.emptyTimeout = Math.round(message.emptyTimeout));
    message.maxParticipants !== undefined && (obj.maxParticipants = Math.round(message.maxParticipants));
    message.creationTime !== undefined && (obj.creationTime = Math.round(message.creationTime));
    message.turnPassword !== undefined && (obj.turnPassword = message.turnPassword);
    if (message.enabledCodecs) {
      obj.enabledCodecs = message.enabledCodecs.map((e) => e ? Codec.toJSON(e) : undefined);
    } else {
      obj.enabledCodecs = [];
    }
    message.metadata !== undefined && (obj.metadata = message.metadata);
    message.numParticipants !== undefined && (obj.numParticipants = Math.round(message.numParticipants));
    message.activeRecording !== undefined && (obj.activeRecording = message.activeRecording);
    return obj;
  },

  fromPartial<I extends Exact<DeepPartial<Room>, I>>(object: I): Room {
    const message = createBaseRoom();
    message.sid = object.sid ?? "";
    message.name = object.name ?? "";
    message.emptyTimeout = object.emptyTimeout ?? 0;
    message.maxParticipants = object.maxParticipants ?? 0;
    message.creationTime = object.creationTime ?? 0;
    message.turnPassword = object.turnPassword ?? "";
    message.enabledCodecs = object.enabledCodecs?.map((e) => Codec.fromPartial(e)) || [];
    message.metadata = object.metadata ?? "";
    message.numParticipants = object.numParticipants ?? 0;
    message.activeRecording = object.activeRecording ?? false;
    return message;
  },
};

function createBaseCodec(): Codec {
  return { mime: "", fmtpLine: "" };
}

export const Codec = {
  encode(message: Codec, writer: _m0.Writer = _m0.Writer.create()): _m0.Writer {
    if (message.mime !== "") {
      writer.uint32(10).string(message.mime);
    }
    if (message.fmtpLine !== "") {
      writer.uint32(18).string(message.fmtpLine);
    }
    return writer;
  },

  decode(input: _m0.Reader | Uint8Array, length?: number): Codec {
    const reader = input instanceof _m0.Reader ? input : new _m0.Reader(input);
    let end = length === undefined ? reader.len : reader.pos + length;
    const message = createBaseCodec();
    while (reader.pos < end) {
      const tag = reader.uint32();
      switch (tag >>> 3) {
        case 1:
          message.mime = reader.string();
          break;
        case 2:
          message.fmtpLine = reader.string();
          break;
        default:
          reader.skipType(tag & 7);
          break;
      }
    }
    return message;
  },

  fromJSON(object: any): Codec {
    return {
      mime: isSet(object.mime) ? String(object.mime) : "",
      fmtpLine: isSet(object.fmtpLine) ? String(object.fmtpLine) : "",
    };
  },

  toJSON(message: Codec): unknown {
    const obj: any = {};
    message.mime !== undefined && (obj.mime = message.mime);
    message.fmtpLine !== undefined && (obj.fmtpLine = message.fmtpLine);
    return obj;
  },

  fromPartial<I extends Exact<DeepPartial<Codec>, I>>(object: I): Codec {
    const message = createBaseCodec();
    message.mime = object.mime ?? "";
    message.fmtpLine = object.fmtpLine ?? "";
    return message;
  },
};

function createBaseParticipantPermission(): ParticipantPermission {
  return { canSubscribe: false, canPublish: false, canPublishData: false, hidden: false, recorder: false };
}

export const ParticipantPermission = {
  encode(message: ParticipantPermission, writer: _m0.Writer = _m0.Writer.create()): _m0.Writer {
    if (message.canSubscribe === true) {
      writer.uint32(8).bool(message.canSubscribe);
    }
    if (message.canPublish === true) {
      writer.uint32(16).bool(message.canPublish);
    }
    if (message.canPublishData === true) {
      writer.uint32(24).bool(message.canPublishData);
    }
    if (message.hidden === true) {
      writer.uint32(56).bool(message.hidden);
    }
    if (message.recorder === true) {
      writer.uint32(64).bool(message.recorder);
    }
    return writer;
  },

  decode(input: _m0.Reader | Uint8Array, length?: number): ParticipantPermission {
    const reader = input instanceof _m0.Reader ? input : new _m0.Reader(input);
    let end = length === undefined ? reader.len : reader.pos + length;
    const message = createBaseParticipantPermission();
    while (reader.pos < end) {
      const tag = reader.uint32();
      switch (tag >>> 3) {
        case 1:
          message.canSubscribe = reader.bool();
          break;
        case 2:
          message.canPublish = reader.bool();
          break;
        case 3:
          message.canPublishData = reader.bool();
          break;
        case 7:
          message.hidden = reader.bool();
          break;
        case 8:
          message.recorder = reader.bool();
          break;
        default:
          reader.skipType(tag & 7);
          break;
      }
    }
    return message;
  },

  fromJSON(object: any): ParticipantPermission {
    return {
      canSubscribe: isSet(object.canSubscribe) ? Boolean(object.canSubscribe) : false,
      canPublish: isSet(object.canPublish) ? Boolean(object.canPublish) : false,
      canPublishData: isSet(object.canPublishData) ? Boolean(object.canPublishData) : false,
      hidden: isSet(object.hidden) ? Boolean(object.hidden) : false,
      recorder: isSet(object.recorder) ? Boolean(object.recorder) : false,
    };
  },

  toJSON(message: ParticipantPermission): unknown {
    const obj: any = {};
    message.canSubscribe !== undefined && (obj.canSubscribe = message.canSubscribe);
    message.canPublish !== undefined && (obj.canPublish = message.canPublish);
    message.canPublishData !== undefined && (obj.canPublishData = message.canPublishData);
    message.hidden !== undefined && (obj.hidden = message.hidden);
    message.recorder !== undefined && (obj.recorder = message.recorder);
    return obj;
  },

  fromPartial<I extends Exact<DeepPartial<ParticipantPermission>, I>>(object: I): ParticipantPermission {
    const message = createBaseParticipantPermission();
    message.canSubscribe = object.canSubscribe ?? false;
    message.canPublish = object.canPublish ?? false;
    message.canPublishData = object.canPublishData ?? false;
    message.hidden = object.hidden ?? false;
    message.recorder = object.recorder ?? false;
    return message;
  },
};

function createBaseParticipantInfo(): ParticipantInfo {
  return {
    sid: "",
    identity: "",
    state: 0,
    tracks: [],
    metadata: "",
    joinedAt: 0,
    name: "",
    version: 0,
    permission: undefined,
    region: "",
    isPublisher: false,
  };
}

export const ParticipantInfo = {
  encode(message: ParticipantInfo, writer: _m0.Writer = _m0.Writer.create()): _m0.Writer {
    if (message.sid !== "") {
      writer.uint32(10).string(message.sid);
    }
    if (message.identity !== "") {
      writer.uint32(18).string(message.identity);
    }
    if (message.state !== 0) {
      writer.uint32(24).int32(message.state);
    }
    for (const v of message.tracks) {
      TrackInfo.encode(v!, writer.uint32(34).fork()).ldelim();
    }
    if (message.metadata !== "") {
      writer.uint32(42).string(message.metadata);
    }
    if (message.joinedAt !== 0) {
      writer.uint32(48).int64(message.joinedAt);
    }
    if (message.name !== "") {
      writer.uint32(74).string(message.name);
    }
    if (message.version !== 0) {
      writer.uint32(80).uint32(message.version);
    }
    if (message.permission !== undefined) {
      ParticipantPermission.encode(message.permission, writer.uint32(90).fork()).ldelim();
    }
    if (message.region !== "") {
      writer.uint32(98).string(message.region);
    }
    if (message.isPublisher === true) {
      writer.uint32(104).bool(message.isPublisher);
    }
    return writer;
  },

  decode(input: _m0.Reader | Uint8Array, length?: number): ParticipantInfo {
    const reader = input instanceof _m0.Reader ? input : new _m0.Reader(input);
    let end = length === undefined ? reader.len : reader.pos + length;
    const message = createBaseParticipantInfo();
    while (reader.pos < end) {
      const tag = reader.uint32();
      switch (tag >>> 3) {
        case 1:
          message.sid = reader.string();
          break;
        case 2:
          message.identity = reader.string();
          break;
        case 3:
          message.state = reader.int32() as any;
          break;
        case 4:
          message.tracks.push(TrackInfo.decode(reader, reader.uint32()));
          break;
        case 5:
          message.metadata = reader.string();
          break;
        case 6:
          message.joinedAt = longToNumber(reader.int64() as Long);
          break;
        case 9:
          message.name = reader.string();
          break;
        case 10:
          message.version = reader.uint32();
          break;
        case 11:
          message.permission = ParticipantPermission.decode(reader, reader.uint32());
          break;
        case 12:
          message.region = reader.string();
          break;
        case 13:
          message.isPublisher = reader.bool();
          break;
        default:
          reader.skipType(tag & 7);
          break;
      }
    }
    return message;
  },

  fromJSON(object: any): ParticipantInfo {
    return {
      sid: isSet(object.sid) ? String(object.sid) : "",
      identity: isSet(object.identity) ? String(object.identity) : "",
      state: isSet(object.state) ? participantInfo_StateFromJSON(object.state) : 0,
      tracks: Array.isArray(object?.tracks) ? object.tracks.map((e: any) => TrackInfo.fromJSON(e)) : [],
      metadata: isSet(object.metadata) ? String(object.metadata) : "",
      joinedAt: isSet(object.joinedAt) ? Number(object.joinedAt) : 0,
      name: isSet(object.name) ? String(object.name) : "",
      version: isSet(object.version) ? Number(object.version) : 0,
      permission: isSet(object.permission) ? ParticipantPermission.fromJSON(object.permission) : undefined,
      region: isSet(object.region) ? String(object.region) : "",
      isPublisher: isSet(object.isPublisher) ? Boolean(object.isPublisher) : false,
    };
  },

  toJSON(message: ParticipantInfo): unknown {
    const obj: any = {};
    message.sid !== undefined && (obj.sid = message.sid);
    message.identity !== undefined && (obj.identity = message.identity);
    message.state !== undefined && (obj.state = participantInfo_StateToJSON(message.state));
    if (message.tracks) {
      obj.tracks = message.tracks.map((e) => e ? TrackInfo.toJSON(e) : undefined);
    } else {
      obj.tracks = [];
    }
    message.metadata !== undefined && (obj.metadata = message.metadata);
    message.joinedAt !== undefined && (obj.joinedAt = Math.round(message.joinedAt));
    message.name !== undefined && (obj.name = message.name);
    message.version !== undefined && (obj.version = Math.round(message.version));
    message.permission !== undefined &&
      (obj.permission = message.permission ? ParticipantPermission.toJSON(message.permission) : undefined);
    message.region !== undefined && (obj.region = message.region);
    message.isPublisher !== undefined && (obj.isPublisher = message.isPublisher);
    return obj;
  },

  fromPartial<I extends Exact<DeepPartial<ParticipantInfo>, I>>(object: I): ParticipantInfo {
    const message = createBaseParticipantInfo();
    message.sid = object.sid ?? "";
    message.identity = object.identity ?? "";
    message.state = object.state ?? 0;
    message.tracks = object.tracks?.map((e) => TrackInfo.fromPartial(e)) || [];
    message.metadata = object.metadata ?? "";
    message.joinedAt = object.joinedAt ?? 0;
    message.name = object.name ?? "";
    message.version = object.version ?? 0;
    message.permission = (object.permission !== undefined && object.permission !== null)
      ? ParticipantPermission.fromPartial(object.permission)
      : undefined;
    message.region = object.region ?? "";
    message.isPublisher = object.isPublisher ?? false;
    return message;
  },
};

function createBaseSimulcastCodecInfo(): SimulcastCodecInfo {
  return { mimeType: "", mid: "", cid: "", layers: [] };
}

export const SimulcastCodecInfo = {
  encode(message: SimulcastCodecInfo, writer: _m0.Writer = _m0.Writer.create()): _m0.Writer {
    if (message.mimeType !== "") {
      writer.uint32(10).string(message.mimeType);
    }
    if (message.mid !== "") {
      writer.uint32(18).string(message.mid);
    }
    if (message.cid !== "") {
      writer.uint32(26).string(message.cid);
    }
    for (const v of message.layers) {
      VideoLayer.encode(v!, writer.uint32(34).fork()).ldelim();
    }
    return writer;
  },

  decode(input: _m0.Reader | Uint8Array, length?: number): SimulcastCodecInfo {
    const reader = input instanceof _m0.Reader ? input : new _m0.Reader(input);
    let end = length === undefined ? reader.len : reader.pos + length;
    const message = createBaseSimulcastCodecInfo();
    while (reader.pos < end) {
      const tag = reader.uint32();
      switch (tag >>> 3) {
        case 1:
          message.mimeType = reader.string();
          break;
        case 2:
          message.mid = reader.string();
          break;
        case 3:
          message.cid = reader.string();
          break;
        case 4:
          message.layers.push(VideoLayer.decode(reader, reader.uint32()));
          break;
        default:
          reader.skipType(tag & 7);
          break;
      }
    }
    return message;
  },

  fromJSON(object: any): SimulcastCodecInfo {
    return {
      mimeType: isSet(object.mimeType) ? String(object.mimeType) : "",
      mid: isSet(object.mid) ? String(object.mid) : "",
      cid: isSet(object.cid) ? String(object.cid) : "",
      layers: Array.isArray(object?.layers) ? object.layers.map((e: any) => VideoLayer.fromJSON(e)) : [],
    };
  },

  toJSON(message: SimulcastCodecInfo): unknown {
    const obj: any = {};
    message.mimeType !== undefined && (obj.mimeType = message.mimeType);
    message.mid !== undefined && (obj.mid = message.mid);
    message.cid !== undefined && (obj.cid = message.cid);
    if (message.layers) {
      obj.layers = message.layers.map((e) => e ? VideoLayer.toJSON(e) : undefined);
    } else {
      obj.layers = [];
    }
    return obj;
  },

  fromPartial<I extends Exact<DeepPartial<SimulcastCodecInfo>, I>>(object: I): SimulcastCodecInfo {
    const message = createBaseSimulcastCodecInfo();
    message.mimeType = object.mimeType ?? "";
    message.mid = object.mid ?? "";
    message.cid = object.cid ?? "";
    message.layers = object.layers?.map((e) => VideoLayer.fromPartial(e)) || [];
    return message;
  },
};

function createBaseTrackInfo(): TrackInfo {
  return {
    sid: "",
    type: 0,
    name: "",
    muted: false,
    width: 0,
    height: 0,
    simulcast: false,
    disableDtx: false,
    source: 0,
    layers: [],
    mimeType: "",
    mid: "",
    codecs: [],
  };
}

export const TrackInfo = {
  encode(message: TrackInfo, writer: _m0.Writer = _m0.Writer.create()): _m0.Writer {
    if (message.sid !== "") {
      writer.uint32(10).string(message.sid);
    }
    if (message.type !== 0) {
      writer.uint32(16).int32(message.type);
    }
    if (message.name !== "") {
      writer.uint32(26).string(message.name);
    }
    if (message.muted === true) {
      writer.uint32(32).bool(message.muted);
    }
    if (message.width !== 0) {
      writer.uint32(40).uint32(message.width);
    }
    if (message.height !== 0) {
      writer.uint32(48).uint32(message.height);
    }
    if (message.simulcast === true) {
      writer.uint32(56).bool(message.simulcast);
    }
    if (message.disableDtx === true) {
      writer.uint32(64).bool(message.disableDtx);
    }
    if (message.source !== 0) {
      writer.uint32(72).int32(message.source);
    }
    for (const v of message.layers) {
      VideoLayer.encode(v!, writer.uint32(82).fork()).ldelim();
    }
    if (message.mimeType !== "") {
      writer.uint32(90).string(message.mimeType);
    }
    if (message.mid !== "") {
      writer.uint32(98).string(message.mid);
    }
    for (const v of message.codecs) {
      SimulcastCodecInfo.encode(v!, writer.uint32(106).fork()).ldelim();
    }
    return writer;
  },

  decode(input: _m0.Reader | Uint8Array, length?: number): TrackInfo {
    const reader = input instanceof _m0.Reader ? input : new _m0.Reader(input);
    let end = length === undefined ? reader.len : reader.pos + length;
    const message = createBaseTrackInfo();
    while (reader.pos < end) {
      const tag = reader.uint32();
      switch (tag >>> 3) {
        case 1:
          message.sid = reader.string();
          break;
        case 2:
          message.type = reader.int32() as any;
          break;
        case 3:
          message.name = reader.string();
          break;
        case 4:
          message.muted = reader.bool();
          break;
        case 5:
          message.width = reader.uint32();
          break;
        case 6:
          message.height = reader.uint32();
          break;
        case 7:
          message.simulcast = reader.bool();
          break;
        case 8:
          message.disableDtx = reader.bool();
          break;
        case 9:
          message.source = reader.int32() as any;
          break;
        case 10:
          message.layers.push(VideoLayer.decode(reader, reader.uint32()));
          break;
        case 11:
          message.mimeType = reader.string();
          break;
        case 12:
          message.mid = reader.string();
          break;
        case 13:
          message.codecs.push(SimulcastCodecInfo.decode(reader, reader.uint32()));
          break;
        default:
          reader.skipType(tag & 7);
          break;
      }
    }
    return message;
  },

  fromJSON(object: any): TrackInfo {
    return {
      sid: isSet(object.sid) ? String(object.sid) : "",
      type: isSet(object.type) ? trackTypeFromJSON(object.type) : 0,
      name: isSet(object.name) ? String(object.name) : "",
      muted: isSet(object.muted) ? Boolean(object.muted) : false,
      width: isSet(object.width) ? Number(object.width) : 0,
      height: isSet(object.height) ? Number(object.height) : 0,
      simulcast: isSet(object.simulcast) ? Boolean(object.simulcast) : false,
      disableDtx: isSet(object.disableDtx) ? Boolean(object.disableDtx) : false,
      source: isSet(object.source) ? trackSourceFromJSON(object.source) : 0,
      layers: Array.isArray(object?.layers) ? object.layers.map((e: any) => VideoLayer.fromJSON(e)) : [],
      mimeType: isSet(object.mimeType) ? String(object.mimeType) : "",
      mid: isSet(object.mid) ? String(object.mid) : "",
      codecs: Array.isArray(object?.codecs) ? object.codecs.map((e: any) => SimulcastCodecInfo.fromJSON(e)) : [],
    };
  },

  toJSON(message: TrackInfo): unknown {
    const obj: any = {};
    message.sid !== undefined && (obj.sid = message.sid);
    message.type !== undefined && (obj.type = trackTypeToJSON(message.type));
    message.name !== undefined && (obj.name = message.name);
    message.muted !== undefined && (obj.muted = message.muted);
    message.width !== undefined && (obj.width = Math.round(message.width));
    message.height !== undefined && (obj.height = Math.round(message.height));
    message.simulcast !== undefined && (obj.simulcast = message.simulcast);
    message.disableDtx !== undefined && (obj.disableDtx = message.disableDtx);
    message.source !== undefined && (obj.source = trackSourceToJSON(message.source));
    if (message.layers) {
      obj.layers = message.layers.map((e) => e ? VideoLayer.toJSON(e) : undefined);
    } else {
      obj.layers = [];
    }
    message.mimeType !== undefined && (obj.mimeType = message.mimeType);
    message.mid !== undefined && (obj.mid = message.mid);
    if (message.codecs) {
      obj.codecs = message.codecs.map((e) => e ? SimulcastCodecInfo.toJSON(e) : undefined);
    } else {
      obj.codecs = [];
    }
    return obj;
  },

  fromPartial<I extends Exact<DeepPartial<TrackInfo>, I>>(object: I): TrackInfo {
    const message = createBaseTrackInfo();
    message.sid = object.sid ?? "";
    message.type = object.type ?? 0;
    message.name = object.name ?? "";
    message.muted = object.muted ?? false;
    message.width = object.width ?? 0;
    message.height = object.height ?? 0;
    message.simulcast = object.simulcast ?? false;
    message.disableDtx = object.disableDtx ?? false;
    message.source = object.source ?? 0;
    message.layers = object.layers?.map((e) => VideoLayer.fromPartial(e)) || [];
    message.mimeType = object.mimeType ?? "";
    message.mid = object.mid ?? "";
    message.codecs = object.codecs?.map((e) => SimulcastCodecInfo.fromPartial(e)) || [];
    return message;
  },
};

function createBaseVideoLayer(): VideoLayer {
  return { quality: 0, width: 0, height: 0, bitrate: 0, ssrc: 0 };
}

export const VideoLayer = {
  encode(message: VideoLayer, writer: _m0.Writer = _m0.Writer.create()): _m0.Writer {
    if (message.quality !== 0) {
      writer.uint32(8).int32(message.quality);
    }
    if (message.width !== 0) {
      writer.uint32(16).uint32(message.width);
    }
    if (message.height !== 0) {
      writer.uint32(24).uint32(message.height);
    }
    if (message.bitrate !== 0) {
      writer.uint32(32).uint32(message.bitrate);
    }
    if (message.ssrc !== 0) {
      writer.uint32(40).uint32(message.ssrc);
    }
    return writer;
  },

  decode(input: _m0.Reader | Uint8Array, length?: number): VideoLayer {
    const reader = input instanceof _m0.Reader ? input : new _m0.Reader(input);
    let end = length === undefined ? reader.len : reader.pos + length;
    const message = createBaseVideoLayer();
    while (reader.pos < end) {
      const tag = reader.uint32();
      switch (tag >>> 3) {
        case 1:
          message.quality = reader.int32() as any;
          break;
        case 2:
          message.width = reader.uint32();
          break;
        case 3:
          message.height = reader.uint32();
          break;
        case 4:
          message.bitrate = reader.uint32();
          break;
        case 5:
          message.ssrc = reader.uint32();
          break;
        default:
          reader.skipType(tag & 7);
          break;
      }
    }
    return message;
  },

  fromJSON(object: any): VideoLayer {
    return {
      quality: isSet(object.quality) ? videoQualityFromJSON(object.quality) : 0,
      width: isSet(object.width) ? Number(object.width) : 0,
      height: isSet(object.height) ? Number(object.height) : 0,
      bitrate: isSet(object.bitrate) ? Number(object.bitrate) : 0,
      ssrc: isSet(object.ssrc) ? Number(object.ssrc) : 0,
    };
  },

  toJSON(message: VideoLayer): unknown {
    const obj: any = {};
    message.quality !== undefined && (obj.quality = videoQualityToJSON(message.quality));
    message.width !== undefined && (obj.width = Math.round(message.width));
    message.height !== undefined && (obj.height = Math.round(message.height));
    message.bitrate !== undefined && (obj.bitrate = Math.round(message.bitrate));
    message.ssrc !== undefined && (obj.ssrc = Math.round(message.ssrc));
    return obj;
  },

  fromPartial<I extends Exact<DeepPartial<VideoLayer>, I>>(object: I): VideoLayer {
    const message = createBaseVideoLayer();
    message.quality = object.quality ?? 0;
    message.width = object.width ?? 0;
    message.height = object.height ?? 0;
    message.bitrate = object.bitrate ?? 0;
    message.ssrc = object.ssrc ?? 0;
    return message;
  },
};

function createBaseDataPacket(): DataPacket {
  return { kind: 0, value: undefined };
}

export const DataPacket = {
  encode(message: DataPacket, writer: _m0.Writer = _m0.Writer.create()): _m0.Writer {
    if (message.kind !== 0) {
      writer.uint32(8).int32(message.kind);
    }
    if (message.value?.$case === "user") {
      UserPacket.encode(message.value.user, writer.uint32(18).fork()).ldelim();
    }
    if (message.value?.$case === "speaker") {
      ActiveSpeakerUpdate.encode(message.value.speaker, writer.uint32(26).fork()).ldelim();
    }
    return writer;
  },

  decode(input: _m0.Reader | Uint8Array, length?: number): DataPacket {
    const reader = input instanceof _m0.Reader ? input : new _m0.Reader(input);
    let end = length === undefined ? reader.len : reader.pos + length;
    const message = createBaseDataPacket();
    while (reader.pos < end) {
      const tag = reader.uint32();
      switch (tag >>> 3) {
        case 1:
          message.kind = reader.int32() as any;
          break;
        case 2:
          message.value = { $case: "user", user: UserPacket.decode(reader, reader.uint32()) };
          break;
        case 3:
          message.value = { $case: "speaker", speaker: ActiveSpeakerUpdate.decode(reader, reader.uint32()) };
          break;
        default:
          reader.skipType(tag & 7);
          break;
      }
    }
    return message;
  },

  fromJSON(object: any): DataPacket {
    return {
      kind: isSet(object.kind) ? dataPacket_KindFromJSON(object.kind) : 0,
      value: isSet(object.user)
        ? { $case: "user", user: UserPacket.fromJSON(object.user) }
        : isSet(object.speaker)
        ? { $case: "speaker", speaker: ActiveSpeakerUpdate.fromJSON(object.speaker) }
        : undefined,
    };
  },

  toJSON(message: DataPacket): unknown {
    const obj: any = {};
    message.kind !== undefined && (obj.kind = dataPacket_KindToJSON(message.kind));
    message.value?.$case === "user" &&
      (obj.user = message.value?.user ? UserPacket.toJSON(message.value?.user) : undefined);
    message.value?.$case === "speaker" &&
      (obj.speaker = message.value?.speaker ? ActiveSpeakerUpdate.toJSON(message.value?.speaker) : undefined);
    return obj;
  },

  fromPartial<I extends Exact<DeepPartial<DataPacket>, I>>(object: I): DataPacket {
    const message = createBaseDataPacket();
    message.kind = object.kind ?? 0;
    if (object.value?.$case === "user" && object.value?.user !== undefined && object.value?.user !== null) {
      message.value = { $case: "user", user: UserPacket.fromPartial(object.value.user) };
    }
    if (object.value?.$case === "speaker" && object.value?.speaker !== undefined && object.value?.speaker !== null) {
      message.value = { $case: "speaker", speaker: ActiveSpeakerUpdate.fromPartial(object.value.speaker) };
    }
    return message;
  },
};

function createBaseActiveSpeakerUpdate(): ActiveSpeakerUpdate {
  return { speakers: [] };
}

export const ActiveSpeakerUpdate = {
  encode(message: ActiveSpeakerUpdate, writer: _m0.Writer = _m0.Writer.create()): _m0.Writer {
    for (const v of message.speakers) {
      SpeakerInfo.encode(v!, writer.uint32(10).fork()).ldelim();
    }
    return writer;
  },

  decode(input: _m0.Reader | Uint8Array, length?: number): ActiveSpeakerUpdate {
    const reader = input instanceof _m0.Reader ? input : new _m0.Reader(input);
    let end = length === undefined ? reader.len : reader.pos + length;
    const message = createBaseActiveSpeakerUpdate();
    while (reader.pos < end) {
      const tag = reader.uint32();
      switch (tag >>> 3) {
        case 1:
          message.speakers.push(SpeakerInfo.decode(reader, reader.uint32()));
          break;
        default:
          reader.skipType(tag & 7);
          break;
      }
    }
    return message;
  },

  fromJSON(object: any): ActiveSpeakerUpdate {
    return {
      speakers: Array.isArray(object?.speakers) ? object.speakers.map((e: any) => SpeakerInfo.fromJSON(e)) : [],
    };
  },

  toJSON(message: ActiveSpeakerUpdate): unknown {
    const obj: any = {};
    if (message.speakers) {
      obj.speakers = message.speakers.map((e) => e ? SpeakerInfo.toJSON(e) : undefined);
    } else {
      obj.speakers = [];
    }
    return obj;
  },

  fromPartial<I extends Exact<DeepPartial<ActiveSpeakerUpdate>, I>>(object: I): ActiveSpeakerUpdate {
    const message = createBaseActiveSpeakerUpdate();
    message.speakers = object.speakers?.map((e) => SpeakerInfo.fromPartial(e)) || [];
    return message;
  },
};

function createBaseSpeakerInfo(): SpeakerInfo {
  return { sid: "", level: 0, active: false };
}

export const SpeakerInfo = {
  encode(message: SpeakerInfo, writer: _m0.Writer = _m0.Writer.create()): _m0.Writer {
    if (message.sid !== "") {
      writer.uint32(10).string(message.sid);
    }
    if (message.level !== 0) {
      writer.uint32(21).float(message.level);
    }
    if (message.active === true) {
      writer.uint32(24).bool(message.active);
    }
    return writer;
  },

  decode(input: _m0.Reader | Uint8Array, length?: number): SpeakerInfo {
    const reader = input instanceof _m0.Reader ? input : new _m0.Reader(input);
    let end = length === undefined ? reader.len : reader.pos + length;
    const message = createBaseSpeakerInfo();
    while (reader.pos < end) {
      const tag = reader.uint32();
      switch (tag >>> 3) {
        case 1:
          message.sid = reader.string();
          break;
        case 2:
          message.level = reader.float();
          break;
        case 3:
          message.active = reader.bool();
          break;
        default:
          reader.skipType(tag & 7);
          break;
      }
    }
    return message;
  },

  fromJSON(object: any): SpeakerInfo {
    return {
      sid: isSet(object.sid) ? String(object.sid) : "",
      level: isSet(object.level) ? Number(object.level) : 0,
      active: isSet(object.active) ? Boolean(object.active) : false,
    };
  },

  toJSON(message: SpeakerInfo): unknown {
    const obj: any = {};
    message.sid !== undefined && (obj.sid = message.sid);
    message.level !== undefined && (obj.level = message.level);
    message.active !== undefined && (obj.active = message.active);
    return obj;
  },

  fromPartial<I extends Exact<DeepPartial<SpeakerInfo>, I>>(object: I): SpeakerInfo {
    const message = createBaseSpeakerInfo();
    message.sid = object.sid ?? "";
    message.level = object.level ?? 0;
    message.active = object.active ?? false;
    return message;
  },
};

function createBaseUserPacket(): UserPacket {
  return { participantSid: "", payload: new Uint8Array(), destinationSids: [] };
}

export const UserPacket = {
  encode(message: UserPacket, writer: _m0.Writer = _m0.Writer.create()): _m0.Writer {
    if (message.participantSid !== "") {
      writer.uint32(10).string(message.participantSid);
    }
    if (message.payload.length !== 0) {
      writer.uint32(18).bytes(message.payload);
    }
    for (const v of message.destinationSids) {
      writer.uint32(26).string(v!);
    }
    return writer;
  },

  decode(input: _m0.Reader | Uint8Array, length?: number): UserPacket {
    const reader = input instanceof _m0.Reader ? input : new _m0.Reader(input);
    let end = length === undefined ? reader.len : reader.pos + length;
    const message = createBaseUserPacket();
    while (reader.pos < end) {
      const tag = reader.uint32();
      switch (tag >>> 3) {
        case 1:
          message.participantSid = reader.string();
          break;
        case 2:
          message.payload = reader.bytes();
          break;
        case 3:
          message.destinationSids.push(reader.string());
          break;
        default:
          reader.skipType(tag & 7);
          break;
      }
    }
    return message;
  },

  fromJSON(object: any): UserPacket {
    return {
      participantSid: isSet(object.participantSid) ? String(object.participantSid) : "",
      payload: isSet(object.payload) ? bytesFromBase64(object.payload) : new Uint8Array(),
      destinationSids: Array.isArray(object?.destinationSids) ? object.destinationSids.map((e: any) => String(e)) : [],
    };
  },

  toJSON(message: UserPacket): unknown {
    const obj: any = {};
    message.participantSid !== undefined && (obj.participantSid = message.participantSid);
    message.payload !== undefined &&
      (obj.payload = base64FromBytes(message.payload !== undefined ? message.payload : new Uint8Array()));
    if (message.destinationSids) {
      obj.destinationSids = message.destinationSids.map((e) => e);
    } else {
      obj.destinationSids = [];
    }
    return obj;
  },

  fromPartial<I extends Exact<DeepPartial<UserPacket>, I>>(object: I): UserPacket {
    const message = createBaseUserPacket();
    message.participantSid = object.participantSid ?? "";
    message.payload = object.payload ?? new Uint8Array();
    message.destinationSids = object.destinationSids?.map((e) => e) || [];
    return message;
  },
};

function createBaseParticipantTracks(): ParticipantTracks {
  return { participantSid: "", trackSids: [] };
}

export const ParticipantTracks = {
  encode(message: ParticipantTracks, writer: _m0.Writer = _m0.Writer.create()): _m0.Writer {
    if (message.participantSid !== "") {
      writer.uint32(10).string(message.participantSid);
    }
    for (const v of message.trackSids) {
      writer.uint32(18).string(v!);
    }
    return writer;
  },

  decode(input: _m0.Reader | Uint8Array, length?: number): ParticipantTracks {
    const reader = input instanceof _m0.Reader ? input : new _m0.Reader(input);
    let end = length === undefined ? reader.len : reader.pos + length;
    const message = createBaseParticipantTracks();
    while (reader.pos < end) {
      const tag = reader.uint32();
      switch (tag >>> 3) {
        case 1:
          message.participantSid = reader.string();
          break;
        case 2:
          message.trackSids.push(reader.string());
          break;
        default:
          reader.skipType(tag & 7);
          break;
      }
    }
    return message;
  },

  fromJSON(object: any): ParticipantTracks {
    return {
      participantSid: isSet(object.participantSid) ? String(object.participantSid) : "",
      trackSids: Array.isArray(object?.trackSids) ? object.trackSids.map((e: any) => String(e)) : [],
    };
  },

  toJSON(message: ParticipantTracks): unknown {
    const obj: any = {};
    message.participantSid !== undefined && (obj.participantSid = message.participantSid);
    if (message.trackSids) {
      obj.trackSids = message.trackSids.map((e) => e);
    } else {
      obj.trackSids = [];
    }
    return obj;
  },

  fromPartial<I extends Exact<DeepPartial<ParticipantTracks>, I>>(object: I): ParticipantTracks {
    const message = createBaseParticipantTracks();
    message.participantSid = object.participantSid ?? "";
    message.trackSids = object.trackSids?.map((e) => e) || [];
    return message;
  },
};

function createBaseServerInfo(): ServerInfo {
  return { edition: 0, version: "", protocol: 0, region: "", nodeId: "", debugInfo: "" };
}

export const ServerInfo = {
  encode(message: ServerInfo, writer: _m0.Writer = _m0.Writer.create()): _m0.Writer {
    if (message.edition !== 0) {
      writer.uint32(8).int32(message.edition);
    }
    if (message.version !== "") {
      writer.uint32(18).string(message.version);
    }
    if (message.protocol !== 0) {
      writer.uint32(24).int32(message.protocol);
    }
    if (message.region !== "") {
      writer.uint32(34).string(message.region);
    }
    if (message.nodeId !== "") {
      writer.uint32(42).string(message.nodeId);
    }
    if (message.debugInfo !== "") {
      writer.uint32(50).string(message.debugInfo);
    }
    return writer;
  },

  decode(input: _m0.Reader | Uint8Array, length?: number): ServerInfo {
    const reader = input instanceof _m0.Reader ? input : new _m0.Reader(input);
    let end = length === undefined ? reader.len : reader.pos + length;
    const message = createBaseServerInfo();
    while (reader.pos < end) {
      const tag = reader.uint32();
      switch (tag >>> 3) {
        case 1:
          message.edition = reader.int32() as any;
          break;
        case 2:
          message.version = reader.string();
          break;
        case 3:
          message.protocol = reader.int32();
          break;
        case 4:
          message.region = reader.string();
          break;
        case 5:
          message.nodeId = reader.string();
          break;
        case 6:
          message.debugInfo = reader.string();
          break;
        default:
          reader.skipType(tag & 7);
          break;
      }
    }
    return message;
  },

  fromJSON(object: any): ServerInfo {
    return {
      edition: isSet(object.edition) ? serverInfo_EditionFromJSON(object.edition) : 0,
      version: isSet(object.version) ? String(object.version) : "",
      protocol: isSet(object.protocol) ? Number(object.protocol) : 0,
      region: isSet(object.region) ? String(object.region) : "",
      nodeId: isSet(object.nodeId) ? String(object.nodeId) : "",
      debugInfo: isSet(object.debugInfo) ? String(object.debugInfo) : "",
    };
  },

  toJSON(message: ServerInfo): unknown {
    const obj: any = {};
    message.edition !== undefined && (obj.edition = serverInfo_EditionToJSON(message.edition));
    message.version !== undefined && (obj.version = message.version);
    message.protocol !== undefined && (obj.protocol = Math.round(message.protocol));
    message.region !== undefined && (obj.region = message.region);
    message.nodeId !== undefined && (obj.nodeId = message.nodeId);
    message.debugInfo !== undefined && (obj.debugInfo = message.debugInfo);
    return obj;
  },

  fromPartial<I extends Exact<DeepPartial<ServerInfo>, I>>(object: I): ServerInfo {
    const message = createBaseServerInfo();
    message.edition = object.edition ?? 0;
    message.version = object.version ?? "";
    message.protocol = object.protocol ?? 0;
    message.region = object.region ?? "";
    message.nodeId = object.nodeId ?? "";
    message.debugInfo = object.debugInfo ?? "";
    return message;
  },
};

function createBaseClientInfo(): ClientInfo {
  return {
    sdk: 0,
    version: "",
    protocol: 0,
    os: "",
    osVersion: "",
    deviceModel: "",
    browser: "",
    browserVersion: "",
    address: "",
    network: "",
  };
}

export const ClientInfo = {
  encode(message: ClientInfo, writer: _m0.Writer = _m0.Writer.create()): _m0.Writer {
    if (message.sdk !== 0) {
      writer.uint32(8).int32(message.sdk);
    }
    if (message.version !== "") {
      writer.uint32(18).string(message.version);
    }
    if (message.protocol !== 0) {
      writer.uint32(24).int32(message.protocol);
    }
    if (message.os !== "") {
      writer.uint32(34).string(message.os);
    }
    if (message.osVersion !== "") {
      writer.uint32(42).string(message.osVersion);
    }
    if (message.deviceModel !== "") {
      writer.uint32(50).string(message.deviceModel);
    }
    if (message.browser !== "") {
      writer.uint32(58).string(message.browser);
    }
    if (message.browserVersion !== "") {
      writer.uint32(66).string(message.browserVersion);
    }
    if (message.address !== "") {
      writer.uint32(74).string(message.address);
    }
    if (message.network !== "") {
      writer.uint32(82).string(message.network);
    }
    return writer;
  },

  decode(input: _m0.Reader | Uint8Array, length?: number): ClientInfo {
    const reader = input instanceof _m0.Reader ? input : new _m0.Reader(input);
    let end = length === undefined ? reader.len : reader.pos + length;
    const message = createBaseClientInfo();
    while (reader.pos < end) {
      const tag = reader.uint32();
      switch (tag >>> 3) {
        case 1:
          message.sdk = reader.int32() as any;
          break;
        case 2:
          message.version = reader.string();
          break;
        case 3:
          message.protocol = reader.int32();
          break;
        case 4:
          message.os = reader.string();
          break;
        case 5:
          message.osVersion = reader.string();
          break;
        case 6:
          message.deviceModel = reader.string();
          break;
        case 7:
          message.browser = reader.string();
          break;
        case 8:
          message.browserVersion = reader.string();
          break;
        case 9:
          message.address = reader.string();
          break;
        case 10:
          message.network = reader.string();
          break;
        default:
          reader.skipType(tag & 7);
          break;
      }
    }
    return message;
  },

  fromJSON(object: any): ClientInfo {
    return {
      sdk: isSet(object.sdk) ? clientInfo_SDKFromJSON(object.sdk) : 0,
      version: isSet(object.version) ? String(object.version) : "",
      protocol: isSet(object.protocol) ? Number(object.protocol) : 0,
      os: isSet(object.os) ? String(object.os) : "",
      osVersion: isSet(object.osVersion) ? String(object.osVersion) : "",
      deviceModel: isSet(object.deviceModel) ? String(object.deviceModel) : "",
      browser: isSet(object.browser) ? String(object.browser) : "",
      browserVersion: isSet(object.browserVersion) ? String(object.browserVersion) : "",
      address: isSet(object.address) ? String(object.address) : "",
      network: isSet(object.network) ? String(object.network) : "",
    };
  },

  toJSON(message: ClientInfo): unknown {
    const obj: any = {};
    message.sdk !== undefined && (obj.sdk = clientInfo_SDKToJSON(message.sdk));
    message.version !== undefined && (obj.version = message.version);
    message.protocol !== undefined && (obj.protocol = Math.round(message.protocol));
    message.os !== undefined && (obj.os = message.os);
    message.osVersion !== undefined && (obj.osVersion = message.osVersion);
    message.deviceModel !== undefined && (obj.deviceModel = message.deviceModel);
    message.browser !== undefined && (obj.browser = message.browser);
    message.browserVersion !== undefined && (obj.browserVersion = message.browserVersion);
    message.address !== undefined && (obj.address = message.address);
    message.network !== undefined && (obj.network = message.network);
    return obj;
  },

  fromPartial<I extends Exact<DeepPartial<ClientInfo>, I>>(object: I): ClientInfo {
    const message = createBaseClientInfo();
    message.sdk = object.sdk ?? 0;
    message.version = object.version ?? "";
    message.protocol = object.protocol ?? 0;
    message.os = object.os ?? "";
    message.osVersion = object.osVersion ?? "";
    message.deviceModel = object.deviceModel ?? "";
    message.browser = object.browser ?? "";
    message.browserVersion = object.browserVersion ?? "";
    message.address = object.address ?? "";
    message.network = object.network ?? "";
    return message;
  },
};

function createBaseClientConfiguration(): ClientConfiguration {
<<<<<<< HEAD
  return {
    video: undefined,
    screen: undefined,
    resumeConnection: 0,
    disabledCodecs: undefined,
    forceRelay: 0,
  };
=======
  return { video: undefined, screen: undefined, resumeConnection: 0, disabledCodecs: undefined, forceRelay: 0 };
>>>>>>> dade7686
}

export const ClientConfiguration = {
  encode(message: ClientConfiguration, writer: _m0.Writer = _m0.Writer.create()): _m0.Writer {
    if (message.video !== undefined) {
      VideoConfiguration.encode(message.video, writer.uint32(10).fork()).ldelim();
    }
    if (message.screen !== undefined) {
      VideoConfiguration.encode(message.screen, writer.uint32(18).fork()).ldelim();
    }
    if (message.resumeConnection !== 0) {
      writer.uint32(24).int32(message.resumeConnection);
    }
    if (message.disabledCodecs !== undefined) {
      DisabledCodecs.encode(message.disabledCodecs, writer.uint32(34).fork()).ldelim();
    }
    if (message.forceRelay !== 0) {
      writer.uint32(40).int32(message.forceRelay);
    }
    return writer;
  },

  decode(input: _m0.Reader | Uint8Array, length?: number): ClientConfiguration {
    const reader = input instanceof _m0.Reader ? input : new _m0.Reader(input);
    let end = length === undefined ? reader.len : reader.pos + length;
    const message = createBaseClientConfiguration();
    while (reader.pos < end) {
      const tag = reader.uint32();
      switch (tag >>> 3) {
        case 1:
          message.video = VideoConfiguration.decode(reader, reader.uint32());
          break;
        case 2:
          message.screen = VideoConfiguration.decode(reader, reader.uint32());
          break;
        case 3:
          message.resumeConnection = reader.int32() as any;
          break;
        case 4:
          message.disabledCodecs = DisabledCodecs.decode(reader, reader.uint32());
          break;
        case 5:
          message.forceRelay = reader.int32() as any;
          break;
        default:
          reader.skipType(tag & 7);
          break;
      }
    }
    return message;
  },

  fromJSON(object: any): ClientConfiguration {
    return {
      video: isSet(object.video) ? VideoConfiguration.fromJSON(object.video) : undefined,
      screen: isSet(object.screen) ? VideoConfiguration.fromJSON(object.screen) : undefined,
<<<<<<< HEAD
      resumeConnection: isSet(object.resumeConnection)
        ? clientConfigSettingFromJSON(object.resumeConnection)
        : 0,
      disabledCodecs: isSet(object.disabledCodecs)
        ? DisabledCodecs.fromJSON(object.disabledCodecs)
        : undefined,
=======
      resumeConnection: isSet(object.resumeConnection) ? clientConfigSettingFromJSON(object.resumeConnection) : 0,
      disabledCodecs: isSet(object.disabledCodecs) ? DisabledCodecs.fromJSON(object.disabledCodecs) : undefined,
>>>>>>> dade7686
      forceRelay: isSet(object.forceRelay) ? clientConfigSettingFromJSON(object.forceRelay) : 0,
    };
  },

  toJSON(message: ClientConfiguration): unknown {
    const obj: any = {};
    message.video !== undefined && (obj.video = message.video ? VideoConfiguration.toJSON(message.video) : undefined);
    message.screen !== undefined &&
      (obj.screen = message.screen ? VideoConfiguration.toJSON(message.screen) : undefined);
    message.resumeConnection !== undefined &&
      (obj.resumeConnection = clientConfigSettingToJSON(message.resumeConnection));
    message.disabledCodecs !== undefined &&
<<<<<<< HEAD
      (obj.disabledCodecs = message.disabledCodecs
        ? DisabledCodecs.toJSON(message.disabledCodecs)
        : undefined);
    message.forceRelay !== undefined &&
      (obj.forceRelay = clientConfigSettingToJSON(message.forceRelay));
=======
      (obj.disabledCodecs = message.disabledCodecs ? DisabledCodecs.toJSON(message.disabledCodecs) : undefined);
    message.forceRelay !== undefined && (obj.forceRelay = clientConfigSettingToJSON(message.forceRelay));
>>>>>>> dade7686
    return obj;
  },

  fromPartial<I extends Exact<DeepPartial<ClientConfiguration>, I>>(object: I): ClientConfiguration {
    const message = createBaseClientConfiguration();
    message.video = (object.video !== undefined && object.video !== null)
      ? VideoConfiguration.fromPartial(object.video)
      : undefined;
    message.screen = (object.screen !== undefined && object.screen !== null)
      ? VideoConfiguration.fromPartial(object.screen)
      : undefined;
    message.resumeConnection = object.resumeConnection ?? 0;
<<<<<<< HEAD
    message.disabledCodecs =
      object.disabledCodecs !== undefined && object.disabledCodecs !== null
        ? DisabledCodecs.fromPartial(object.disabledCodecs)
        : undefined;
=======
    message.disabledCodecs = (object.disabledCodecs !== undefined && object.disabledCodecs !== null)
      ? DisabledCodecs.fromPartial(object.disabledCodecs)
      : undefined;
>>>>>>> dade7686
    message.forceRelay = object.forceRelay ?? 0;
    return message;
  },
};

function createBaseVideoConfiguration(): VideoConfiguration {
  return { hardwareEncoder: 0 };
}

export const VideoConfiguration = {
  encode(message: VideoConfiguration, writer: _m0.Writer = _m0.Writer.create()): _m0.Writer {
    if (message.hardwareEncoder !== 0) {
      writer.uint32(8).int32(message.hardwareEncoder);
    }
    return writer;
  },

  decode(input: _m0.Reader | Uint8Array, length?: number): VideoConfiguration {
    const reader = input instanceof _m0.Reader ? input : new _m0.Reader(input);
    let end = length === undefined ? reader.len : reader.pos + length;
    const message = createBaseVideoConfiguration();
    while (reader.pos < end) {
      const tag = reader.uint32();
      switch (tag >>> 3) {
        case 1:
          message.hardwareEncoder = reader.int32() as any;
          break;
        default:
          reader.skipType(tag & 7);
          break;
      }
    }
    return message;
  },

  fromJSON(object: any): VideoConfiguration {
    return { hardwareEncoder: isSet(object.hardwareEncoder) ? clientConfigSettingFromJSON(object.hardwareEncoder) : 0 };
  },

  toJSON(message: VideoConfiguration): unknown {
    const obj: any = {};
    message.hardwareEncoder !== undefined && (obj.hardwareEncoder = clientConfigSettingToJSON(message.hardwareEncoder));
    return obj;
  },

  fromPartial<I extends Exact<DeepPartial<VideoConfiguration>, I>>(object: I): VideoConfiguration {
    const message = createBaseVideoConfiguration();
    message.hardwareEncoder = object.hardwareEncoder ?? 0;
    return message;
  },
};

function createBaseDisabledCodecs(): DisabledCodecs {
  return { codecs: [] };
}

export const DisabledCodecs = {
  encode(message: DisabledCodecs, writer: _m0.Writer = _m0.Writer.create()): _m0.Writer {
    for (const v of message.codecs) {
      Codec.encode(v!, writer.uint32(10).fork()).ldelim();
    }
    return writer;
  },

  decode(input: _m0.Reader | Uint8Array, length?: number): DisabledCodecs {
    const reader = input instanceof _m0.Reader ? input : new _m0.Reader(input);
    let end = length === undefined ? reader.len : reader.pos + length;
    const message = createBaseDisabledCodecs();
    while (reader.pos < end) {
      const tag = reader.uint32();
      switch (tag >>> 3) {
        case 1:
          message.codecs.push(Codec.decode(reader, reader.uint32()));
          break;
        default:
          reader.skipType(tag & 7);
          break;
      }
    }
    return message;
  },

  fromJSON(object: any): DisabledCodecs {
    return { codecs: Array.isArray(object?.codecs) ? object.codecs.map((e: any) => Codec.fromJSON(e)) : [] };
  },

  toJSON(message: DisabledCodecs): unknown {
    const obj: any = {};
    if (message.codecs) {
      obj.codecs = message.codecs.map((e) => e ? Codec.toJSON(e) : undefined);
    } else {
      obj.codecs = [];
    }
    return obj;
  },

  fromPartial<I extends Exact<DeepPartial<DisabledCodecs>, I>>(object: I): DisabledCodecs {
    const message = createBaseDisabledCodecs();
    message.codecs = object.codecs?.map((e) => Codec.fromPartial(e)) || [];
    return message;
  },
};

function createBaseRTPStats(): RTPStats {
  return {
    startTime: undefined,
    endTime: undefined,
    duration: 0,
    packets: 0,
    packetRate: 0,
    bytes: 0,
    headerBytes: 0,
    bitrate: 0,
    packetsLost: 0,
    packetLossRate: 0,
    packetLossPercentage: 0,
    packetsDuplicate: 0,
    packetDuplicateRate: 0,
    bytesDuplicate: 0,
    headerBytesDuplicate: 0,
    bitrateDuplicate: 0,
    packetsPadding: 0,
    packetPaddingRate: 0,
    bytesPadding: 0,
    headerBytesPadding: 0,
    bitratePadding: 0,
    packetsOutOfOrder: 0,
    frames: 0,
    frameRate: 0,
    jitterCurrent: 0,
    jitterMax: 0,
    gapHistogram: {},
    nacks: 0,
    nackAcks: 0,
    nackMisses: 0,
    nackRepeated: 0,
    plis: 0,
    lastPli: undefined,
    firs: 0,
    lastFir: undefined,
    rttCurrent: 0,
    rttMax: 0,
    keyFrames: 0,
    lastKeyFrame: undefined,
    layerLockPlis: 0,
    lastLayerLockPli: undefined,
  };
}

export const RTPStats = {
  encode(message: RTPStats, writer: _m0.Writer = _m0.Writer.create()): _m0.Writer {
    if (message.startTime !== undefined) {
      Timestamp.encode(toTimestamp(message.startTime), writer.uint32(10).fork()).ldelim();
    }
    if (message.endTime !== undefined) {
      Timestamp.encode(toTimestamp(message.endTime), writer.uint32(18).fork()).ldelim();
    }
    if (message.duration !== 0) {
      writer.uint32(25).double(message.duration);
    }
    if (message.packets !== 0) {
      writer.uint32(32).uint32(message.packets);
    }
    if (message.packetRate !== 0) {
      writer.uint32(41).double(message.packetRate);
    }
    if (message.bytes !== 0) {
      writer.uint32(48).uint64(message.bytes);
    }
    if (message.headerBytes !== 0) {
      writer.uint32(312).uint64(message.headerBytes);
    }
    if (message.bitrate !== 0) {
      writer.uint32(57).double(message.bitrate);
    }
    if (message.packetsLost !== 0) {
      writer.uint32(64).uint32(message.packetsLost);
    }
    if (message.packetLossRate !== 0) {
      writer.uint32(73).double(message.packetLossRate);
    }
    if (message.packetLossPercentage !== 0) {
      writer.uint32(85).float(message.packetLossPercentage);
    }
    if (message.packetsDuplicate !== 0) {
      writer.uint32(88).uint32(message.packetsDuplicate);
    }
    if (message.packetDuplicateRate !== 0) {
      writer.uint32(97).double(message.packetDuplicateRate);
    }
    if (message.bytesDuplicate !== 0) {
      writer.uint32(104).uint64(message.bytesDuplicate);
    }
    if (message.headerBytesDuplicate !== 0) {
      writer.uint32(320).uint64(message.headerBytesDuplicate);
    }
    if (message.bitrateDuplicate !== 0) {
      writer.uint32(113).double(message.bitrateDuplicate);
    }
    if (message.packetsPadding !== 0) {
      writer.uint32(120).uint32(message.packetsPadding);
    }
    if (message.packetPaddingRate !== 0) {
      writer.uint32(129).double(message.packetPaddingRate);
    }
    if (message.bytesPadding !== 0) {
      writer.uint32(136).uint64(message.bytesPadding);
    }
    if (message.headerBytesPadding !== 0) {
      writer.uint32(328).uint64(message.headerBytesPadding);
    }
    if (message.bitratePadding !== 0) {
      writer.uint32(145).double(message.bitratePadding);
    }
    if (message.packetsOutOfOrder !== 0) {
      writer.uint32(152).uint32(message.packetsOutOfOrder);
    }
    if (message.frames !== 0) {
      writer.uint32(160).uint32(message.frames);
    }
    if (message.frameRate !== 0) {
      writer.uint32(169).double(message.frameRate);
    }
    if (message.jitterCurrent !== 0) {
      writer.uint32(177).double(message.jitterCurrent);
    }
    if (message.jitterMax !== 0) {
      writer.uint32(185).double(message.jitterMax);
    }
    Object.entries(message.gapHistogram).forEach(([key, value]) => {
      RTPStats_GapHistogramEntry.encode({ key: key as any, value }, writer.uint32(194).fork()).ldelim();
    });
    if (message.nacks !== 0) {
      writer.uint32(200).uint32(message.nacks);
    }
    if (message.nackAcks !== 0) {
      writer.uint32(296).uint32(message.nackAcks);
    }
    if (message.nackMisses !== 0) {
      writer.uint32(208).uint32(message.nackMisses);
    }
    if (message.nackRepeated !== 0) {
      writer.uint32(304).uint32(message.nackRepeated);
    }
    if (message.plis !== 0) {
      writer.uint32(216).uint32(message.plis);
    }
    if (message.lastPli !== undefined) {
      Timestamp.encode(toTimestamp(message.lastPli), writer.uint32(226).fork()).ldelim();
    }
    if (message.firs !== 0) {
      writer.uint32(232).uint32(message.firs);
    }
    if (message.lastFir !== undefined) {
      Timestamp.encode(toTimestamp(message.lastFir), writer.uint32(242).fork()).ldelim();
    }
    if (message.rttCurrent !== 0) {
      writer.uint32(248).uint32(message.rttCurrent);
    }
    if (message.rttMax !== 0) {
      writer.uint32(256).uint32(message.rttMax);
    }
    if (message.keyFrames !== 0) {
      writer.uint32(264).uint32(message.keyFrames);
    }
    if (message.lastKeyFrame !== undefined) {
      Timestamp.encode(toTimestamp(message.lastKeyFrame), writer.uint32(274).fork()).ldelim();
    }
    if (message.layerLockPlis !== 0) {
      writer.uint32(280).uint32(message.layerLockPlis);
    }
    if (message.lastLayerLockPli !== undefined) {
      Timestamp.encode(toTimestamp(message.lastLayerLockPli), writer.uint32(290).fork()).ldelim();
    }
    return writer;
  },

  decode(input: _m0.Reader | Uint8Array, length?: number): RTPStats {
    const reader = input instanceof _m0.Reader ? input : new _m0.Reader(input);
    let end = length === undefined ? reader.len : reader.pos + length;
    const message = createBaseRTPStats();
    while (reader.pos < end) {
      const tag = reader.uint32();
      switch (tag >>> 3) {
        case 1:
          message.startTime = fromTimestamp(Timestamp.decode(reader, reader.uint32()));
          break;
        case 2:
          message.endTime = fromTimestamp(Timestamp.decode(reader, reader.uint32()));
          break;
        case 3:
          message.duration = reader.double();
          break;
        case 4:
          message.packets = reader.uint32();
          break;
        case 5:
          message.packetRate = reader.double();
          break;
        case 6:
          message.bytes = longToNumber(reader.uint64() as Long);
          break;
        case 39:
          message.headerBytes = longToNumber(reader.uint64() as Long);
          break;
        case 7:
          message.bitrate = reader.double();
          break;
        case 8:
          message.packetsLost = reader.uint32();
          break;
        case 9:
          message.packetLossRate = reader.double();
          break;
        case 10:
          message.packetLossPercentage = reader.float();
          break;
        case 11:
          message.packetsDuplicate = reader.uint32();
          break;
        case 12:
          message.packetDuplicateRate = reader.double();
          break;
        case 13:
          message.bytesDuplicate = longToNumber(reader.uint64() as Long);
          break;
        case 40:
          message.headerBytesDuplicate = longToNumber(reader.uint64() as Long);
          break;
        case 14:
          message.bitrateDuplicate = reader.double();
          break;
        case 15:
          message.packetsPadding = reader.uint32();
          break;
        case 16:
          message.packetPaddingRate = reader.double();
          break;
        case 17:
          message.bytesPadding = longToNumber(reader.uint64() as Long);
          break;
        case 41:
          message.headerBytesPadding = longToNumber(reader.uint64() as Long);
          break;
        case 18:
          message.bitratePadding = reader.double();
          break;
        case 19:
          message.packetsOutOfOrder = reader.uint32();
          break;
        case 20:
          message.frames = reader.uint32();
          break;
        case 21:
          message.frameRate = reader.double();
          break;
        case 22:
          message.jitterCurrent = reader.double();
          break;
        case 23:
          message.jitterMax = reader.double();
          break;
        case 24:
          const entry24 = RTPStats_GapHistogramEntry.decode(reader, reader.uint32());
          if (entry24.value !== undefined) {
            message.gapHistogram[entry24.key] = entry24.value;
          }
          break;
        case 25:
          message.nacks = reader.uint32();
          break;
        case 37:
          message.nackAcks = reader.uint32();
          break;
        case 26:
          message.nackMisses = reader.uint32();
          break;
        case 38:
          message.nackRepeated = reader.uint32();
          break;
        case 27:
          message.plis = reader.uint32();
          break;
        case 28:
          message.lastPli = fromTimestamp(Timestamp.decode(reader, reader.uint32()));
          break;
        case 29:
          message.firs = reader.uint32();
          break;
        case 30:
          message.lastFir = fromTimestamp(Timestamp.decode(reader, reader.uint32()));
          break;
        case 31:
          message.rttCurrent = reader.uint32();
          break;
        case 32:
          message.rttMax = reader.uint32();
          break;
        case 33:
          message.keyFrames = reader.uint32();
          break;
        case 34:
          message.lastKeyFrame = fromTimestamp(Timestamp.decode(reader, reader.uint32()));
          break;
        case 35:
          message.layerLockPlis = reader.uint32();
          break;
        case 36:
          message.lastLayerLockPli = fromTimestamp(Timestamp.decode(reader, reader.uint32()));
          break;
        default:
          reader.skipType(tag & 7);
          break;
      }
    }
    return message;
  },

  fromJSON(object: any): RTPStats {
    return {
      startTime: isSet(object.startTime) ? fromJsonTimestamp(object.startTime) : undefined,
      endTime: isSet(object.endTime) ? fromJsonTimestamp(object.endTime) : undefined,
      duration: isSet(object.duration) ? Number(object.duration) : 0,
      packets: isSet(object.packets) ? Number(object.packets) : 0,
      packetRate: isSet(object.packetRate) ? Number(object.packetRate) : 0,
      bytes: isSet(object.bytes) ? Number(object.bytes) : 0,
      headerBytes: isSet(object.headerBytes) ? Number(object.headerBytes) : 0,
      bitrate: isSet(object.bitrate) ? Number(object.bitrate) : 0,
      packetsLost: isSet(object.packetsLost) ? Number(object.packetsLost) : 0,
      packetLossRate: isSet(object.packetLossRate) ? Number(object.packetLossRate) : 0,
      packetLossPercentage: isSet(object.packetLossPercentage) ? Number(object.packetLossPercentage) : 0,
      packetsDuplicate: isSet(object.packetsDuplicate) ? Number(object.packetsDuplicate) : 0,
      packetDuplicateRate: isSet(object.packetDuplicateRate) ? Number(object.packetDuplicateRate) : 0,
      bytesDuplicate: isSet(object.bytesDuplicate) ? Number(object.bytesDuplicate) : 0,
      headerBytesDuplicate: isSet(object.headerBytesDuplicate) ? Number(object.headerBytesDuplicate) : 0,
      bitrateDuplicate: isSet(object.bitrateDuplicate) ? Number(object.bitrateDuplicate) : 0,
      packetsPadding: isSet(object.packetsPadding) ? Number(object.packetsPadding) : 0,
      packetPaddingRate: isSet(object.packetPaddingRate) ? Number(object.packetPaddingRate) : 0,
      bytesPadding: isSet(object.bytesPadding) ? Number(object.bytesPadding) : 0,
      headerBytesPadding: isSet(object.headerBytesPadding) ? Number(object.headerBytesPadding) : 0,
      bitratePadding: isSet(object.bitratePadding) ? Number(object.bitratePadding) : 0,
      packetsOutOfOrder: isSet(object.packetsOutOfOrder) ? Number(object.packetsOutOfOrder) : 0,
      frames: isSet(object.frames) ? Number(object.frames) : 0,
      frameRate: isSet(object.frameRate) ? Number(object.frameRate) : 0,
      jitterCurrent: isSet(object.jitterCurrent) ? Number(object.jitterCurrent) : 0,
      jitterMax: isSet(object.jitterMax) ? Number(object.jitterMax) : 0,
      gapHistogram: isObject(object.gapHistogram)
        ? Object.entries(object.gapHistogram).reduce<{ [key: number]: number }>((acc, [key, value]) => {
          acc[Number(key)] = Number(value);
          return acc;
        }, {})
        : {},
      nacks: isSet(object.nacks) ? Number(object.nacks) : 0,
      nackAcks: isSet(object.nackAcks) ? Number(object.nackAcks) : 0,
      nackMisses: isSet(object.nackMisses) ? Number(object.nackMisses) : 0,
      nackRepeated: isSet(object.nackRepeated) ? Number(object.nackRepeated) : 0,
      plis: isSet(object.plis) ? Number(object.plis) : 0,
      lastPli: isSet(object.lastPli) ? fromJsonTimestamp(object.lastPli) : undefined,
      firs: isSet(object.firs) ? Number(object.firs) : 0,
      lastFir: isSet(object.lastFir) ? fromJsonTimestamp(object.lastFir) : undefined,
      rttCurrent: isSet(object.rttCurrent) ? Number(object.rttCurrent) : 0,
      rttMax: isSet(object.rttMax) ? Number(object.rttMax) : 0,
      keyFrames: isSet(object.keyFrames) ? Number(object.keyFrames) : 0,
      lastKeyFrame: isSet(object.lastKeyFrame) ? fromJsonTimestamp(object.lastKeyFrame) : undefined,
      layerLockPlis: isSet(object.layerLockPlis) ? Number(object.layerLockPlis) : 0,
      lastLayerLockPli: isSet(object.lastLayerLockPli) ? fromJsonTimestamp(object.lastLayerLockPli) : undefined,
    };
  },

  toJSON(message: RTPStats): unknown {
    const obj: any = {};
    message.startTime !== undefined && (obj.startTime = message.startTime.toISOString());
    message.endTime !== undefined && (obj.endTime = message.endTime.toISOString());
    message.duration !== undefined && (obj.duration = message.duration);
    message.packets !== undefined && (obj.packets = Math.round(message.packets));
    message.packetRate !== undefined && (obj.packetRate = message.packetRate);
    message.bytes !== undefined && (obj.bytes = Math.round(message.bytes));
    message.headerBytes !== undefined && (obj.headerBytes = Math.round(message.headerBytes));
    message.bitrate !== undefined && (obj.bitrate = message.bitrate);
    message.packetsLost !== undefined && (obj.packetsLost = Math.round(message.packetsLost));
    message.packetLossRate !== undefined && (obj.packetLossRate = message.packetLossRate);
    message.packetLossPercentage !== undefined && (obj.packetLossPercentage = message.packetLossPercentage);
    message.packetsDuplicate !== undefined && (obj.packetsDuplicate = Math.round(message.packetsDuplicate));
    message.packetDuplicateRate !== undefined && (obj.packetDuplicateRate = message.packetDuplicateRate);
    message.bytesDuplicate !== undefined && (obj.bytesDuplicate = Math.round(message.bytesDuplicate));
    message.headerBytesDuplicate !== undefined && (obj.headerBytesDuplicate = Math.round(message.headerBytesDuplicate));
    message.bitrateDuplicate !== undefined && (obj.bitrateDuplicate = message.bitrateDuplicate);
    message.packetsPadding !== undefined && (obj.packetsPadding = Math.round(message.packetsPadding));
    message.packetPaddingRate !== undefined && (obj.packetPaddingRate = message.packetPaddingRate);
    message.bytesPadding !== undefined && (obj.bytesPadding = Math.round(message.bytesPadding));
    message.headerBytesPadding !== undefined && (obj.headerBytesPadding = Math.round(message.headerBytesPadding));
    message.bitratePadding !== undefined && (obj.bitratePadding = message.bitratePadding);
    message.packetsOutOfOrder !== undefined && (obj.packetsOutOfOrder = Math.round(message.packetsOutOfOrder));
    message.frames !== undefined && (obj.frames = Math.round(message.frames));
    message.frameRate !== undefined && (obj.frameRate = message.frameRate);
    message.jitterCurrent !== undefined && (obj.jitterCurrent = message.jitterCurrent);
    message.jitterMax !== undefined && (obj.jitterMax = message.jitterMax);
    obj.gapHistogram = {};
    if (message.gapHistogram) {
      Object.entries(message.gapHistogram).forEach(([k, v]) => {
        obj.gapHistogram[k] = Math.round(v);
      });
    }
    message.nacks !== undefined && (obj.nacks = Math.round(message.nacks));
    message.nackAcks !== undefined && (obj.nackAcks = Math.round(message.nackAcks));
    message.nackMisses !== undefined && (obj.nackMisses = Math.round(message.nackMisses));
    message.nackRepeated !== undefined && (obj.nackRepeated = Math.round(message.nackRepeated));
    message.plis !== undefined && (obj.plis = Math.round(message.plis));
    message.lastPli !== undefined && (obj.lastPli = message.lastPli.toISOString());
    message.firs !== undefined && (obj.firs = Math.round(message.firs));
    message.lastFir !== undefined && (obj.lastFir = message.lastFir.toISOString());
    message.rttCurrent !== undefined && (obj.rttCurrent = Math.round(message.rttCurrent));
    message.rttMax !== undefined && (obj.rttMax = Math.round(message.rttMax));
    message.keyFrames !== undefined && (obj.keyFrames = Math.round(message.keyFrames));
    message.lastKeyFrame !== undefined && (obj.lastKeyFrame = message.lastKeyFrame.toISOString());
    message.layerLockPlis !== undefined && (obj.layerLockPlis = Math.round(message.layerLockPlis));
    message.lastLayerLockPli !== undefined && (obj.lastLayerLockPli = message.lastLayerLockPli.toISOString());
    return obj;
  },

  fromPartial<I extends Exact<DeepPartial<RTPStats>, I>>(object: I): RTPStats {
    const message = createBaseRTPStats();
    message.startTime = object.startTime ?? undefined;
    message.endTime = object.endTime ?? undefined;
    message.duration = object.duration ?? 0;
    message.packets = object.packets ?? 0;
    message.packetRate = object.packetRate ?? 0;
    message.bytes = object.bytes ?? 0;
    message.headerBytes = object.headerBytes ?? 0;
    message.bitrate = object.bitrate ?? 0;
    message.packetsLost = object.packetsLost ?? 0;
    message.packetLossRate = object.packetLossRate ?? 0;
    message.packetLossPercentage = object.packetLossPercentage ?? 0;
    message.packetsDuplicate = object.packetsDuplicate ?? 0;
    message.packetDuplicateRate = object.packetDuplicateRate ?? 0;
    message.bytesDuplicate = object.bytesDuplicate ?? 0;
    message.headerBytesDuplicate = object.headerBytesDuplicate ?? 0;
    message.bitrateDuplicate = object.bitrateDuplicate ?? 0;
    message.packetsPadding = object.packetsPadding ?? 0;
    message.packetPaddingRate = object.packetPaddingRate ?? 0;
    message.bytesPadding = object.bytesPadding ?? 0;
    message.headerBytesPadding = object.headerBytesPadding ?? 0;
    message.bitratePadding = object.bitratePadding ?? 0;
    message.packetsOutOfOrder = object.packetsOutOfOrder ?? 0;
    message.frames = object.frames ?? 0;
    message.frameRate = object.frameRate ?? 0;
    message.jitterCurrent = object.jitterCurrent ?? 0;
    message.jitterMax = object.jitterMax ?? 0;
    message.gapHistogram = Object.entries(object.gapHistogram ?? {}).reduce<{ [key: number]: number }>(
      (acc, [key, value]) => {
        if (value !== undefined) {
          acc[Number(key)] = Number(value);
        }
        return acc;
      },
      {},
    );
    message.nacks = object.nacks ?? 0;
    message.nackAcks = object.nackAcks ?? 0;
    message.nackMisses = object.nackMisses ?? 0;
    message.nackRepeated = object.nackRepeated ?? 0;
    message.plis = object.plis ?? 0;
    message.lastPli = object.lastPli ?? undefined;
    message.firs = object.firs ?? 0;
    message.lastFir = object.lastFir ?? undefined;
    message.rttCurrent = object.rttCurrent ?? 0;
    message.rttMax = object.rttMax ?? 0;
    message.keyFrames = object.keyFrames ?? 0;
    message.lastKeyFrame = object.lastKeyFrame ?? undefined;
    message.layerLockPlis = object.layerLockPlis ?? 0;
    message.lastLayerLockPli = object.lastLayerLockPli ?? undefined;
    return message;
  },
};

function createBaseRTPStats_GapHistogramEntry(): RTPStats_GapHistogramEntry {
  return { key: 0, value: 0 };
}

export const RTPStats_GapHistogramEntry = {
  encode(message: RTPStats_GapHistogramEntry, writer: _m0.Writer = _m0.Writer.create()): _m0.Writer {
    if (message.key !== 0) {
      writer.uint32(8).int32(message.key);
    }
    if (message.value !== 0) {
      writer.uint32(16).uint32(message.value);
    }
    return writer;
  },

  decode(input: _m0.Reader | Uint8Array, length?: number): RTPStats_GapHistogramEntry {
    const reader = input instanceof _m0.Reader ? input : new _m0.Reader(input);
    let end = length === undefined ? reader.len : reader.pos + length;
    const message = createBaseRTPStats_GapHistogramEntry();
    while (reader.pos < end) {
      const tag = reader.uint32();
      switch (tag >>> 3) {
        case 1:
          message.key = reader.int32();
          break;
        case 2:
          message.value = reader.uint32();
          break;
        default:
          reader.skipType(tag & 7);
          break;
      }
    }
    return message;
  },

  fromJSON(object: any): RTPStats_GapHistogramEntry {
    return { key: isSet(object.key) ? Number(object.key) : 0, value: isSet(object.value) ? Number(object.value) : 0 };
  },

  toJSON(message: RTPStats_GapHistogramEntry): unknown {
    const obj: any = {};
    message.key !== undefined && (obj.key = Math.round(message.key));
    message.value !== undefined && (obj.value = Math.round(message.value));
    return obj;
  },

  fromPartial<I extends Exact<DeepPartial<RTPStats_GapHistogramEntry>, I>>(object: I): RTPStats_GapHistogramEntry {
    const message = createBaseRTPStats_GapHistogramEntry();
    message.key = object.key ?? 0;
    message.value = object.value ?? 0;
    return message;
  },
};

function createBaseTimedVersion(): TimedVersion {
  return { unixMicro: 0, ticks: 0 };
}

export const TimedVersion = {
  encode(message: TimedVersion, writer: _m0.Writer = _m0.Writer.create()): _m0.Writer {
    if (message.unixMicro !== 0) {
      writer.uint32(8).int64(message.unixMicro);
    }
    if (message.ticks !== 0) {
      writer.uint32(16).int32(message.ticks);
    }
    return writer;
  },

  decode(input: _m0.Reader | Uint8Array, length?: number): TimedVersion {
    const reader = input instanceof _m0.Reader ? input : new _m0.Reader(input);
    let end = length === undefined ? reader.len : reader.pos + length;
    const message = createBaseTimedVersion();
    while (reader.pos < end) {
      const tag = reader.uint32();
      switch (tag >>> 3) {
        case 1:
          message.unixMicro = longToNumber(reader.int64() as Long);
          break;
        case 2:
          message.ticks = reader.int32();
          break;
        default:
          reader.skipType(tag & 7);
          break;
      }
    }
    return message;
  },

  fromJSON(object: any): TimedVersion {
    return {
      unixMicro: isSet(object.unixMicro) ? Number(object.unixMicro) : 0,
      ticks: isSet(object.ticks) ? Number(object.ticks) : 0,
    };
  },

  toJSON(message: TimedVersion): unknown {
    const obj: any = {};
    message.unixMicro !== undefined && (obj.unixMicro = Math.round(message.unixMicro));
    message.ticks !== undefined && (obj.ticks = Math.round(message.ticks));
    return obj;
  },

  fromPartial<I extends Exact<DeepPartial<TimedVersion>, I>>(object: I): TimedVersion {
    const message = createBaseTimedVersion();
    message.unixMicro = object.unixMicro ?? 0;
    message.ticks = object.ticks ?? 0;
    return message;
  },
};

declare var self: any | undefined;
declare var window: any | undefined;
declare var global: any | undefined;
var globalThis: any = (() => {
  if (typeof globalThis !== "undefined") {
    return globalThis;
  }
  if (typeof self !== "undefined") {
    return self;
  }
  if (typeof window !== "undefined") {
    return window;
  }
  if (typeof global !== "undefined") {
    return global;
  }
  throw "Unable to locate global object";
})();

function bytesFromBase64(b64: string): Uint8Array {
  if (globalThis.Buffer) {
    return Uint8Array.from(globalThis.Buffer.from(b64, "base64"));
  } else {
    const bin = globalThis.atob(b64);
    const arr = new Uint8Array(bin.length);
    for (let i = 0; i < bin.length; ++i) {
      arr[i] = bin.charCodeAt(i);
    }
    return arr;
  }
}

function base64FromBytes(arr: Uint8Array): string {
  if (globalThis.Buffer) {
    return globalThis.Buffer.from(arr).toString("base64");
  } else {
    const bin: string[] = [];
    arr.forEach((byte) => {
      bin.push(String.fromCharCode(byte));
    });
    return globalThis.btoa(bin.join(""));
  }
}

type Builtin = Date | Function | Uint8Array | string | number | boolean | undefined;

export type DeepPartial<T> = T extends Builtin ? T
  : T extends Array<infer U> ? Array<DeepPartial<U>> : T extends ReadonlyArray<infer U> ? ReadonlyArray<DeepPartial<U>>
  : T extends { $case: string } ? { [K in keyof Omit<T, "$case">]?: DeepPartial<T[K]> } & { $case: T["$case"] }
  : T extends {} ? { [K in keyof T]?: DeepPartial<T[K]> }
  : Partial<T>;

type KeysOfUnion<T> = T extends T ? keyof T : never;
export type Exact<P, I extends P> = P extends Builtin ? P
  : P & { [K in keyof P]: Exact<P[K], I[K]> } & { [K in Exclude<keyof I, KeysOfUnion<P>>]: never };

function toTimestamp(date: Date): Timestamp {
  const seconds = date.getTime() / 1_000;
  const nanos = (date.getTime() % 1_000) * 1_000_000;
  return { seconds, nanos };
}

function fromTimestamp(t: Timestamp): Date {
  let millis = t.seconds * 1_000;
  millis += t.nanos / 1_000_000;
  return new Date(millis);
}

function fromJsonTimestamp(o: any): Date {
  if (o instanceof Date) {
    return o;
  } else if (typeof o === "string") {
    return new Date(o);
  } else {
    return fromTimestamp(Timestamp.fromJSON(o));
  }
}

function longToNumber(long: Long): number {
  if (long.gt(Number.MAX_SAFE_INTEGER)) {
    throw new globalThis.Error("Value is larger than Number.MAX_SAFE_INTEGER");
  }
  return long.toNumber();
}

if (_m0.util.Long !== Long) {
  _m0.util.Long = Long as any;
  _m0.configure();
}

function isObject(value: any): boolean {
  return typeof value === "object" && value !== null;
}

function isSet(value: any): boolean {
  return value !== null && value !== undefined;
}<|MERGE_RESOLUTION|>--- conflicted
+++ resolved
@@ -416,6 +416,9 @@
   mimeType: string;
   mid: string;
   codecs: SimulcastCodecInfo[];
+  stereo: boolean;
+  /** true if RED (Redundant Encoding) is disabled for audio */
+  disableRed: boolean;
 }
 
 /** provide information about available spatial layers */
@@ -424,7 +427,7 @@
   quality: VideoQuality;
   width: number;
   height: number;
-  /** target bitrate, server will measure actual */
+  /** target bitrate in bit per second (bps), server will measure actual */
   bitrate: number;
   ssrc: number;
 }
@@ -1231,6 +1234,8 @@
     mimeType: "",
     mid: "",
     codecs: [],
+    stereo: false,
+    disableRed: false,
   };
 }
 
@@ -1274,6 +1279,12 @@
     }
     for (const v of message.codecs) {
       SimulcastCodecInfo.encode(v!, writer.uint32(106).fork()).ldelim();
+    }
+    if (message.stereo === true) {
+      writer.uint32(112).bool(message.stereo);
+    }
+    if (message.disableRed === true) {
+      writer.uint32(120).bool(message.disableRed);
     }
     return writer;
   },
@@ -1323,6 +1334,12 @@
           break;
         case 13:
           message.codecs.push(SimulcastCodecInfo.decode(reader, reader.uint32()));
+          break;
+        case 14:
+          message.stereo = reader.bool();
+          break;
+        case 15:
+          message.disableRed = reader.bool();
           break;
         default:
           reader.skipType(tag & 7);
@@ -1347,6 +1364,8 @@
       mimeType: isSet(object.mimeType) ? String(object.mimeType) : "",
       mid: isSet(object.mid) ? String(object.mid) : "",
       codecs: Array.isArray(object?.codecs) ? object.codecs.map((e: any) => SimulcastCodecInfo.fromJSON(e)) : [],
+      stereo: isSet(object.stereo) ? Boolean(object.stereo) : false,
+      disableRed: isSet(object.disableRed) ? Boolean(object.disableRed) : false,
     };
   },
 
@@ -1373,6 +1392,8 @@
     } else {
       obj.codecs = [];
     }
+    message.stereo !== undefined && (obj.stereo = message.stereo);
+    message.disableRed !== undefined && (obj.disableRed = message.disableRed);
     return obj;
   },
 
@@ -1391,6 +1412,8 @@
     message.mimeType = object.mimeType ?? "";
     message.mid = object.mid ?? "";
     message.codecs = object.codecs?.map((e) => SimulcastCodecInfo.fromPartial(e)) || [];
+    message.stereo = object.stereo ?? false;
+    message.disableRed = object.disableRed ?? false;
     return message;
   },
 };
@@ -2046,17 +2069,7 @@
 };
 
 function createBaseClientConfiguration(): ClientConfiguration {
-<<<<<<< HEAD
-  return {
-    video: undefined,
-    screen: undefined,
-    resumeConnection: 0,
-    disabledCodecs: undefined,
-    forceRelay: 0,
-  };
-=======
   return { video: undefined, screen: undefined, resumeConnection: 0, disabledCodecs: undefined, forceRelay: 0 };
->>>>>>> dade7686
 }
 
 export const ClientConfiguration = {
@@ -2113,17 +2126,8 @@
     return {
       video: isSet(object.video) ? VideoConfiguration.fromJSON(object.video) : undefined,
       screen: isSet(object.screen) ? VideoConfiguration.fromJSON(object.screen) : undefined,
-<<<<<<< HEAD
-      resumeConnection: isSet(object.resumeConnection)
-        ? clientConfigSettingFromJSON(object.resumeConnection)
-        : 0,
-      disabledCodecs: isSet(object.disabledCodecs)
-        ? DisabledCodecs.fromJSON(object.disabledCodecs)
-        : undefined,
-=======
       resumeConnection: isSet(object.resumeConnection) ? clientConfigSettingFromJSON(object.resumeConnection) : 0,
       disabledCodecs: isSet(object.disabledCodecs) ? DisabledCodecs.fromJSON(object.disabledCodecs) : undefined,
->>>>>>> dade7686
       forceRelay: isSet(object.forceRelay) ? clientConfigSettingFromJSON(object.forceRelay) : 0,
     };
   },
@@ -2136,16 +2140,8 @@
     message.resumeConnection !== undefined &&
       (obj.resumeConnection = clientConfigSettingToJSON(message.resumeConnection));
     message.disabledCodecs !== undefined &&
-<<<<<<< HEAD
-      (obj.disabledCodecs = message.disabledCodecs
-        ? DisabledCodecs.toJSON(message.disabledCodecs)
-        : undefined);
-    message.forceRelay !== undefined &&
-      (obj.forceRelay = clientConfigSettingToJSON(message.forceRelay));
-=======
       (obj.disabledCodecs = message.disabledCodecs ? DisabledCodecs.toJSON(message.disabledCodecs) : undefined);
     message.forceRelay !== undefined && (obj.forceRelay = clientConfigSettingToJSON(message.forceRelay));
->>>>>>> dade7686
     return obj;
   },
 
@@ -2158,16 +2154,9 @@
       ? VideoConfiguration.fromPartial(object.screen)
       : undefined;
     message.resumeConnection = object.resumeConnection ?? 0;
-<<<<<<< HEAD
-    message.disabledCodecs =
-      object.disabledCodecs !== undefined && object.disabledCodecs !== null
-        ? DisabledCodecs.fromPartial(object.disabledCodecs)
-        : undefined;
-=======
     message.disabledCodecs = (object.disabledCodecs !== undefined && object.disabledCodecs !== null)
       ? DisabledCodecs.fromPartial(object.disabledCodecs)
       : undefined;
->>>>>>> dade7686
     message.forceRelay = object.forceRelay ?? 0;
     return message;
   },
