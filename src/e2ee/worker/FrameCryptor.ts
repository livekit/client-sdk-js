/* eslint-disable @typescript-eslint/no-unused-vars */
// TODO code inspired by https://github.com/webrtc/samples/blob/gh-pages/src/content/insertable-streams/endtoend-encryption/js/worker.js
import { EventEmitter } from 'events';
import type TypedEventEmitter from 'typed-emitter';
import { workerLogger } from '../../logger';
import type { VideoCodec } from '../../room/track/options';
import { ENCRYPTION_ALGORITHM, IV_LENGTH, UNENCRYPTED_BYTES } from '../constants';
import { CryptorError, CryptorErrorReason } from '../errors';
import { CryptorCallbacks, CryptorEvent } from '../events';
import type { DecodeRatchetOptions, KeyProviderOptions, KeySet } from '../types';
import { deriveKeys, isVideoFrame, needsRbspUnescaping, parseRbsp, writeRbsp } from '../utils';
import type { ParticipantKeyHandler } from './ParticipantKeyHandler';
import { SifGuard } from './SifGuard';

export const encryptionEnabledMap: Map<string, boolean> = new Map();

export interface FrameCryptorConstructor {
  new (opts?: unknown): BaseFrameCryptor;
}

export interface TransformerInfo {
  readable: ReadableStream;
  writable: WritableStream;
  transformer: TransformStream;
  abortController: AbortController;
}

export class BaseFrameCryptor extends (EventEmitter as new () => TypedEventEmitter<CryptorCallbacks>) {
  protected encodeFunction(
    encodedFrame: RTCEncodedVideoFrame | RTCEncodedAudioFrame,
    controller: TransformStreamDefaultController,
  ): Promise<any> {
    throw Error('not implemented for subclass');
  }

  protected decodeFunction(
    encodedFrame: RTCEncodedVideoFrame | RTCEncodedAudioFrame,
    controller: TransformStreamDefaultController,
  ): Promise<any> {
    throw Error('not implemented for subclass');
  }
}

/**
 * Cryptor is responsible for en-/decrypting media frames.
 * Each Cryptor instance is responsible for en-/decrypting a single mediaStreamTrack.
 */
export class FrameCryptor extends BaseFrameCryptor {
  private sendCounts: Map<number, number>;

  private participantIdentity: string | undefined;

  private trackId: string | undefined;

  private keys: ParticipantKeyHandler;

  private videoCodec?: VideoCodec;

  private rtpMap: Map<number, VideoCodec>;

  private keyProviderOptions: KeyProviderOptions;

  /**
   * used for detecting server injected unencrypted frames
   */
  private sifTrailer: Uint8Array;

  private sifGuard: SifGuard;

  private detectedCodec?: VideoCodec;

  constructor(opts: {
    keys: ParticipantKeyHandler;
    participantIdentity: string;
    keyProviderOptions: KeyProviderOptions;
    sifTrailer?: Uint8Array;
  }) {
    super();
    this.sendCounts = new Map();
    this.keys = opts.keys;
    this.participantIdentity = opts.participantIdentity;
    this.rtpMap = new Map();
    this.keyProviderOptions = opts.keyProviderOptions;
    this.sifTrailer = opts.sifTrailer ?? Uint8Array.from([]);
    this.sifGuard = new SifGuard();
  }

  private get logContext() {
    return {
      participant: this.participantIdentity,
      mediaTrackId: this.trackId,
      fallbackCodec: this.videoCodec,
    };
  }

  /**
   * Assign a different participant to the cryptor.
   * useful for transceiver re-use
   * @param id
   * @param keys
   */
  setParticipant(id: string, keys: ParticipantKeyHandler) {
    workerLogger.debug('setting new participant on cryptor', {
      ...this.logContext,
      participant: id,
    });
    if (this.participantIdentity) {
      workerLogger.error(
        'cryptor has already a participant set, participant should have been unset before',
        {
          ...this.logContext,
        },
      );
    }
    this.participantIdentity = id;
    this.keys = keys;
    this.sifGuard.reset();
  }

  unsetParticipant() {
    workerLogger.debug('unsetting participant', this.logContext);
    this.participantIdentity = undefined;
  }

  isEnabled() {
    if (this.participantIdentity) {
      return encryptionEnabledMap.get(this.participantIdentity);
    } else {
      return undefined;
    }
  }

  getParticipantIdentity() {
    return this.participantIdentity;
  }

  getTrackId() {
    return this.trackId;
  }

  /**
   * Update the video codec used by the mediaStreamTrack
   * @param codec
   */
  setVideoCodec(codec: VideoCodec) {
    this.videoCodec = codec;
  }

  /**
   * rtp payload type map used for figuring out codec of payload type when encoding
   * @param map
   */
  setRtpMap(map: Map<number, VideoCodec>) {
    this.rtpMap = map;
  }

  setupTransform(
    operation: 'encode' | 'decode',
    readable: ReadableStream,
    writable: WritableStream,
    trackId: string,
    codec?: VideoCodec,
  ) {
    if (codec) {
      workerLogger.info('setting codec on cryptor to', { codec });
      this.videoCodec = codec;
    }

    workerLogger.debug('Setting up frame cryptor transform', {
      operation,
      passedTrackId: trackId,
      codec,
      ...this.logContext,
    });

    const transformFn = operation === 'encode' ? this.encodeFunction : this.decodeFunction;
    const transformStream = new TransformStream({
      transform: transformFn.bind(this),
    });

    readable
      .pipeThrough(transformStream)
      .pipeTo(writable)
      .catch((e) => {
        workerLogger.warn(e);
        this.emit(CryptorEvent.Error, e instanceof CryptorError ? e : new CryptorError(e.message));
      });
    this.trackId = trackId;
  }

  setSifTrailer(trailer: Uint8Array) {
    workerLogger.debug('setting SIF trailer', { ...this.logContext, trailer });
    this.sifTrailer = trailer;
  }

  /**
   * Function that will be injected in a stream and will encrypt the given encoded frames.
   *
   * @param {RTCEncodedVideoFrame|RTCEncodedAudioFrame} encodedFrame - Encoded video frame.
   * @param {TransformStreamDefaultController} controller - TransportStreamController.
   *
   * The VP8 payload descriptor described in
   * https://tools.ietf.org/html/rfc7741#section-4.2
   * is part of the RTP packet and not part of the frame and is not controllable by us.
   * This is fine as the SFU keeps having access to it for routing.
   *
   * The encrypted frame is formed as follows:
   * 1) Find unencrypted byte length, depending on the codec, frame type and kind.
   * 2) Form the GCM IV for the frame as described above.
   * 3) Encrypt the rest of the frame using AES-GCM.
   * 4) Allocate space for the encrypted frame.
   * 5) Copy the unencrypted bytes to the start of the encrypted frame.
   * 6) Append the ciphertext to the encrypted frame.
   * 7) Append the IV.
   * 8) Append a single byte for the key identifier.
   * 9) Enqueue the encrypted frame for sending.
   */
  protected async encodeFunction(
    encodedFrame: RTCEncodedVideoFrame | RTCEncodedAudioFrame,
    controller: TransformStreamDefaultController,
  ) {
    if (
      !this.isEnabled() ||
      // skip for encryption for empty dtx frames
      encodedFrame.data.byteLength === 0
    ) {
      return controller.enqueue(encodedFrame);
    }
    const keySet = this.keys.getKeySet();
    if (!keySet) {
      throw new TypeError(
        `key set not found for ${
          this.participantIdentity
        } at index ${this.keys.getCurrentKeyIndex()}`,
      );
    }
    const { encryptionKey } = keySet;
    const keyIndex = this.keys.getCurrentKeyIndex();

    if (encryptionKey) {
      const iv = this.makeIV(
        encodedFrame.getMetadata().synchronizationSource ?? -1,
        encodedFrame.timestamp,
      );
      let frameInfo = this.getUnencryptedBytes(encodedFrame);

      // Thіs is not encrypted and contains the VP8 payload descriptor or the Opus TOC byte.
      const frameHeader = new Uint8Array(encodedFrame.data, 0, frameInfo.unencryptedBytes);

      // Frame trailer contains the R|IV_LENGTH and key index
      const frameTrailer = new Uint8Array(2);

      frameTrailer[0] = IV_LENGTH;
      frameTrailer[1] = keyIndex;

      // Construct frame trailer. Similar to the frame header described in
      // https://tools.ietf.org/html/draft-omara-sframe-00#section-4.2
      // but we put it at the end.
      //
      // ---------+-------------------------+-+---------+----
      // payload  |IV...(length = IV_LENGTH)|R|IV_LENGTH|KID |
      // ---------+-------------------------+-+---------+----
      try {
        const cipherText = await crypto.subtle.encrypt(
          {
            name: ENCRYPTION_ALGORITHM,
            iv,
            additionalData: new Uint8Array(encodedFrame.data, 0, frameHeader.byteLength),
          },
          encryptionKey,
          new Uint8Array(encodedFrame.data, frameInfo.unencryptedBytes),
        );

        let newDataWithoutHeader = new Uint8Array(
          cipherText.byteLength + iv.byteLength + frameTrailer.byteLength,
        );
        newDataWithoutHeader.set(new Uint8Array(cipherText)); // add ciphertext.
        newDataWithoutHeader.set(new Uint8Array(iv), cipherText.byteLength); // append IV.
        newDataWithoutHeader.set(frameTrailer, cipherText.byteLength + iv.byteLength); // append frame trailer.

        if (frameInfo.isH264) {
          newDataWithoutHeader = writeRbsp(newDataWithoutHeader);
        }

        var newData = new Uint8Array(frameHeader.byteLength + newDataWithoutHeader.byteLength);
        newData.set(frameHeader);
        newData.set(newDataWithoutHeader, frameHeader.byteLength);

        encodedFrame.data = newData.buffer;

        return controller.enqueue(encodedFrame);
      } catch (e: any) {
        // TODO: surface this to the app.
        workerLogger.error(e);
      }
    } else {
      workerLogger.debug('failed to decrypt, emitting error', this.logContext);
      this.emit(
        CryptorEvent.Error,
        new CryptorError(`encryption key missing for encoding`, CryptorErrorReason.MissingKey),
      );
    }
  }

  /**
   * Function that will be injected in a stream and will decrypt the given encoded frames.
   *
   * @param {RTCEncodedVideoFrame|RTCEncodedAudioFrame} encodedFrame - Encoded video frame.
   * @param {TransformStreamDefaultController} controller - TransportStreamController.
   */
  protected async decodeFunction(
    encodedFrame: RTCEncodedVideoFrame | RTCEncodedAudioFrame,
    controller: TransformStreamDefaultController,
  ) {
    if (
      !this.isEnabled() ||
      // skip for decryption for empty dtx frames
      encodedFrame.data.byteLength === 0
    ) {
      workerLogger.debug('skipping empty frame', this.logContext);
      this.sifGuard.recordUserFrame();
      return controller.enqueue(encodedFrame);
    }

    if (isFrameServerInjected(encodedFrame.data, this.sifTrailer)) {
      workerLogger.debug('enqueue SIF', this.logContext);
      this.sifGuard.recordSif();

      if (this.sifGuard.isSifAllowed()) {
        encodedFrame.data = encodedFrame.data.slice(
          0,
          encodedFrame.data.byteLength - this.sifTrailer.byteLength,
        );
        return controller.enqueue(encodedFrame);
      } else {
        workerLogger.warn('SIF limit reached, dropping frame');
        return;
      }
    } else {
      this.sifGuard.recordUserFrame();
    }
    const data = new Uint8Array(encodedFrame.data);
    const keyIndex = data[encodedFrame.data.byteLength - 1];

    if (this.keys.getKeySet(keyIndex) && this.keys.hasValidKey) {
      try {
        const decodedFrame = await this.decryptFrame(encodedFrame, keyIndex);
        this.keys.decryptionSuccess();
        if (decodedFrame) {
          return controller.enqueue(decodedFrame);
        }
      } catch (error) {
        if (error instanceof CryptorError && error.reason === CryptorErrorReason.InvalidKey) {
          if (this.keys.hasValidKey) {
            this.emit(CryptorEvent.Error, error);
            this.keys.decryptionFailure();
          }
        } else {
          workerLogger.warn('decoding frame failed', { error });
        }
      }
    } else if (!this.keys.getKeySet(keyIndex) && this.keys.hasValidKey) {
      // emit an error in case the key index is out of bounds but the key handler thinks we still have a valid key
      workerLogger.warn(`skipping decryption due to missing key at index ${keyIndex}`);
      this.emit(
        CryptorEvent.Error,
        new CryptorError(
          `missing key at index ${keyIndex} for participant ${this.participantIdentity}`,
          CryptorErrorReason.MissingKey,
        ),
      );
    }
  }

  /**
   * Function that will decrypt the given encoded frame. If the decryption fails, it will
   * ratchet the key for up to RATCHET_WINDOW_SIZE times.
   */
  private async decryptFrame(
    encodedFrame: RTCEncodedVideoFrame | RTCEncodedAudioFrame,
    keyIndex: number,
    initialMaterial: KeySet | undefined = undefined,
    ratchetOpts: DecodeRatchetOptions = { ratchetCount: 0 },
  ): Promise<RTCEncodedVideoFrame | RTCEncodedAudioFrame | undefined> {
    const keySet = this.keys.getKeySet(keyIndex);
    if (!ratchetOpts.encryptionKey && !keySet) {
      throw new TypeError(`no encryption key found for decryption of ${this.participantIdentity}`);
    }
    let frameInfo = this.getUnencryptedBytes(encodedFrame);

    // Construct frame trailer. Similar to the frame header described in
    // https://tools.ietf.org/html/draft-omara-sframe-00#section-4.2
    // but we put it at the end.
    //
    // ---------+-------------------------+-+---------+----
    // payload  |IV...(length = IV_LENGTH)|R|IV_LENGTH|KID |
    // ---------+-------------------------+-+---------+----

    try {
      const frameHeader = new Uint8Array(encodedFrame.data, 0, frameInfo.unencryptedBytes);
      var encryptedData = new Uint8Array(
        encodedFrame.data,
        frameHeader.length,
        encodedFrame.data.byteLength - frameHeader.length,
      );
      if (frameInfo.isH264 && needsRbspUnescaping(encryptedData)) {
        encryptedData = parseRbsp(encryptedData);
        const newUint8 = new Uint8Array(frameHeader.byteLength + encryptedData.byteLength);
        newUint8.set(frameHeader);
        newUint8.set(encryptedData, frameHeader.byteLength);
        encodedFrame.data = newUint8.buffer;
      }

      const frameTrailer = new Uint8Array(encodedFrame.data, encodedFrame.data.byteLength - 2, 2);

      const ivLength = frameTrailer[0];
      const iv = new Uint8Array(
        encodedFrame.data,
        encodedFrame.data.byteLength - ivLength - frameTrailer.byteLength,
        ivLength,
      );

      const cipherTextStart = frameHeader.byteLength;
      const cipherTextLength =
        encodedFrame.data.byteLength -
        (frameHeader.byteLength + ivLength + frameTrailer.byteLength);

      const plainText = await crypto.subtle.decrypt(
        {
          name: ENCRYPTION_ALGORITHM,
          iv,
          additionalData: new Uint8Array(encodedFrame.data, 0, frameHeader.byteLength),
        },
        ratchetOpts.encryptionKey ?? keySet!.encryptionKey,
        new Uint8Array(encodedFrame.data, cipherTextStart, cipherTextLength),
      );

      const newData = new ArrayBuffer(frameHeader.byteLength + plainText.byteLength);
      const newUint8 = new Uint8Array(newData);

      newUint8.set(new Uint8Array(encodedFrame.data, 0, frameHeader.byteLength));
      newUint8.set(new Uint8Array(plainText), frameHeader.byteLength);

      encodedFrame.data = newData;

      return encodedFrame;
    } catch (error: any) {
      if (this.keyProviderOptions.ratchetWindowSize > 0) {
        if (ratchetOpts.ratchetCount < this.keyProviderOptions.ratchetWindowSize) {
          workerLogger.debug(
            `ratcheting key attempt ${ratchetOpts.ratchetCount} of ${
              this.keyProviderOptions.ratchetWindowSize
            }, for kind ${encodedFrame instanceof RTCEncodedAudioFrame ? 'audio' : 'video'}`,
          );

          let ratchetedKeySet: KeySet | undefined;
          if ((initialMaterial ?? keySet) === this.keys.getKeySet(keyIndex)) {
            // only ratchet if the currently set key is still the same as the one used to decrypt this frame
            // if not, it might be that a different frame has already ratcheted and we try with that one first
            const newMaterial = await this.keys.ratchetKey(keyIndex, false);

            ratchetedKeySet = await deriveKeys(newMaterial, this.keyProviderOptions.ratchetSalt);
          }

          const frame = await this.decryptFrame(encodedFrame, keyIndex, initialMaterial || keySet, {
            ratchetCount: ratchetOpts.ratchetCount + 1,
            encryptionKey: ratchetedKeySet?.encryptionKey,
          });
          if (frame && ratchetedKeySet) {
            // before updating the keys, make sure that the keySet used for this frame is still the same as the currently set key
            // if it's not, a new key might have been set already, which we don't want to override
            if ((initialMaterial ?? keySet) === this.keys.getKeySet(keyIndex)) {
              this.keys.setKeySet(ratchetedKeySet, keyIndex, true);
              // decryption was successful, set the new key index to reflect the ratcheted key set
              this.keys.setCurrentKeyIndex(keyIndex);
            }
          }
          return frame;
        } else {
          /**
           * Because we only set a new key once decryption has been successful,
           * we can be sure that we don't need to reset the key to the initial material at this point
           * as the key has not been updated on the keyHandler instance
           */

          workerLogger.warn('maximum ratchet attempts exceeded');
          throw new CryptorError(
            `valid key missing for participant ${this.participantIdentity}`,
            CryptorErrorReason.InvalidKey,
          );
        }
      } else {
        throw new CryptorError(
          `Decryption failed: ${error.message}`,
          CryptorErrorReason.InvalidKey,
        );
      }
    }
  }

  /**
   * Construct the IV used for AES-GCM and sent (in plain) with the packet similar to
   * https://tools.ietf.org/html/rfc7714#section-8.1
   * It concatenates
   * - the 32 bit synchronization source (SSRC) given on the encoded frame,
   * - the 32 bit rtp timestamp given on the encoded frame,
   * - a send counter that is specific to the SSRC. Starts at a random number.
   * The send counter is essentially the pictureId but we currently have to implement this ourselves.
   * There is no XOR with a salt. Note that this IV leaks the SSRC to the receiver but since this is
   * randomly generated and SFUs may not rewrite this is considered acceptable.
   * The SSRC is used to allow demultiplexing multiple streams with the same key, as described in
   *   https://tools.ietf.org/html/rfc3711#section-4.1.1
   * The RTP timestamp is 32 bits and advances by the codec clock rate (90khz for video, 48khz for
   * opus audio) every second. For video it rolls over roughly every 13 hours.
   * The send counter will advance at the frame rate (30fps for video, 50fps for 20ms opus audio)
   * every second. It will take a long time to roll over.
   *
   * See also https://developer.mozilla.org/en-US/docs/Web/API/AesGcmParams
   */
  private makeIV(synchronizationSource: number, timestamp: number) {
    const iv = new ArrayBuffer(IV_LENGTH);
    const ivView = new DataView(iv);

    // having to keep our own send count (similar to a picture id) is not ideal.
    if (!this.sendCounts.has(synchronizationSource)) {
      // Initialize with a random offset, similar to the RTP sequence number.
      this.sendCounts.set(synchronizationSource, Math.floor(Math.random() * 0xffff));
    }

    const sendCount = this.sendCounts.get(synchronizationSource) ?? 0;

    ivView.setUint32(0, synchronizationSource);
    ivView.setUint32(4, timestamp);
    ivView.setUint32(8, timestamp - (sendCount % 0xffff));

    this.sendCounts.set(synchronizationSource, sendCount + 1);

    return iv;
  }

  private getUnencryptedBytes(frame: RTCEncodedVideoFrame | RTCEncodedAudioFrame): {
    unencryptedBytes: number;
    isH264: boolean;
  } {
    var frameInfo = { unencryptedBytes: 0, isH264: false };
    if (isVideoFrame(frame)) {
      let detectedCodec = this.getVideoCodec(frame) ?? this.videoCodec;
      if (detectedCodec !== this.detectedCodec) {
        workerLogger.debug('detected different codec', {
          detectedCodec,
          oldCodec: this.detectedCodec,
          ...this.logContext,
        });
        this.detectedCodec = detectedCodec;
      }

      if (detectedCodec === 'av1') {
        throw new Error(`${detectedCodec} is not yet supported for end to end encryption`);
      }

      if (detectedCodec === 'vp8') {
<<<<<<< HEAD
        return UNENCRYPTED_BYTES[frame.type];
      } else if (detectedCodec === 'vp9') {
        return 0;
=======
        frameInfo.unencryptedBytes = UNENCRYPTED_BYTES[frame.type];
        return frameInfo;
>>>>>>> 96cd3d6d
      }

      const data = new Uint8Array(frame.data);
      try {
        const naluIndices = findNALUIndices(data);

        // if the detected codec is undefined we test whether it _looks_ like a h264 frame as a best guess
        frameInfo.isH264 =
          detectedCodec === 'h264' ||
          naluIndices.some((naluIndex) =>
            [NALUType.SLICE_IDR, NALUType.SLICE_NON_IDR].includes(parseNALUType(data[naluIndex])),
          );

        if (frameInfo.isH264) {
          for (const index of naluIndices) {
            let type = parseNALUType(data[index]);
            switch (type) {
              case NALUType.SLICE_IDR:
              case NALUType.SLICE_NON_IDR:
                frameInfo.unencryptedBytes = index + 2;
                return frameInfo;
              default:
                break;
            }
          }
          throw new TypeError('Could not find NALU');
        }
      } catch (e) {
        // no op, we just continue and fallback to vp8
      }

      frameInfo.unencryptedBytes = UNENCRYPTED_BYTES[frame.type];
      return frameInfo;
    } else {
      frameInfo.unencryptedBytes = UNENCRYPTED_BYTES.audio;
      return frameInfo;
    }
  }

  /**
   * inspects frame payloadtype if available and maps it to the codec specified in rtpMap
   */
  private getVideoCodec(frame: RTCEncodedVideoFrame): VideoCodec | undefined {
    if (this.rtpMap.size === 0) {
      return undefined;
    }
    const payloadType = frame.getMetadata().payloadType;
    const codec = payloadType ? this.rtpMap.get(payloadType) : undefined;
    return codec;
  }
}

/**
 * Slice the NALUs present in the supplied buffer, assuming it is already byte-aligned
 * code adapted from https://github.com/medooze/h264-frame-parser/blob/main/lib/NalUnits.ts to return indices only
 */
export function findNALUIndices(stream: Uint8Array): number[] {
  const result: number[] = [];
  let start = 0,
    pos = 0,
    searchLength = stream.length - 2;
  while (pos < searchLength) {
    // skip until end of current NALU
    while (
      pos < searchLength &&
      !(stream[pos] === 0 && stream[pos + 1] === 0 && stream[pos + 2] === 1)
    )
      pos++;
    if (pos >= searchLength) pos = stream.length;
    // remove trailing zeros from current NALU
    let end = pos;
    while (end > start && stream[end - 1] === 0) end--;
    // save current NALU
    if (start === 0) {
      if (end !== start) throw TypeError('byte stream contains leading data');
    } else {
      result.push(start);
    }
    // begin new NALU
    start = pos = pos + 3;
  }
  return result;
}

export function parseNALUType(startByte: number): NALUType {
  return startByte & kNaluTypeMask;
}

const kNaluTypeMask = 0x1f;

export enum NALUType {
  /** Coded slice of a non-IDR picture */
  SLICE_NON_IDR = 1,
  /** Coded slice data partition A */
  SLICE_PARTITION_A = 2,
  /** Coded slice data partition B */
  SLICE_PARTITION_B = 3,
  /** Coded slice data partition C */
  SLICE_PARTITION_C = 4,
  /** Coded slice of an IDR picture */
  SLICE_IDR = 5,
  /** Supplemental enhancement information */
  SEI = 6,
  /** Sequence parameter set */
  SPS = 7,
  /** Picture parameter set */
  PPS = 8,
  /** Access unit delimiter */
  AUD = 9,
  /** End of sequence */
  END_SEQ = 10,
  /** End of stream */
  END_STREAM = 11,
  /** Filler data */
  FILLER_DATA = 12,
  /** Sequence parameter set extension */
  SPS_EXT = 13,
  /** Prefix NAL unit */
  PREFIX_NALU = 14,
  /** Subset sequence parameter set */
  SUBSET_SPS = 15,
  /** Depth parameter set */
  DPS = 16,

  // 17, 18 reserved

  /** Coded slice of an auxiliary coded picture without partitioning */
  SLICE_AUX = 19,
  /** Coded slice extension */
  SLICE_EXT = 20,
  /** Coded slice extension for a depth view component or a 3D-AVC texture view component */
  SLICE_LAYER_EXT = 21,

  // 22, 23 reserved
}

/**
 * we use a magic frame trailer to detect whether a frame is injected
 * by the livekit server and thus to be treated as unencrypted
 * @internal
 */
export function isFrameServerInjected(frameData: ArrayBuffer, trailerBytes: Uint8Array): boolean {
  if (trailerBytes.byteLength === 0) {
    return false;
  }
  const frameTrailer = new Uint8Array(
    frameData.slice(frameData.byteLength - trailerBytes.byteLength),
  );
  return trailerBytes.every((value, index) => value === frameTrailer[index]);
}<|MERGE_RESOLUTION|>--- conflicted
+++ resolved
@@ -559,14 +559,10 @@
       }
 
       if (detectedCodec === 'vp8') {
-<<<<<<< HEAD
-        return UNENCRYPTED_BYTES[frame.type];
+        frameInfo.unencryptedBytes = UNENCRYPTED_BYTES[frame.type];
       } else if (detectedCodec === 'vp9') {
-        return 0;
-=======
-        frameInfo.unencryptedBytes = UNENCRYPTED_BYTES[frame.type];
+        frameInfo.unencryptedBytes = 0;
         return frameInfo;
->>>>>>> 96cd3d6d
       }
 
       const data = new Uint8Array(frame.data);
