import log from '../../logger';
import { RoomOptions } from '../../options';
import { DataPacket, DataPacket_Kind, ParticipantPermission} from '../../proto/livekit_models';
import {
  AddTrackRequest,
  DataChannelInfo,
  SignalTarget,
  SubscribedQualityUpdate,
  TrackPublishedResponse,
  TrackUnpublishedResponse,
} from '../../proto/livekit_rtc';
import { TrackInvalidError, UnexpectedConnectionState } from '../errors';
import { ParticipantEvent, TrackEvent } from '../events';
import RTCEngine from '../RTCEngine';
import LocalAudioTrack from '../track/LocalAudioTrack';
import LocalTrack from '../track/LocalTrack';
import LocalTrackPublication from '../track/LocalTrackPublication';
import LocalVideoTrack, { SimulcastTrackInfo, videoLayersFromEncodings } from '../track/LocalVideoTrack';
import {
  CreateLocalTracksOptions,
  ScreenShareCaptureOptions,
  ScreenSharePresets,
  TrackPublishOptions,
  VideoCodec,
} from '../track/options';
import { Track } from '../track/Track';
import { constraintsForOptions, mergeDefaultOptions } from '../track/utils';
import { isFireFox } from '../utils';
import Participant from './Participant';
import { ParticipantTrackPermission, trackPermissionToProto } from './ParticipantTrackPermission';
import { computeVideoEncodings, mediaTrackToLocalTrack } from './publishUtils';
import RemoteParticipant from './RemoteParticipant';

const compatibleCodecForSVC = 'vp8';
export default class LocalParticipant extends Participant {
  audioTracks: Map<string, LocalTrackPublication>;

  videoTracks: Map<string, LocalTrackPublication>;

  /** map of track sid => all published tracks */
  tracks: Map<string, LocalTrackPublication>;

  private pendingPublishing = new Set<Track.Source>();

  private cameraError: Error | undefined;

  private microphoneError: Error | undefined;

  private engine: RTCEngine;

  // keep a pointer to room options
  private roomOptions?: RoomOptions;

  /** @internal */
  constructor(sid: string, identity: string, engine: RTCEngine, options: RoomOptions) {
    super(sid, identity);
    this.audioTracks = new Map();
    this.videoTracks = new Map();
    this.tracks = new Map();
    this.engine = engine;
    this.roomOptions = options;

    this.engine.client.onRemoteMuteChanged = (trackSid: string, muted: boolean) => {
      const pub = this.tracks.get(trackSid);
      if (!pub || !pub.track) {
        return;
      }
      if (muted) {
        pub.mute();
      } else {
        pub.unmute();
      }
    };

    this.engine.client.onSubscribedQualityUpdate = this.handleSubscribedQualityUpdate;

    this.engine.client.onLocalTrackUnpublished = this.handleLocalTrackUnpublished;
  }

  get lastCameraError(): Error | undefined {
    return this.cameraError;
  }

  get lastMicrophoneError(): Error | undefined {
    return this.microphoneError;
  }

  getTrack(source: Track.Source): LocalTrackPublication | undefined {
    const track = super.getTrack(source);
    if (track) {
      return track as LocalTrackPublication;
    }
  }

  getTrackByName(name: string): LocalTrackPublication | undefined {
    const track = super.getTrackByName(name);
    if (track) {
      return track as LocalTrackPublication;
    }
  }

  /**
   * Enable or disable a participant's camera track.
   *
   * If a track has already published, it'll mute or unmute the track.
   * Resolves with a `LocalTrackPublication` instance if successful and `undefined` otherwise
   */
  setCameraEnabled(enabled: boolean): Promise<LocalTrackPublication | undefined> {
    return this.setTrackEnabled(Track.Source.Camera, enabled);
  }

  /**
   * Enable or disable a participant's microphone track.
   *
   * If a track has already published, it'll mute or unmute the track.
   * Resolves with a `LocalTrackPublication` instance if successful and `undefined` otherwise
   */
  setMicrophoneEnabled(enabled: boolean): Promise<LocalTrackPublication | undefined> {
    return this.setTrackEnabled(Track.Source.Microphone, enabled);
  }

  /**
   * Start or stop sharing a participant's screen
   * Resolves with a `LocalTrackPublication` instance if successful and `undefined` otherwise
   */
  setScreenShareEnabled(enabled: boolean): Promise<LocalTrackPublication | undefined> {
    return this.setTrackEnabled(Track.Source.ScreenShare, enabled);
  }

  /** @internal */
  setPermissions(permissions: ParticipantPermission): boolean {
    const prevPermissions = this.permissions;
    const changed = super.setPermissions(permissions);
    if (changed && prevPermissions) {
      this.emit(ParticipantEvent.ParticipantPermissionsChanged, prevPermissions);
    }
    return changed;
  }

  /**
   * Enable or disable publishing for a track by source. This serves as a simple
   * way to manage the common tracks (camera, mic, or screen share).
   * Resolves with LocalTrackPublication if successful and void otherwise
   */
  private async setTrackEnabled(
    source: Track.Source,
    enabled: boolean,
  ): Promise<LocalTrackPublication | undefined> {
    log.debug('setTrackEnabled', { source, enabled });
    let track = this.getTrack(source);
    if (enabled) {
      if (track) {
        await track.unmute();
      } else {
        let localTrack: LocalTrack | undefined;
        if (this.pendingPublishing.has(source)) {
          log.info('skipping duplicate published source', { source });
          // no-op it's already been requested
          return;
        }
        this.pendingPublishing.add(source);
        try {
          switch (source) {
            case Track.Source.Camera:
              [localTrack] = await this.createTracks({
                video: true,
              });
              break;
            case Track.Source.Microphone:
              [localTrack] = await this.createTracks({
                audio: true,
              });
              break;
            case Track.Source.ScreenShare:
              [localTrack] = await this.createScreenTracks({ audio: false });
              break;
            default:
              throw new TrackInvalidError(source);
          }

          track = await this.publishTrack(localTrack);
        } catch (e) {
          if (e instanceof Error && !(e instanceof TrackInvalidError)) {
            this.emit(ParticipantEvent.MediaDevicesError, e);
          }
          throw e;
        } finally {
          this.pendingPublishing.delete(source);
        }
      }
    } else if (track && track.track) {
      // screenshare cannot be muted, unpublish instead
      if (source === Track.Source.ScreenShare) {
        track = this.unpublishTrack(track.track);
      } else {
        await track.mute();
      }
    }
    return track;
  }

  /**
   * Publish both camera and microphone at the same time. This is useful for
   * displaying a single Permission Dialog box to the end user.
   */
  async enableCameraAndMicrophone() {
    if (
      this.pendingPublishing.has(Track.Source.Camera) ||
      this.pendingPublishing.has(Track.Source.Microphone)
    ) {
      // no-op it's already been requested
      return;
    }

    this.pendingPublishing.add(Track.Source.Camera);
    this.pendingPublishing.add(Track.Source.Microphone);
    try {
      const tracks: LocalTrack[] = await this.createTracks({
        audio: true,
        video: true,
      });

      await Promise.all(tracks.map((track) => this.publishTrack(track)));
    } finally {
      this.pendingPublishing.delete(Track.Source.Camera);
      this.pendingPublishing.delete(Track.Source.Microphone);
    }
  }

  /**
   * Create local camera and/or microphone tracks
   * @param options
   * @returns
   */
  async createTracks(options?: CreateLocalTracksOptions): Promise<LocalTrack[]> {
    const opts = mergeDefaultOptions(
      options,
      this.roomOptions?.audioCaptureDefaults,
      this.roomOptions?.videoCaptureDefaults,
    );

    const constraints = constraintsForOptions(opts);
    let stream: MediaStream | undefined;
    try {
      stream = await navigator.mediaDevices.getUserMedia(constraints);
    } catch (err) {
      if (err instanceof Error) {
        if (constraints.audio) {
          this.microphoneError = err;
        }
        if (constraints.video) {
          this.cameraError = err;
        }
      }

      throw err;
    }

    if (constraints.audio) {
      this.microphoneError = undefined;
    }
    if (constraints.video) {
      this.cameraError = undefined;
    }

    return stream.getTracks().map((mediaStreamTrack) => {
      const isAudio = mediaStreamTrack.kind === 'audio';
      let trackOptions = isAudio ? options!.audio : options!.video;
      if (typeof trackOptions === 'boolean' || !trackOptions) {
        trackOptions = {};
      }
      let trackConstraints: MediaTrackConstraints | undefined;
      const conOrBool = isAudio ? constraints.audio : constraints.video;
      if (typeof conOrBool !== 'boolean') {
        trackConstraints = conOrBool;
      }
      const track = mediaTrackToLocalTrack(mediaStreamTrack, trackConstraints);
      if (track.kind === Track.Kind.Video) {
        track.source = Track.Source.Camera;
      } else if (track.kind === Track.Kind.Audio) {
        track.source = Track.Source.Microphone;
      }
      track.mediaStream = stream;
      return track;
    });
  }

  /**
   * Creates a screen capture tracks with getDisplayMedia().
   * A LocalVideoTrack is always created and returned.
   * If { audio: true }, and the browser supports audio capture, a LocalAudioTrack is also created.
   */
  async createScreenTracks(options?: ScreenShareCaptureOptions): Promise<Array<LocalTrack>> {
    if (options === undefined) {
      options = {};
    }
    if (options.resolution === undefined) {
      options.resolution = ScreenSharePresets.h1080fps15.resolution;
    }

    let videoConstraints: MediaTrackConstraints | boolean = true;
    if (options.resolution) {
      videoConstraints = {
        width: options.resolution.width,
        height: options.resolution.height,
        frameRate: options.resolution.frameRate,
      };
    }
    // typescript definition is missing getDisplayMedia: https://github.com/microsoft/TypeScript/issues/33232
    // @ts-ignore
    const stream: MediaStream = await navigator.mediaDevices.getDisplayMedia({
      audio: options.audio ?? false,
      video: videoConstraints,
    });

    const tracks = stream.getVideoTracks();
    if (tracks.length === 0) {
      throw new TrackInvalidError('no video track found');
    }
    const screenVideo = new LocalVideoTrack(tracks[0]);
    screenVideo.source = Track.Source.ScreenShare;
    const localTracks: Array<LocalTrack> = [screenVideo];
    if (stream.getAudioTracks().length > 0) {
      const screenAudio = new LocalAudioTrack(stream.getAudioTracks()[0]);
      screenAudio.source = Track.Source.ScreenShareAudio;
      localTracks.push(screenAudio);
    }
    return localTracks;
  }

  /**
   * Publish a new track to the room
   * @param track
   * @param options
   */
  async publishTrack(
    track: LocalTrack | MediaStreamTrack,
    options?: TrackPublishOptions,
  ): Promise<LocalTrackPublication> {
    const opts: TrackPublishOptions = {
      ...this.roomOptions?.publishDefaults,
      ...options,
    };

    // convert raw media track into audio or video track
    if (track instanceof MediaStreamTrack) {
      switch (track.kind) {
        case 'audio':
          track = new LocalAudioTrack(track);
          break;
        case 'video':
          track = new LocalVideoTrack(track);
          break;
        default:
          throw new TrackInvalidError(`unsupported MediaStreamTrack kind ${track.kind}`);
      }
    }

    // is it already published? if so skip
    let existingPublication: LocalTrackPublication | undefined;
    this.tracks.forEach((publication) => {
      if (!publication.track) {
        return;
      }
      if (publication.track === track) {
        existingPublication = <LocalTrackPublication>publication;
      }
    });

    if (existingPublication) return existingPublication;

    if (opts.source) {
      track.source = opts.source;
    }
    if (opts.stopMicTrackOnMute && track instanceof LocalAudioTrack) {
      track.stopOnMute = true;
    }

    if (track.source === Track.Source.ScreenShare && isFireFox()) {
      // Firefox does not work well with simulcasted screen share
      // we frequently get no data on layer 0 when enabled
      opts.simulcast = false;
    }

    // handle track actions
    track.on(TrackEvent.Muted, this.onTrackMuted);
    track.on(TrackEvent.Unmuted, this.onTrackUnmuted);
    track.on(TrackEvent.Ended, this.onTrackUnpublish);
    track.on(TrackEvent.UpstreamPaused, this.onTrackUpstreamPaused);
    track.on(TrackEvent.UpstreamResumed, this.onTrackUpstreamResumed);

    // create track publication from track
    const req = AddTrackRequest.fromPartial({
      // get local track id for use during publishing
      cid: track.mediaStreamTrack.id,
      name: options?.name,
      type: Track.kindToProto(track.kind),
      muted: track.isMuted,
      source: Track.sourceToProto(track.source),
      disableDtx: !(opts?.dtx ?? true),
      // alternativeCodec: opts.alternativeVideoCodec,
    });

    // compute encodings and layers for video
    let encodings: RTCRtpEncodingParameters[] | undefined;
    let simEncodings: RTCRtpEncodingParameters[] | undefined;
    // let simulcastTracks: SimulcastTrackInfo[] | undefined;
    if (track.kind === Track.Kind.Video) {
      // TODO: support react native, which doesn't expose getSettings
      const settings = track.mediaStreamTrack.getSettings();
      const width = settings.width ?? track.dimensions?.width;
      const height = settings.height ?? track.dimensions?.height;
      // width and height should be defined for video
      req.width = width ?? 0;
      req.height = height ?? 0;
<<<<<<< HEAD
      // for svc codecs, disable simulcast and use vp8 for backup codec
      if (track instanceof LocalVideoTrack && 
        (opts?.videoCodec === 'vp9' || opts?.videoCodec === 'av1')) {
          opts.simulcast = false;
          opts.scalabilityMode = 'L3T3';
          simEncodings = computeVideoEncodings(
            track.source === Track.Source.ScreenShare,
            width,
            height,
            opts,
          );
          // opts.simulcast = false;
          // const simulcastTrack = track.addSimulcastTrack(compatibleCodecForSVC, simEncodings);
          // simulcastTracks = [simulcastTrack];
          req.simulcastCodecs = [{
            codec: opts.videoCodec,
            cid: track.mediaStreamTrack.id,
            enableSimulcastLayers: true,
          }]
          // , {
          //   codec: simulcastTrack.codec,
          //   cid: simulcastTrack.mediaStreamTrack.id,
          //   enableSimulcastLayers: true,
          // }];
=======
      // for svc codecs, disable simulcast and enable scalability L3T3
      // by default
      if (track instanceof LocalVideoTrack) {
        if (opts?.videoCodec === 'vp9' || opts?.videoCodec === 'av1') {
          opts.simulcast = false;
          opts.scalabilityMode = opts.scalabilityMode ?? 'L3T3';
        } else {
          // other codecs, unset scalability
          opts.scalabilityMode = undefined;
        }
>>>>>>> 8bed8d43
      }

      encodings = computeVideoEncodings(
        track.source === Track.Source.ScreenShare,
        width,
        height,
        opts,
      );
      req.layers = videoLayersFromEncodings(req.width, req.height, simEncodings ?? encodings);
    } else if (track.kind === Track.Kind.Audio && opts.audioBitrate) {
      encodings = [
        {
          maxBitrate: opts.audioBitrate,
        },
      ];
    }

    if (!this.engine || this.engine.isClosed) {
      throw new UnexpectedConnectionState('cannot publish track when not connected');
    }

    const ti = await this.engine.addTrack(req);
    const publication = new LocalTrackPublication(track.kind, ti, track);
    track.sid = ti.sid;

    if (!this.engine.publisher) {
      throw new UnexpectedConnectionState('publisher is closed');
    }
    log.debug(`publishing ${track.kind} with encodings`, { encodings, trackInfo: ti });
    const transceiverInit: RTCRtpTransceiverInit = { direction: 'sendonly' };
    if (encodings) {
      transceiverInit.sendEncodings = encodings;
    }
    const transceiver = this.engine.publisher.pc.addTransceiver(
      track.mediaStreamTrack,
      transceiverInit,
    );
<<<<<<< HEAD
    if (track.kind === Track.Kind.Video && opts.videoCodec) {
      this.setPreferredCodec(transceiver, track.kind, opts.videoCodec);
      track.codec = opts.videoCodec;
    }

    // const localTrack = track as LocalVideoTrack;
    // simulcastTracks?.forEach((simulcastTrack) => {
    //   const simTransceiverInit: RTCRtpTransceiverInit = { direction: 'sendonly' };
    //   if (simulcastTrack.encodings) {
    //     simTransceiverInit.sendEncodings = simulcastTrack.encodings;
    //   }
    //   const simTransceiver = this.engine.publisher!.pc.addTransceiver(
    //     simulcastTrack.mediaStreamTrack, simTransceiverInit,
    //   );
    //   this.setPreferredCodec(simTransceiver, localTrack.kind, simulcastTrack.codec);
    //   localTrack.setSimulcastTrackSender(simulcastTrack.codec, simTransceiver.sender);
    // });

=======
    if (opts.videoCodec) {
      this.setPreferredCodec(transceiver, track.kind, opts.videoCodec);
    }
>>>>>>> 8bed8d43
    this.engine.negotiate();

    // store RTPSender
    track.sender = transceiver.sender;
    if (track instanceof LocalVideoTrack) {
      track.startMonitor(this.engine.client);
    } else if (track instanceof LocalAudioTrack) {
      track.startMonitor();
    }
<<<<<<< HEAD

=======
>>>>>>> 8bed8d43
    this.addTrackPublication(publication);

    // send event for publication
    this.emit(ParticipantEvent.LocalTrackPublished, publication);
    return publication;
  }

  unpublishTrack(
    track: LocalTrack | MediaStreamTrack,
    stopOnUnpublish?: boolean,
  ): LocalTrackPublication | undefined {
    // look through all published tracks to find the right ones
    const publication = this.getPublicationForTrack(track);

    log.debug('unpublishing track', { track, method: 'unpublishTrack' });

    if (!publication || !publication.track) {
      log.warn('track was not unpublished because no publication was found', {
        track,
        method: 'unpublishTrack',
      });
      return undefined;
    }

    track = publication.track;

    track.off(TrackEvent.Muted, this.onTrackMuted);
    track.off(TrackEvent.Unmuted, this.onTrackUnmuted);
    track.off(TrackEvent.Ended, this.onTrackUnpublish);
    track.off(TrackEvent.UpstreamPaused, this.onTrackUpstreamPaused);
    track.off(TrackEvent.UpstreamResumed, this.onTrackUpstreamResumed);

    if (stopOnUnpublish === undefined) {
      stopOnUnpublish = this.roomOptions?.stopLocalTrackOnUnpublish ?? true;
    }
    if (stopOnUnpublish) {
      track.stop();
    }

    const { mediaStreamTrack } = track;

    if (this.engine.publisher) {
      const senders = this.engine.publisher.pc.getSenders();
      senders.forEach((sender) => {
        if (sender.track === mediaStreamTrack) {
          try {
            this.engine.publisher?.pc.removeTrack(sender);
            this.engine.negotiate();
          } catch (e) {
            log.warn('failed to remove track', { error: e, method: 'unpublishTrack' });
          }
        }
      });
    }

    // remove from our maps
    this.tracks.delete(publication.trackSid);
    switch (publication.kind) {
      case Track.Kind.Audio:
        this.audioTracks.delete(publication.trackSid);
        break;
      case Track.Kind.Video:
        this.videoTracks.delete(publication.trackSid);
        break;
      default:
        break;
    }

    this.emit(ParticipantEvent.LocalTrackUnpublished, publication);
    publication.setTrack(undefined);

    return publication;
  }

  unpublishTracks(tracks: LocalTrack[] | MediaStreamTrack[]): LocalTrackPublication[] {
    const publications: LocalTrackPublication[] = [];
    tracks.forEach((track: LocalTrack | MediaStreamTrack) => {
      const pub = this.unpublishTrack(track);
      if (pub) {
        publications.push(pub);
      }
    });
    return publications;
  }

  /**
   * Publish a new data payload to the room. Data will be forwarded to each
   * participant in the room if the destination argument is empty
   *
   * @param data Uint8Array of the payload. To send string data, use TextEncoder.encode
   * @param kind whether to send this as reliable or lossy.
   * For data that you need delivery guarantee (such as chat messages), use Reliable.
   * For data that should arrive as quickly as possible, but you are ok with dropped
   * packets, use Lossy.
   * @param destination the participants who will receive the message
   */
  async publishData(
    data: Uint8Array,
    kind: DataPacket_Kind,
    destination?: RemoteParticipant[] | string[],
  ) {
    const dest: string[] = [];
    if (destination !== undefined) {
      destination.forEach((val: any) => {
        if (val instanceof RemoteParticipant) {
          dest.push(val.sid);
        } else {
          dest.push(val);
        }
      });
    }

    const packet: DataPacket = {
      kind,
      user: {
        participantSid: this.sid,
        payload: data,
        destinationSids: dest,
      },
    };

    await this.engine.sendDataPacket(packet, kind);
  }

  /**
   * Control who can subscribe to LocalParticipant's published tracks.
   *
   * By default, all participants can subscribe. This allows fine-grained control over
   * who is able to subscribe at a participant and track level.
   *
   * Note: if access is given at a track-level (i.e. both [allParticipantsAllowed] and
   * [ParticipantTrackPermission.allTracksAllowed] are false), any newer published tracks
   * will not grant permissions to any participants and will require a subsequent
   * permissions update to allow subscription.
   *
   * @param allParticipantsAllowed Allows all participants to subscribe all tracks.
   *  Takes precedence over [[participantTrackPermissions]] if set to true.
   *  By default this is set to true.
   * @param participantTrackPermissions Full list of individual permissions per
   *  participant/track. Any omitted participants will not receive any permissions.
   */
  setTrackSubscriptionPermissions(
    allParticipantsAllowed: boolean,
    participantTrackPermissions: ParticipantTrackPermission[] = [],
  ) {
    this.engine.client.sendUpdateSubscriptionPermissions(
      allParticipantsAllowed,
      participantTrackPermissions.map((p) => trackPermissionToProto(p)),
    );
  }

  /** @internal */
  private onTrackUnmuted = (track: LocalTrack) => {
    this.onTrackMuted(track, track.isUpstreamPaused);
  };

  // when the local track changes in mute status, we'll notify server as such
  /** @internal */
  private onTrackMuted = (track: LocalTrack, muted?: boolean) => {
    if (muted === undefined) {
      muted = true;
    }

    if (!track.sid) {
      log.error('could not update mute status for unpublished track', track);
      return;
    }

    this.engine.updateMuteStatus(track.sid, muted);
  };

  private onTrackUpstreamPaused = (track: LocalTrack) => {
    log.debug('upstream paused');
    this.onTrackMuted(track, true);
  };

  private onTrackUpstreamResumed = (track: LocalTrack) => {
    log.debug('upstream resumed');
    this.onTrackMuted(track, track.isMuted);
  };

  private handleSubscribedQualityUpdate = (update: SubscribedQualityUpdate) => {
    if (!this.roomOptions?.dynacast) {
      return;
    }
    const pub = this.videoTracks.get(update.trackSid);
    if (!pub) {
      log.warn('received subscribed quality update for unknown track', {
        method: 'handleSubscribedQualityUpdate',
        sid: update.trackSid,
      });
      return;
    }
    if (update.subscribedCodecs.length > 0) {
      pub.videoTrack?.setPublishingCodecs(update.subscribedCodecs);
    }else if (update.subscribedQualities.length > 0) {
      pub.videoTrack?.setPublishingLayers(update.subscribedQualities);
    }
  };

  private handleLocalTrackUnpublished = (unpublished: TrackUnpublishedResponse) => {
    const track = this.tracks.get(unpublished.trackSid);
    if (!track) {
      log.warn('received unpublished event for unknown track', {
        method: 'handleLocalTrackUnpublished',
        trackSid: unpublished.trackSid,
      });
      return;
    }
    this.unpublishTrack(track.track!);
  };

  private onTrackUnpublish = (track: LocalTrack) => {
    this.unpublishTrack(track);
  };

  private getPublicationForTrack(
    track: LocalTrack | MediaStreamTrack,
  ): LocalTrackPublication | undefined {
    let publication: LocalTrackPublication | undefined;
    this.tracks.forEach((pub) => {
      const localTrack = pub.track;
      if (!localTrack) {
        return;
      }

      // this looks overly complicated due to this object tree
      if (track instanceof MediaStreamTrack) {
        if (localTrack instanceof LocalAudioTrack || localTrack instanceof LocalVideoTrack) {
          if (localTrack.mediaStreamTrack === track) {
            publication = <LocalTrackPublication>pub;
          }
        }
      } else if (track === localTrack) {
        publication = <LocalTrackPublication>pub;
      }
    });
    return publication;
  }

  private setPreferredCodec(
    transceiver: RTCRtpTransceiver,
    kind: Track.Kind,
    videoCodec: VideoCodec,
  ) {
    if (!('getCapabilities' in RTCRtpSender)) {
      return;
    }
    const cap = RTCRtpSender.getCapabilities(kind);
    if (!cap) return;
<<<<<<< HEAD
    log.info('get capabilities', cap);
=======
>>>>>>> 8bed8d43
    let selected: RTCRtpCodecCapability | undefined;
    const codecs: RTCRtpCodecCapability[] = [];
    cap.codecs.forEach((c) => {
      const codec = c.mimeType.toLowerCase();
      const matchesVideoCodec = codec === `video/${videoCodec}`;

      if (selected !== undefined) {
        codecs.push(c);
        return;
      }
      // for h264 codecs that have sdpFmtpLine available, use only if the
      // profile-level-id is 42e01f for cross-browser compatibility
      if (videoCodec === 'h264' && c.sdpFmtpLine) {
        if (matchesVideoCodec && c.sdpFmtpLine.includes('profile-level-id=42e01f')) {
          selected = c;
          return;
        }
      }
      if (matchesVideoCodec || codec === 'audio/opus') {
        selected = c;
        return;
      }
      codecs.push(c);
    });
    // const selected = cap.codecs.find((c) => {
    //   const codec = c.mimeType.toLowerCase();
    //   const matchesVideoCodec = codec === `video/${videoCodec}`;

    //   // for h264 codecs that have sdpFmtpLine available, use only if the
    //   // profile-level-id is 42e01f for cross-browser compatibility
    //   if (videoCodec === 'h264' && c.sdpFmtpLine) {
    //     return matchesVideoCodec && c.sdpFmtpLine.includes('profile-level-id=42e01f');
    //   }

    //   return matchesVideoCodec || codec === 'audio/opus';
    // });
    if (selected && 'setCodecPreferences' in transceiver) {
      // @ts-ignore
      codecs.unshift(selected);
      transceiver.setCodecPreferences(codecs);
    }
  }

  /** @internal */
  publishedTracksInfo(): TrackPublishedResponse[] {
    const infos: TrackPublishedResponse[] = [];
    this.tracks.forEach((track: LocalTrackPublication) => {
      if (track.track !== undefined) {
        infos.push({
          cid: track.track.mediaStreamTrack.id,
          track: track.trackInfo,
        });
      }
    });
    return infos;
  }

  /** @internal */
  dataChannelsInfo(): DataChannelInfo[] {
    const infos: DataChannelInfo[] = [];
    const getInfo = (dc: RTCDataChannel | undefined, target: SignalTarget) => {
      if (dc?.id !== undefined && dc.id !== null) {
        infos.push({
          label: dc.label,
          id: dc.id,
          target,
        });
      }
    };
    getInfo(this.engine.dataChannelForKind(DataPacket_Kind.LOSSY), SignalTarget.PUBLISHER);
    getInfo(this.engine.dataChannelForKind(DataPacket_Kind.RELIABLE), SignalTarget.PUBLISHER);
    getInfo(this.engine.dataChannelForKind(DataPacket_Kind.LOSSY, true), SignalTarget.SUBSCRIBER);
    getInfo(
      this.engine.dataChannelForKind(DataPacket_Kind.RELIABLE, true),
      SignalTarget.SUBSCRIBER,
    );
    return infos;
  }
}<|MERGE_RESOLUTION|>--- conflicted
+++ resolved
@@ -404,7 +404,7 @@
     // compute encodings and layers for video
     let encodings: RTCRtpEncodingParameters[] | undefined;
     let simEncodings: RTCRtpEncodingParameters[] | undefined;
-    // let simulcastTracks: SimulcastTrackInfo[] | undefined;
+    let simulcastTracks: SimulcastTrackInfo[] | undefined;
     if (track.kind === Track.Kind.Video) {
       // TODO: support react native, which doesn't expose getSettings
       const settings = track.mediaStreamTrack.getSettings();
@@ -413,44 +413,35 @@
       // width and height should be defined for video
       req.width = width ?? 0;
       req.height = height ?? 0;
-<<<<<<< HEAD
       // for svc codecs, disable simulcast and use vp8 for backup codec
       if (track instanceof LocalVideoTrack && 
         (opts?.videoCodec === 'vp9' || opts?.videoCodec === 'av1')) {
-          opts.simulcast = false;
-          opts.scalabilityMode = 'L3T3';
+          // set scalabilityMode to 'L3T3' by default
+          opts.scalabilityMode = opts.scalabilityMode ?? 'L3T3';
+
+          // add backup codec track
+          const simOpts = {...opts};
+          simOpts.simulcast = true;
+          simOpts.scalabilityMode = undefined;
           simEncodings = computeVideoEncodings(
             track.source === Track.Source.ScreenShare,
             width,
             height,
-            opts,
+            simOpts,
           );
-          // opts.simulcast = false;
-          // const simulcastTrack = track.addSimulcastTrack(compatibleCodecForSVC, simEncodings);
-          // simulcastTracks = [simulcastTrack];
+          const simulcastTrack = track.addSimulcastTrack(compatibleCodecForSVC, simEncodings);
+          simulcastTracks = [simulcastTrack];
           req.simulcastCodecs = [{
             codec: opts.videoCodec,
             cid: track.mediaStreamTrack.id,
             enableSimulcastLayers: true,
-          }]
-          // , {
-          //   codec: simulcastTrack.codec,
-          //   cid: simulcastTrack.mediaStreamTrack.id,
-          //   enableSimulcastLayers: true,
-          // }];
-=======
-      // for svc codecs, disable simulcast and enable scalability L3T3
-      // by default
-      if (track instanceof LocalVideoTrack) {
-        if (opts?.videoCodec === 'vp9' || opts?.videoCodec === 'av1') {
-          opts.simulcast = false;
-          opts.scalabilityMode = opts.scalabilityMode ?? 'L3T3';
-        } else {
-          // other codecs, unset scalability
-          opts.scalabilityMode = undefined;
+          },
+          {
+            codec: simulcastTrack.codec,
+            cid: simulcastTrack.mediaStreamTrack.id,
+            enableSimulcastLayers: true,
+          }];
         }
->>>>>>> 8bed8d43
-      }
 
       encodings = computeVideoEncodings(
         track.source === Track.Source.ScreenShare,
@@ -487,30 +478,24 @@
       track.mediaStreamTrack,
       transceiverInit,
     );
-<<<<<<< HEAD
     if (track.kind === Track.Kind.Video && opts.videoCodec) {
       this.setPreferredCodec(transceiver, track.kind, opts.videoCodec);
       track.codec = opts.videoCodec;
     }
 
-    // const localTrack = track as LocalVideoTrack;
-    // simulcastTracks?.forEach((simulcastTrack) => {
-    //   const simTransceiverInit: RTCRtpTransceiverInit = { direction: 'sendonly' };
-    //   if (simulcastTrack.encodings) {
-    //     simTransceiverInit.sendEncodings = simulcastTrack.encodings;
-    //   }
-    //   const simTransceiver = this.engine.publisher!.pc.addTransceiver(
-    //     simulcastTrack.mediaStreamTrack, simTransceiverInit,
-    //   );
-    //   this.setPreferredCodec(simTransceiver, localTrack.kind, simulcastTrack.codec);
-    //   localTrack.setSimulcastTrackSender(simulcastTrack.codec, simTransceiver.sender);
-    // });
-
-=======
-    if (opts.videoCodec) {
-      this.setPreferredCodec(transceiver, track.kind, opts.videoCodec);
-    }
->>>>>>> 8bed8d43
+    const localTrack = track as LocalVideoTrack;
+    simulcastTracks?.forEach((simulcastTrack) => {
+      const simTransceiverInit: RTCRtpTransceiverInit = { direction: 'sendonly' };
+      if (simulcastTrack.encodings) {
+        simTransceiverInit.sendEncodings = simulcastTrack.encodings;
+      }
+      const simTransceiver = this.engine.publisher!.pc.addTransceiver(
+        simulcastTrack.mediaStreamTrack, simTransceiverInit,
+      );
+      this.setPreferredCodec(simTransceiver, localTrack.kind, simulcastTrack.codec);
+      localTrack.setSimulcastTrackSender(simulcastTrack.codec, simTransceiver.sender);
+    });
+
     this.engine.negotiate();
 
     // store RTPSender
@@ -520,10 +505,7 @@
     } else if (track instanceof LocalAudioTrack) {
       track.startMonitor();
     }
-<<<<<<< HEAD
-
-=======
->>>>>>> 8bed8d43
+
     this.addTrackPublication(publication);
 
     // send event for publication
@@ -774,10 +756,7 @@
     }
     const cap = RTCRtpSender.getCapabilities(kind);
     if (!cap) return;
-<<<<<<< HEAD
     log.info('get capabilities', cap);
-=======
->>>>>>> 8bed8d43
     let selected: RTCRtpCodecCapability | undefined;
     const codecs: RTCRtpCodecCapability[] = [];
     cap.codecs.forEach((c) => {
