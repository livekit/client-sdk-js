{
  "name": "livekit-client",
  "version": "1.6.0",
  "description": "JavaScript/TypeScript client SDK for LiveKit",
  "main": "./dist/livekit-client.umd.js",
  "unpkg": "./dist/livekit-client.umd.js",
  "module": "./dist/livekit-client.mjs",
  "exports": {
    "types": "./dist/src/index.d.ts",
    "import": "./dist/livekit-client.mjs",
    "require": "./dist/livekit-client.umd.js"
  },
  "files": [
    "dist",
    "src"
  ],
  "types": "dist/src/index.d.ts",
  "typesVersions": {
    "<4.8": {
      "./dist/src/index.d.ts": [
        "./dist/src/ts4.2/index.d.ts"
      ]
    }
  },
  "repository": "git@github.com:livekit/client-sdk-js.git",
  "author": "David Zhao <david@davidzhao.com>",
  "license": "Apache-2.0",
  "scripts": {
<<<<<<< HEAD
    "build": "vite build && tsc --emitDeclarationOnly && yarn downlevel-dts",
=======
    "build": "rollup --config --bundleConfigAsCjs && yarn downlevel-dts",
>>>>>>> 60e84cf7
    "build:watch": "rollup --watch --config rollup.config.js",
    "build-docs": "typedoc",
    "proto": "protoc --plugin=node_modules/ts-proto/protoc-gen-ts_proto --ts_proto_opt=esModuleInterop=true --ts_proto_out=./src/proto --ts_proto_opt=outputClientImpl=false,useOptionals=messages,oneof=unions -I./protocol ./protocol/livekit_rtc.proto ./protocol/livekit_models.proto",
    "sample": "vite serve example --port 8080 --open",
    "lint": "eslint src",
    "test": "jest",
    "deploy": "gh-pages -d example/dist",
    "format": "prettier --write src example/sample.ts",
    "format:check": "prettier --check src",
    "release": "yarn build && changeset publish",
    "downlevel-dts": "downlevel-dts ./dist/ ./dist/ts4.2 --to=4.2"
  },
  "dependencies": {
    "async-await-queue": "^1.2.1",
    "events": "^3.3.0",
    "loglevel": "^1.8.0",
    "protobufjs": "^7.0.0",
    "sdp-transform": "^2.14.1",
    "ts-debounce": "^4.0.0",
    "typed-emitter": "^2.1.0",
    "ua-parser-js": "^1.0.2",
    "webrtc-adapter": "^8.1.1"
  },
  "devDependencies": {
    "@babel/core": "7.20.5",
    "@babel/preset-env": "7.20.2",
    "@changesets/changelog-github": "0.4.7",
    "@changesets/cli": "2.25.2",
    "@rollup/plugin-babel": "6.0.3",
    "@rollup/plugin-commonjs": "23.0.4",
    "@rollup/plugin-json": "5.0.2",
    "@rollup/plugin-node-resolve": "15.0.1",
    "@types/jest": "29.2.4",
    "@types/sdp-transform": "2.4.5",
    "@types/ua-parser-js": "0.7.36",
    "@types/ws": "8.5.3",
    "@typescript-eslint/eslint-plugin": "5.46.0",
    "@typescript-eslint/parser": "5.46.0",
    "downlevel-dts": "^0.11.0",
    "eslint": "8.29.0",
    "eslint-config-airbnb-typescript": "17.0.0",
    "eslint-config-prettier": "8.5.0",
    "eslint-plugin-import": "2.26.0",
    "gh-pages": "4.0.0",
    "jest": "29.3.1",
    "prettier": "2.8.1",
    "rollup": "3.7.0",
    "rollup-plugin-delete": "^2.0.0",
    "rollup-plugin-filesize": "9.1.2",
    "rollup-plugin-re": "1.0.7",
    "rollup-plugin-terser": "7.0.2",
    "rollup-plugin-typescript2": "0.34.1",
    "rollup-plugin-web-worker-loader": "^1.6.1",
    "terser": "^5.15.1",
    "ts-jest": "29.0.3",
    "ts-proto": "1.135.0",
    "typedoc": "0.23.21",
    "typedoc-plugin-no-inherit": "1.4.0",
    "typescript": "4.9.4",
    "vite": "3.2.5"
  },
  "browserslist": [
    "safari >= 11",
    "ios_saf >= 11",
    "chrome >= 64",
    "and_chr >= 64",
    "android >= 64",
    "firefox >= 53",
    "and_ff >= 53",
    "edge >= 79",
    "Opera >= 52",
    "Samsung >= 9.2",
    "not IE 11",
    "not dead"
  ]
}<|MERGE_RESOLUTION|>--- conflicted
+++ resolved
@@ -26,11 +26,7 @@
   "author": "David Zhao <david@davidzhao.com>",
   "license": "Apache-2.0",
   "scripts": {
-<<<<<<< HEAD
     "build": "vite build && tsc --emitDeclarationOnly && yarn downlevel-dts",
-=======
-    "build": "rollup --config --bundleConfigAsCjs && yarn downlevel-dts",
->>>>>>> 60e84cf7
     "build:watch": "rollup --watch --config rollup.config.js",
     "build-docs": "typedoc",
     "proto": "protoc --plugin=node_modules/ts-proto/protoc-gen-ts_proto --ts_proto_opt=esModuleInterop=true --ts_proto_out=./src/proto --ts_proto_opt=outputClientImpl=false,useOptionals=messages,oneof=unions -I./protocol ./protocol/livekit_rtc.proto ./protocol/livekit_models.proto",
