--- conflicted
+++ resolved
@@ -1,5 +1,4 @@
 import { workerLogger } from '../../logger';
-import type { VideoCodec } from '../../room/track/options';
 import { KEY_PROVIDER_DEFAULTS } from '../constants';
 import { CryptorErrorReason } from '../errors';
 import { CryptorEvent, KeyHandlerEvent } from '../events';
@@ -26,8 +25,6 @@
 
 let keyProviderOptions: KeyProviderOptions = KEY_PROVIDER_DEFAULTS;
 
-let rtpMap: Map<number, VideoCodec> = new Map();
-
 workerLogger.setDefaultLevel('info');
 
 onmessage = (ev) => {
@@ -93,17 +90,11 @@
       getTrackCryptor(data.participantIdentity, data.trackId).setVideoCodec(data.codec);
       break;
     case 'setRTPMap':
-<<<<<<< HEAD
-      rtpMap = data.map;
-      publishCryptors.forEach((cr) => {
-        cr.setRtpMap(data.map);
-=======
       // this is only used for the local participant
       participantCryptors.forEach((cr) => {
         if (cr.getParticipantIdentity() === data.participantIdentity) {
           cr.setRtpMap(data.map);
         }
->>>>>>> 96cd3d6d
       });
       break;
     case 'ratchetRequest':
@@ -199,12 +190,6 @@
       trackId,
       participantIdentity,
     });
-<<<<<<< HEAD
-    publishCryptor.setRtpMap(rtpMap);
-    setupCryptorErrorEvents(publishCryptor);
-    publishCryptors.push(publishCryptor);
-=======
->>>>>>> 96cd3d6d
   }
   const cryptor = cryptors[0];
   if (!cryptor) {
