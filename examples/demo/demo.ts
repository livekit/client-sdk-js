//@ts-ignore
import E2EEWorker from '../../src/e2ee/worker/e2ee.worker?worker';
import type {
  ChatMessage,
  RoomConnectOptions,
  RoomOptions,
  ScalabilityMode,
  SimulationScenario,
  VideoCaptureOptions,
  VideoCodec,
} from '../../src/index';
import {
  ConnectionQuality,
  ConnectionState,
  DisconnectReason,
  ExternalE2EEKeyProvider,
  LogLevel,
  MediaDeviceFailure,
  Participant,
  ParticipantEvent,
  RemoteParticipant,
  RemoteTrackPublication,
  Room,
  RoomEvent,
  ScreenSharePresets,
  Track,
  TrackPublication,
  VideoPresets,
  VideoQuality,
  createAudioAnalyser,
  isAudioTrack,
  isLocalParticipant,
  isLocalTrack,
  isRemoteParticipant,
  isRemoteTrack,
  setLogLevel,
  supportsAV1,
  supportsVP9,
} from '../../src/index';
import { isSVCCodec, sleep } from '../../src/room/utils';

setLogLevel(LogLevel.debug);

const $ = <T extends HTMLElement>(id: string) => document.getElementById(id) as T;

const state = {
  isFrontFacing: false,
  encoder: new TextEncoder(),
  decoder: new TextDecoder(),
  defaultDevices: new Map<MediaDeviceKind, string>([['audioinput', 'default']]),
  bitrateInterval: undefined as any,
  e2eeKeyProvider: new ExternalE2EEKeyProvider(),
  chatMessages: new Map<string, { text: string; participant?: Participant }>(),
};
let currentRoom: Room | undefined;

let startTime: number;

const searchParams = new URLSearchParams(window.location.search);
const storedUrl = searchParams.get('url') ?? 'ws://localhost:7880';
const storedToken = searchParams.get('token') ?? '';
(<HTMLInputElement>$('url')).value = storedUrl;
(<HTMLInputElement>$('token')).value = storedToken;
let storedKey = searchParams.get('key');
if (!storedKey) {
  (<HTMLSelectElement>$('crypto-key')).value = 'password';
} else {
  (<HTMLSelectElement>$('crypto-key')).value = storedKey;
}

function updateSearchParams(url: string, token: string, key: string) {
  const params = new URLSearchParams({ url, token, key });
  window.history.replaceState(null, '', `${window.location.pathname}?${params.toString()}`);
}

// handles actions from the HTML
const appActions = {
  sendFile: async () => {
    console.log('start sending');
    const file = ($('file') as HTMLInputElement).files?.[0]!;
    currentRoom?.localParticipant.sendFile(file, {
      mimeType: file.type,
      topic: 'files',
      onProgress: (progress) => console.log('sending file, progress', Math.ceil(progress * 100)),
    });
  },
  connectWithFormInput: async () => {
    const url = (<HTMLInputElement>$('url')).value;
    const token = (<HTMLInputElement>$('token')).value;
    const simulcast = (<HTMLInputElement>$('simulcast')).checked;
    const dynacast = (<HTMLInputElement>$('dynacast')).checked;
    const forceTURN = (<HTMLInputElement>$('force-turn')).checked;
    const adaptiveStream = (<HTMLInputElement>$('adaptive-stream')).checked;
    const shouldPublish = (<HTMLInputElement>$('publish-option')).checked;
    const preferredCodec = (<HTMLSelectElement>$('preferred-codec')).value as VideoCodec;
    const scalabilityMode = (<HTMLSelectElement>$('scalability-mode')).value;
    const cryptoKey = (<HTMLSelectElement>$('crypto-key')).value;
    const autoSubscribe = (<HTMLInputElement>$('auto-subscribe')).checked;
    const e2eeEnabled = (<HTMLInputElement>$('e2ee')).checked;
    const audioOutputId = (<HTMLSelectElement>$('audio-output')).value;

    updateSearchParams(url, token, cryptoKey);

    const roomOpts: RoomOptions = {
      adaptiveStream,
      dynacast,
      audioOutput: {
        deviceId: audioOutputId,
      },
      publishDefaults: {
        simulcast,
        videoSimulcastLayers: [VideoPresets.h90, VideoPresets.h216],
        videoCodec: preferredCodec || 'vp8',
        dtx: true,
        red: true,
        forceStereo: false,
        screenShareEncoding: ScreenSharePresets.h1080fps30.encoding,
        scalabilityMode: 'L3T3_KEY',
      },
      videoCaptureDefaults: {
        resolution: VideoPresets.h720.resolution,
      },
      e2ee: e2eeEnabled
        ? { keyProvider: state.e2eeKeyProvider, worker: new E2EEWorker() }
        : undefined,
    };
    if (
      roomOpts.publishDefaults?.videoCodec === 'av1' ||
      roomOpts.publishDefaults?.videoCodec === 'vp9'
    ) {
      roomOpts.publishDefaults.backupCodec = true;
      if (scalabilityMode !== '') {
        roomOpts.publishDefaults.scalabilityMode = scalabilityMode as ScalabilityMode;
      }
    }

    const connectOpts: RoomConnectOptions = {
      autoSubscribe: autoSubscribe,
    };
    if (forceTURN) {
      connectOpts.rtcConfig = {
        iceTransportPolicy: 'relay',
      };
    }
    await appActions.connectToRoom(url, token, roomOpts, connectOpts, shouldPublish);

    state.bitrateInterval = setInterval(renderBitrate, 1000);
  },

  connectToRoom: async (
    url: string,
    token: string,
    roomOptions?: RoomOptions,
    connectOptions?: RoomConnectOptions,
    shouldPublish?: boolean,
  ): Promise<Room | undefined> => {
    const room = new Room(roomOptions);

    startTime = Date.now();
    await room.prepareConnection(url, token);
    const prewarmTime = Date.now() - startTime;
    appendLog(`prewarmed connection in ${prewarmTime}ms`);

    room
      .on(RoomEvent.ParticipantConnected, participantConnected)
      .on(RoomEvent.ParticipantDisconnected, participantDisconnected)
      .on(RoomEvent.ChatMessage, handleChatMessage)
      .on(RoomEvent.Disconnected, handleRoomDisconnect)
      .on(RoomEvent.Reconnecting, () => appendLog('Reconnecting to room'))
      .on(RoomEvent.Reconnected, async () => {
        appendLog(
          'Successfully reconnected. server',
          await room.engine.getConnectedServerAddress(),
        );
      })
      .on(RoomEvent.ActiveDeviceChanged, handleActiveDeviceChanged)
      .on(RoomEvent.LocalTrackPublished, (pub) => {
        const track = pub.track;

        if (isLocalTrack(track) && isAudioTrack(track)) {
          const { calculateVolume } = createAudioAnalyser(track);

          setInterval(() => {
            $('local-volume')?.setAttribute('value', calculateVolume().toFixed(4));
          }, 200);
        }
        renderParticipant(room.localParticipant);
        updateButtonsForPublishState();
        renderScreenShare(room);
      })
      .on(RoomEvent.LocalTrackUnpublished, () => {
        renderParticipant(room.localParticipant);
        updateButtonsForPublishState();
        renderScreenShare(room);
      })
      .on(RoomEvent.RoomMetadataChanged, (metadata) => {
        appendLog('new metadata for room', metadata);
      })
      .on(RoomEvent.MediaDevicesChanged, handleDevicesChanged)
      .on(RoomEvent.AudioPlaybackStatusChanged, () => {
        if (room.canPlaybackAudio) {
          $('start-audio-button')?.setAttribute('disabled', 'true');
        } else {
          $('start-audio-button')?.removeAttribute('disabled');
        }
      })
      .on(RoomEvent.MediaDevicesError, (e: Error) => {
        const failure = MediaDeviceFailure.getFailure(e);
        appendLog('media device failure', failure);
      })
      .on(
        RoomEvent.ConnectionQualityChanged,
        (quality: ConnectionQuality, participant?: Participant) => {
          appendLog('connection quality changed', participant?.identity, quality);
        },
      )
      .on(RoomEvent.TrackSubscribed, (track, pub, participant) => {
        appendLog('subscribed to track', pub.trackSid, participant.identity);
        renderParticipant(participant);
        renderScreenShare(room);
      })
      .on(RoomEvent.TrackUnsubscribed, (_, pub, participant) => {
        appendLog('unsubscribed from track', pub.trackSid);
        renderParticipant(participant);
        renderScreenShare(room);
      })
      .on(RoomEvent.SignalConnected, async () => {
        const signalConnectionTime = Date.now() - startTime;
        appendLog(`signal connection established in ${signalConnectionTime}ms`);
        // speed up publishing by starting to publish before it's fully connected
        // publishing is accepted as soon as signal connection has established
        if (shouldPublish) {
          await room.localParticipant.enableCameraAndMicrophone();
          appendLog(`tracks published in ${Date.now() - startTime}ms`);
          updateButtonsForPublishState();
        }
      })
      .on(RoomEvent.ParticipantEncryptionStatusChanged, () => {
        updateButtonsForPublishState();
      })
      .on(RoomEvent.TrackStreamStateChanged, (pub, streamState, participant) => {
        appendLog(
          `stream state changed for ${pub.trackSid} (${
            participant.identity
          }) to ${streamState.toString()}`,
        );
      });

    room.registerTextStreamHandler('chat', async (reader, participant) => {
      const info = reader.info;
      if (info.size) {
        handleChatMessage(
          {
            id: info.id,
            timestamp: info.timestamp,
            message: await reader.readAll(),
          },
          room.getParticipantByIdentity(participant?.identity),
        );
      } else {
        for await (const msg of reader) {
          handleChatMessage(
            {
              id: info.id,
              timestamp: info.timestamp,
              message: msg.collected,
            },
            room.getParticipantByIdentity(participant?.identity),
          );
        }
        appendLog('text stream finished');
      }
      console.log('final info including close extensions', reader.info);
    });

    room.registerByteStreamHandler('files', async (reader, participant) => {
      const info = reader.info;

      appendLog(`started to receive a file called "${info.name}" from ${participant?.identity}`);

      const progressContainer = document.createElement('div');
      progressContainer.style.margin = '10px 0';
      const progressLabel = document.createElement('div');
      progressLabel.innerText = `Receiving "${info.name}" from ${participant?.identity}...`;
      const progressBar = document.createElement('progress');
      progressBar.max = 100;
      progressBar.value = 0;
      progressBar.style.width = '100%';

      progressContainer.appendChild(progressLabel);
      progressContainer.appendChild(progressBar);
      $('chat-area').after(progressContainer);

      appendLog(`Started receiving file "${info.name}" from ${participant?.identity}`);

      reader.onProgress = (progress) => {
        console.log(`"progress ${progress ? (progress * 100).toFixed(0) : 'undefined'}%`);

        if (progress) {
          progressBar.value = progress * 100;
          progressLabel.innerText = `Receiving "${info.name}" from ${participant?.identity} (${(progress * 100).toFixed(0)}%)`;
        }
      };

      const result = new Blob(await reader.readAll(), { type: info.mimeType });
<<<<<<< HEAD
      appendLog(`completely received file called "${info.name}" from ${participant?.identity}`);
      const downloadLink = URL.createObjectURL(result);
      const linkEl = document.createElement('a');
      linkEl.href = downloadLink;
      linkEl.innerText = info.name;
      linkEl.setAttribute('download', info.name);
      document.body.append(linkEl);
    });
=======
      appendLog(`Completely received file "${info.name}" from ${participant?.identity}`);

      progressContainer.remove();

      if (info.mimeType.startsWith('image/')) {
        // Embed images directly in HTML
        const imgContainer = document.createElement('div');
        imgContainer.style.margin = '10px 0';
        imgContainer.style.padding = '10px';

        const img = document.createElement('img');
        img.style.maxWidth = '300px';
        img.style.maxHeight = '300px';
        img.src = URL.createObjectURL(result);

        const downloadLink = document.createElement('a');
        downloadLink.href = img.src;
        downloadLink.innerText = `Download ${info.name}`;
        downloadLink.setAttribute('download', info.name);
        downloadLink.style.display = 'block';
        downloadLink.style.marginTop = '5px';

        imgContainer.appendChild(img);
        imgContainer.appendChild(downloadLink);
        $('chat-area').after(imgContainer);
      } else {
        // Non-images get a text download link instead
        const downloadLink = document.createElement('a');
        downloadLink.href = URL.createObjectURL(result);
        downloadLink.innerText = `Download ${info.name}`;
        downloadLink.setAttribute('download', info.name);
        downloadLink.style.margin = '10px';
        downloadLink.style.padding = '5px';
        downloadLink.style.display = 'block';
        $('chat-area').after(downloadLink);
      }
    }, 'files');
>>>>>>> 6aab1856

    try {
      // read and set current key from input
      const cryptoKey = (<HTMLSelectElement>$('crypto-key')).value;
      state.e2eeKeyProvider.setKey(cryptoKey);
      if ((<HTMLInputElement>$('e2ee')).checked) {
        await room.setE2EEEnabled(true);
      }

      await room.connect(url, token, connectOptions);
      const elapsed = Date.now() - startTime;
      appendLog(
        `successfully connected to ${room.name} in ${Math.round(elapsed)}ms`,
        await room.engine.getConnectedServerAddress(),
      );
    } catch (error: any) {
      let message: any = error;
      if (error.message) {
        message = error.message;
      }
      appendLog('could not connect:', message);
      return;
    }
    currentRoom = room;
    window.currentRoom = room;
    setButtonsForState(true);

    room.remoteParticipants.forEach((participant) => {
      participantConnected(participant);
    });
    participantConnected(room.localParticipant);
    updateButtonsForPublishState();

    return room;
  },

  toggleE2EE: async () => {
    if (!currentRoom || !currentRoom.options.e2ee) {
      return;
    }
    // read and set current key from input
    const cryptoKey = (<HTMLSelectElement>$('crypto-key')).value;
    state.e2eeKeyProvider.setKey(cryptoKey);

    await currentRoom.setE2EEEnabled(!currentRoom.isE2EEEnabled);
  },

  togglePiP: async () => {
    if (window.documentPictureInPicture?.window) {
      window.documentPictureInPicture?.window.close();
      return;
    }

    const pipWindow = await window.documentPictureInPicture?.requestWindow();
    setButtonState('toggle-pip-button', 'Close PiP', true);
    // Copy style sheets over from the initial document
    // so that the views look the same.
    [...document.styleSheets].forEach((styleSheet) => {
      try {
        const cssRules = [...styleSheet.cssRules].map((rule) => rule.cssText).join('');
        const style = document.createElement('style');
        style.textContent = cssRules;
        pipWindow?.document.head.appendChild(style);
      } catch (e) {
        const link = document.createElement('link');
        link.rel = 'stylesheet';
        link.type = styleSheet.type;
        link.media = styleSheet.media;
        link.href = styleSheet.href!;
        pipWindow?.document.head.appendChild(link);
      }
    });
    // Move participant videos to the Picture-in-Picture window
    const participantsArea = $('participants-area');
    const pipParticipantsArea = document.createElement('div');
    pipParticipantsArea.id = 'participants-area';
    pipWindow?.document.body.append(pipParticipantsArea);
    [...participantsArea.children].forEach((child) => pipParticipantsArea.append(child));

    // Move participant videos back when the Picture-in-Picture window closes.
    pipWindow?.addEventListener('pagehide', () => {
      setButtonState('toggle-pip-button', 'Open PiP', false);
      if (currentRoom?.state === ConnectionState.Connected)
        [...pipParticipantsArea.children].forEach((child) => participantsArea.append(child));
    });

    // Close PiP when room disconnects
    currentRoom!.once('disconnected', () => window.documentPictureInPicture?.window?.close());
  },

  ratchetE2EEKey: async () => {
    if (!currentRoom || !currentRoom.options.e2ee) {
      return;
    }
    await state.e2eeKeyProvider.ratchetKey();
  },

  toggleAudio: async () => {
    if (!currentRoom) return;
    const enabled = currentRoom.localParticipant.isMicrophoneEnabled;
    setButtonDisabled('toggle-audio-button', true);
    if (enabled) {
      appendLog('disabling audio');
    } else {
      appendLog('enabling audio');
    }
    await currentRoom.localParticipant.setMicrophoneEnabled(!enabled);
    setButtonDisabled('toggle-audio-button', false);
    updateButtonsForPublishState();
  },

  toggleVideo: async () => {
    if (!currentRoom) return;
    setButtonDisabled('toggle-video-button', true);
    const enabled = currentRoom.localParticipant.isCameraEnabled;
    if (enabled) {
      appendLog('disabling video');
    } else {
      appendLog('enabling video');
    }
    await currentRoom.localParticipant.setCameraEnabled(!enabled);
    setButtonDisabled('toggle-video-button', false);
    renderParticipant(currentRoom.localParticipant);

    // update display
    updateButtonsForPublishState();
  },

  flipVideo: () => {
    const videoPub = currentRoom?.localParticipant.getTrackPublication(Track.Source.Camera);
    if (!videoPub) {
      return;
    }
    if (state.isFrontFacing) {
      setButtonState('flip-video-button', 'Front Camera', false);
    } else {
      setButtonState('flip-video-button', 'Back Camera', false);
    }
    state.isFrontFacing = !state.isFrontFacing;
    const options: VideoCaptureOptions = {
      resolution: VideoPresets.h720.resolution,
      facingMode: state.isFrontFacing ? 'user' : 'environment',
    };
    videoPub.videoTrack?.restartTrack(options);
  },

  shareScreen: async () => {
    if (!currentRoom) return;

    const enabled = currentRoom.localParticipant.isScreenShareEnabled;
    appendLog(`${enabled ? 'stopping' : 'starting'} screen share`);
    setButtonDisabled('share-screen-button', true);
    try {
      await currentRoom.localParticipant.setScreenShareEnabled(!enabled, { audio: true });
    } catch (e) {
      appendLog('error sharing screen', e);
    }
    setButtonDisabled('share-screen-button', false);
    updateButtonsForPublishState();
  },

  startAudio: () => {
    currentRoom?.startAudio();
  },

  enterText: () => {
    if (!currentRoom) return;
    const textField = <HTMLInputElement>$('entry');
    if (textField.value) {
      currentRoom.localParticipant.sendText(textField.value, { topic: 'chat' });
      textField.value = '';
    }
  },

  disconnectRoom: () => {
    if (currentRoom) {
      currentRoom.disconnect();
    }
    if (state.bitrateInterval) {
      clearInterval(state.bitrateInterval);
    }
  },

  handleScenario: (e: Event) => {
    const scenario = (<HTMLSelectElement>e.target).value;
    if (scenario === 'subscribe-all') {
      currentRoom?.remoteParticipants.forEach((p) => {
        p.trackPublications.forEach((rp) => rp.setSubscribed(true));
      });
    } else if (scenario === 'unsubscribe-all') {
      currentRoom?.remoteParticipants.forEach((p) => {
        p.trackPublications.forEach((rp) => rp.setSubscribed(false));
      });
    } else if (scenario !== '') {
      currentRoom?.simulateScenario(scenario as SimulationScenario);
      (<HTMLSelectElement>e.target).value = '';
    }
  },

  handleDeviceSelected: async (e: Event) => {
    const deviceId = (<HTMLSelectElement>e.target).value;
    const elementId = (<HTMLSelectElement>e.target).id;
    const kind = elementMapping[elementId];
    if (!kind) {
      return;
    }

    if (currentRoom) {
      await currentRoom.switchActiveDevice(kind, deviceId);
    }
  },

  handlePreferredQuality: (e: Event) => {
    const quality = (<HTMLSelectElement>e.target).value;
    let q = VideoQuality.HIGH;
    switch (quality) {
      case 'low':
        q = VideoQuality.LOW;
        break;
      case 'medium':
        q = VideoQuality.MEDIUM;
        break;
      case 'high':
        q = VideoQuality.HIGH;
        break;
      default:
        break;
    }
    if (currentRoom) {
      currentRoom.remoteParticipants.forEach((participant) => {
        participant.trackPublications.forEach((track) => {
          track.setVideoQuality(q);
        });
      });
    }
  },

  handlePreferredFPS: (e: Event) => {
    const fps = +(<HTMLSelectElement>e.target).value;
    if (currentRoom) {
      currentRoom.remoteParticipants.forEach((participant) => {
        participant.trackPublications.forEach((track) => {
          track.setVideoFPS(fps);
        });
      });
    }
  },
};

declare global {
  interface Window {
    currentRoom: any;
    appActions: typeof appActions;
  }
}

window.appActions = appActions;

// --------------------------- event handlers ------------------------------- //
function handleChatMessage(msg: ChatMessage, participant?: Participant) {
  state.chatMessages.set(msg.id, { text: msg.message, participant });

  const chatEl = <HTMLTextAreaElement>$('chat');
  chatEl.value = '';
  for (const chatMsg of state.chatMessages.values()) {
    chatEl.value += `${chatMsg.participant?.identity}${participant && isLocalParticipant(participant) ? ' (me)' : ''}: ${chatMsg.text}\n`;
  }
}

async function sendGreetingTo(participant: Participant) {
  const greeting = `Hello new participant ${participant.identity}. This is just an progressively updating chat message from me, participant ${currentRoom?.localParticipant.identity}.`;

  const streamWriter = await currentRoom!.localParticipant.streamText({
    topic: 'chat',
    destinationIdentities: [participant.identity],
  });

  for (const char of greeting) {
    await streamWriter.write(char);
    await sleep(20);
  }
  await streamWriter.close();
}

async function participantConnected(participant: Participant) {
  appendLog('participant', participant.identity, 'connected', participant.metadata);
  participant
    .on(ParticipantEvent.TrackMuted, (pub: TrackPublication) => {
      appendLog('track was muted', pub.trackSid, participant.identity);
      renderParticipant(participant);
    })
    .on(ParticipantEvent.TrackUnmuted, (pub: TrackPublication) => {
      appendLog('track was unmuted', pub.trackSid, participant.identity);
      renderParticipant(participant);
    })
    .on(ParticipantEvent.IsSpeakingChanged, () => {
      renderParticipant(participant);
    })
    .on(ParticipantEvent.ConnectionQualityChanged, () => {
      renderParticipant(participant);
    });

  await sendGreetingTo(participant);
}

function participantDisconnected(participant: RemoteParticipant) {
  appendLog('participant', participant.sid, 'disconnected');

  renderParticipant(participant, true);
}

function handleRoomDisconnect(reason?: DisconnectReason) {
  if (!currentRoom) return;
  appendLog('disconnected from room', { reason });
  setButtonsForState(false);
  renderParticipant(currentRoom.localParticipant, true);
  currentRoom.remoteParticipants.forEach((p) => {
    renderParticipant(p, true);
  });
  renderScreenShare(currentRoom);

  const container = $('participants-area');
  if (container) {
    container.innerHTML = '';
  }

  // clear the chat area on disconnect
  const chat = <HTMLTextAreaElement>$('chat');
  chat.value = '';

  currentRoom = undefined;
  window.currentRoom = undefined;
}

// -------------------------- rendering helpers ----------------------------- //

function appendLog(...args: any[]) {
  const logger = $('log')!;
  for (let i = 0; i < arguments.length; i += 1) {
    if (typeof args[i] === 'object') {
      logger.innerHTML += `${
        JSON && JSON.stringify ? JSON.stringify(args[i], undefined, 2) : args[i]
      } `;
    } else {
      logger.innerHTML += `${args[i]} `;
    }
  }
  logger.innerHTML += '\n';
  (() => {
    logger.scrollTop = logger.scrollHeight;
  })();
}

// updates participant UI
function renderParticipant(participant: Participant, remove: boolean = false) {
  const container = getParticipantsAreaElement();
  if (!container) return;
  const { identity } = participant;
  let div = container.querySelector(`#participant-${identity}`);
  if (!div && !remove) {
    div = document.createElement('div');
    div.id = `participant-${identity}`;
    div.className = 'participant';
    div.innerHTML = `
      <video id="video-${identity}"></video>
      <audio id="audio-${identity}"></audio>
      <div class="info-bar">
        <div id="name-${identity}" class="name">
        </div>
        <div style="text-align: center;">
          <span id="codec-${identity}" class="codec">
          </span>
          <span id="size-${identity}" class="size">
          </span>
          <span id="bitrate-${identity}" class="bitrate">
          </span>
        </div>
        <div class="right">
          <span id="signal-${identity}"></span>
          <span id="mic-${identity}" class="mic-on"></span>
          <span id="e2ee-${identity}" class="e2ee-on"></span>
        </div>
      </div>
      ${
        !isLocalParticipant(participant)
          ? `<div class="volume-control">
        <input id="volume-${identity}" type="range" min="0" max="1" step="0.1" value="1" orient="vertical" />
      </div>`
          : `<progress id="local-volume" max="1" value="0" />`
      }

    `;
    container.appendChild(div);

    const sizeElm = container.querySelector(`#size-${identity}`);
    const videoElm = <HTMLVideoElement>container.querySelector(`#video-${identity}`);
    videoElm.onresize = () => {
      updateVideoSize(videoElm!, sizeElm!);
    };
  }
  const videoElm = <HTMLVideoElement>container.querySelector(`#video-${identity}`);
  const audioELm = <HTMLAudioElement>container.querySelector(`#audio-${identity}`);
  if (remove) {
    div?.remove();
    if (videoElm) {
      videoElm.srcObject = null;
      videoElm.src = '';
    }
    if (audioELm) {
      audioELm.srcObject = null;
      audioELm.src = '';
    }
    return;
  }

  // update properties
  container.querySelector(`#name-${identity}`)!.innerHTML = participant.identity;
  if (isLocalParticipant(participant)) {
    container.querySelector(`#name-${identity}`)!.innerHTML += ' (you)';
  }
  const micElm = container.querySelector(`#mic-${identity}`)!;
  const signalElm = container.querySelector(`#signal-${identity}`)!;
  const cameraPub = participant.getTrackPublication(Track.Source.Camera);
  const micPub = participant.getTrackPublication(Track.Source.Microphone);
  if (participant.isSpeaking) {
    div!.classList.add('speaking');
  } else {
    div!.classList.remove('speaking');
  }

  if (isRemoteParticipant(participant)) {
    const volumeSlider = <HTMLInputElement>container.querySelector(`#volume-${identity}`);
    volumeSlider.addEventListener('input', (ev) => {
      participant.setVolume(Number.parseFloat((ev.target as HTMLInputElement).value));
    });
  }

  const cameraEnabled = cameraPub && cameraPub.isSubscribed && !cameraPub.isMuted;
  if (cameraEnabled) {
    if (isLocalParticipant(participant)) {
      // flip
      videoElm.style.transform = 'scale(-1, 1)';
    } else if (!cameraPub?.videoTrack?.attachedElements.includes(videoElm)) {
      const renderStartTime = Date.now();
      // measure time to render
      videoElm.onloadeddata = () => {
        const elapsed = Date.now() - renderStartTime;
        let fromJoin = 0;
        if (participant.joinedAt && participant.joinedAt.getTime() < startTime) {
          fromJoin = Date.now() - startTime;
        }
        appendLog(
          `RemoteVideoTrack ${cameraPub?.trackSid} (${videoElm.videoWidth}x${videoElm.videoHeight}) rendered in ${elapsed}ms`,
          fromJoin > 0 ? `, ${fromJoin}ms from start` : '',
        );
      };
    }
    cameraPub?.videoTrack?.attach(videoElm);
  } else {
    // clear information display
    container.querySelector(`#size-${identity}`)!.innerHTML = '';
    if (cameraPub?.videoTrack) {
      // detach manually whenever possible
      cameraPub.videoTrack?.detach(videoElm);
    } else {
      videoElm.src = '';
      videoElm.srcObject = null;
    }
  }

  const micEnabled = micPub && micPub.isSubscribed && !micPub.isMuted;
  if (micEnabled) {
    if (!isLocalParticipant(participant)) {
      // don't attach local audio
      audioELm.onloadeddata = () => {
        if (participant.joinedAt && participant.joinedAt.getTime() < startTime) {
          const fromJoin = Date.now() - startTime;
          appendLog(`RemoteAudioTrack ${micPub?.trackSid} played ${fromJoin}ms from start`);
        }
      };
      micPub?.audioTrack?.attach(audioELm);
    }
    micElm.className = 'mic-on';
    micElm.innerHTML = '<i class="fas fa-microphone"></i>';
  } else {
    micElm.className = 'mic-off';
    micElm.innerHTML = '<i class="fas fa-microphone-slash"></i>';
  }

  const e2eeElm = container.querySelector(`#e2ee-${identity}`)!;
  if (participant.isEncrypted) {
    e2eeElm.className = 'e2ee-on';
    e2eeElm.innerHTML = '<i class="fas fa-lock"></i>';
  } else {
    e2eeElm.className = 'e2ee-off';
    e2eeElm.innerHTML = '<i class="fas fa-unlock"></i>';
  }

  switch (participant.connectionQuality) {
    case ConnectionQuality.Excellent:
    case ConnectionQuality.Good:
    case ConnectionQuality.Poor:
      signalElm.className = `connection-${participant.connectionQuality}`;
      signalElm.innerHTML = '<i class="fas fa-circle"></i>';
      break;
    default:
      signalElm.innerHTML = '';
    // do nothing
  }
}

function renderScreenShare(room: Room) {
  const div = $('screenshare-area')!;
  if (room.state !== ConnectionState.Connected) {
    div.style.display = 'none';
    return;
  }
  let participant: Participant | undefined;
  let screenSharePub: TrackPublication | undefined = room.localParticipant.getTrackPublication(
    Track.Source.ScreenShare,
  );
  let screenShareAudioPub: RemoteTrackPublication | undefined;
  if (!screenSharePub) {
    room.remoteParticipants.forEach((p) => {
      if (screenSharePub) {
        return;
      }
      participant = p;
      const pub = p.getTrackPublication(Track.Source.ScreenShare);
      if (pub?.isSubscribed) {
        screenSharePub = pub;
      }
      const audioPub = p.getTrackPublication(Track.Source.ScreenShareAudio);
      if (audioPub?.isSubscribed) {
        screenShareAudioPub = audioPub;
      }
    });
  } else {
    participant = room.localParticipant;
  }

  if (screenSharePub && participant) {
    div.style.display = 'block';
    const videoElm = <HTMLVideoElement>$('screenshare-video');
    screenSharePub.videoTrack?.attach(videoElm);
    if (screenShareAudioPub) {
      screenShareAudioPub.audioTrack?.attach(videoElm);
    }
    videoElm.onresize = () => {
      updateVideoSize(videoElm, <HTMLSpanElement>$('screenshare-resolution'));
    };
    const infoElm = $('screenshare-info')!;
    infoElm.innerHTML = `Screenshare from ${participant.identity}`;
  } else {
    div.style.display = 'none';
  }
}

function renderBitrate() {
  if (!currentRoom || currentRoom.state !== ConnectionState.Connected) {
    return;
  }
  const participants: Participant[] = [...currentRoom.remoteParticipants.values()];
  participants.push(currentRoom.localParticipant);
  const container = getParticipantsAreaElement();

  for (const p of participants) {
    const elm = container.querySelector(`#bitrate-${p.identity}`);
    let totalBitrate = 0;
    for (const t of p.trackPublications.values()) {
      if (t.track) {
        totalBitrate += t.track.currentBitrate;
      }

      if (t.source === Track.Source.Camera) {
        if (isRemoteTrack(t.videoTrack)) {
          const codecElm = container.querySelector(`#codec-${p.identity}`)!;
          codecElm.innerHTML = t.videoTrack.getDecoderImplementation() ?? '';
        }
      }
    }
    let displayText = '';
    if (totalBitrate > 0) {
      displayText = `${Math.round(totalBitrate / 1024).toLocaleString()} kbps`;
    }
    if (elm) {
      elm.innerHTML = displayText;
    }
  }
}

function getParticipantsAreaElement(): HTMLElement {
  return (
    window.documentPictureInPicture?.window?.document.querySelector('#participants-area') ||
    $('participants-area')
  );
}

function updateVideoSize(element: HTMLVideoElement, target: Element) {
  target.innerHTML = `(${element.videoWidth}x${element.videoHeight})`;
}

function setButtonState(
  buttonId: string,
  buttonText: string,
  isActive: boolean,
  isDisabled: boolean | undefined = undefined,
) {
  const el = $(buttonId) as HTMLButtonElement;
  if (!el) return;
  if (isDisabled !== undefined) {
    el.disabled = isDisabled;
  }
  el.innerHTML = buttonText;
  if (isActive) {
    el.classList.add('active');
  } else {
    el.classList.remove('active');
  }
}

function setButtonDisabled(buttonId: string, isDisabled: boolean) {
  const el = $(buttonId) as HTMLButtonElement;
  el.disabled = isDisabled;
}

setTimeout(handleDevicesChanged, 100);

function setButtonsForState(connected: boolean) {
  const connectedSet = [
    'toggle-video-button',
    'toggle-audio-button',
    'share-screen-button',
    'toggle-pip-button',
    'disconnect-ws-button',
    'disconnect-room-button',
    'flip-video-button',
    'send-button',
  ];
  if (currentRoom && currentRoom.options.e2ee) {
    connectedSet.push('toggle-e2ee-button', 'e2ee-ratchet-button');
  }
  const disconnectedSet = ['connect-button'];

  const toRemove = connected ? connectedSet : disconnectedSet;
  const toAdd = connected ? disconnectedSet : connectedSet;

  toRemove.forEach((id) => $(id)?.removeAttribute('disabled'));
  toAdd.forEach((id) => $(id)?.setAttribute('disabled', 'true'));
}

const elementMapping: { [k: string]: MediaDeviceKind } = {
  'video-input': 'videoinput',
  'audio-input': 'audioinput',
  'audio-output': 'audiooutput',
} as const;

async function handleDevicesChanged() {
  Promise.all(
    Object.keys(elementMapping).map(async (id) => {
      const kind = elementMapping[id];
      if (!kind) {
        return;
      }
      const devices = await Room.getLocalDevices(kind);
      const element = <HTMLSelectElement>$(id);
      populateSelect(element, devices, state.defaultDevices.get(kind));
    }),
  );
}

async function handleActiveDeviceChanged(kind: MediaDeviceKind, deviceId: string) {
  console.debug('active device changed', kind, deviceId);
  state.defaultDevices.set(kind, deviceId);
  const devices = await Room.getLocalDevices(kind);
  const element = <HTMLSelectElement>$(
    Object.entries(elementMapping)
      .map(([key, value]) => {
        if (value === kind) {
          return key;
        }
        return undefined;
      })
      .filter((val) => val !== undefined)[0],
  );
  populateSelect(element, devices, deviceId);
}

function populateSelect(
  element: HTMLSelectElement,
  devices: MediaDeviceInfo[],
  selectedDeviceId?: string,
) {
  // clear all elements
  element.innerHTML = '';

  for (const device of devices) {
    const option = document.createElement('option');
    option.text = device.label;
    option.value = device.deviceId;
    if (device.deviceId === selectedDeviceId) {
      option.selected = true;
    }
    element.appendChild(option);
  }
}

function updateButtonsForPublishState() {
  if (!currentRoom) {
    return;
  }
  const lp = currentRoom.localParticipant;

  // video
  setButtonState(
    'toggle-video-button',
    `${lp.isCameraEnabled ? 'Disable' : 'Enable'} Video`,
    lp.isCameraEnabled,
  );

  // audio
  setButtonState(
    'toggle-audio-button',
    `${lp.isMicrophoneEnabled ? 'Disable' : 'Enable'} Audio`,
    lp.isMicrophoneEnabled,
  );

  // screen share
  setButtonState(
    'share-screen-button',
    lp.isScreenShareEnabled ? 'Stop Screen Share' : 'Share Screen',
    lp.isScreenShareEnabled,
  );

  // e2ee
  setButtonState(
    'toggle-e2ee-button',
    `${currentRoom.isE2EEEnabled ? 'Disable' : 'Enable'} E2EE`,
    currentRoom.isE2EEEnabled,
  );
}

async function acquireDeviceList() {
  handleDevicesChanged();
}

function populateSupportedCodecs() {
  /*
<option value="" selected>PreferredCodec</option>
                <option value="vp8">VP8</option>
                <option value="h264">H.264</option>
                <option value="vp9">VP9</option>
                <option value="av1">AV1</option>
*/
  const codecSelect = $('preferred-codec');
  const options: string[][] = [
    ['', 'Preferred codec'],
    ['h264', 'H.264'],
    ['vp8', 'VP8'],
  ];
  if (supportsVP9()) {
    options.push(['vp9', 'VP9']);
  }
  if (supportsAV1()) {
    options.push(['av1', 'AV1']);
  }
  for (const o of options) {
    const n = document.createElement('option');
    n.value = o[0];
    n.appendChild(document.createTextNode(o[1]));
    codecSelect.appendChild(n);
  }
}

function populateScalabilityModes() {
  const modeSelect = $('scalability-mode');
  const modes: string[] = [
    'L1T1',
    'L1T2',
    'L1T3',
    'L2T1',
    'L2T1h',
    'L2T1_KEY',
    'L2T2',
    'L2T2h',
    'L2T2_KEY',
    'L2T3',
    'L2T3h',
    'L2T3_KEY',
    'L3T1',
    'L3T1h',
    'L3T1_KEY',
    'L3T2',
    'L3T2h',
    'L3T2_KEY',
    'L3T3',
    'L3T3h',
    'L3T3_KEY',
  ];
  let n = document.createElement('option');
  n.value = '';
  n.text = 'ScalabilityMode';
  modeSelect.appendChild(n);
  for (const mode of modes) {
    n = document.createElement('option');
    n.value = mode;
    n.text = mode;
    modeSelect.appendChild(n);
  }

  const codecSelect = <HTMLSelectElement>$('preferred-codec');
  codecSelect.onchange = () => {
    if (isSVCCodec(codecSelect.value)) {
      modeSelect.removeAttribute('disabled');
    } else {
      modeSelect.setAttribute('disabled', 'true');
    }
  };
}

acquireDeviceList();
populateSupportedCodecs();
populateScalabilityModes();<|MERGE_RESOLUTION|>--- conflicted
+++ resolved
@@ -303,16 +303,6 @@
       };
 
       const result = new Blob(await reader.readAll(), { type: info.mimeType });
-<<<<<<< HEAD
-      appendLog(`completely received file called "${info.name}" from ${participant?.identity}`);
-      const downloadLink = URL.createObjectURL(result);
-      const linkEl = document.createElement('a');
-      linkEl.href = downloadLink;
-      linkEl.innerText = info.name;
-      linkEl.setAttribute('download', info.name);
-      document.body.append(linkEl);
-    });
-=======
       appendLog(`Completely received file "${info.name}" from ${participant?.identity}`);
 
       progressContainer.remove();
@@ -349,8 +339,7 @@
         downloadLink.style.display = 'block';
         $('chat-area').after(downloadLink);
       }
-    }, 'files');
->>>>>>> 6aab1856
+    });
 
     try {
       // read and set current key from input
