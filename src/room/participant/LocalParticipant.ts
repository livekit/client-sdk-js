--- conflicted
+++ resolved
@@ -94,20 +94,13 @@
 
   /** @internal */
   constructor(sid: string, identity: string, engine: RTCEngine, options: InternalRoomOptions) {
-<<<<<<< HEAD
-    super(sid, identity);
+    super(sid, identity, undefined, undefined, {
+      loggerName: options.loggerName,
+      loggerContextCb: () => this.engine.logContext,
+    });
     this.audioTrackPublications = new Map();
     this.videoTrackPublications = new Map();
     this.trackPublications = new Map();
-=======
-    super(sid, identity, undefined, undefined, {
-      loggerName: options.loggerName,
-      loggerContextCb: () => this.engine.logContext,
-    });
-    this.audioTracks = new Map();
-    this.videoTracks = new Map();
-    this.tracks = new Map();
->>>>>>> f166e9b1
     this.engine = engine;
     this.roomOptions = options;
     this.setupEngine(engine);
@@ -145,13 +138,8 @@
    */
   setupEngine(engine: RTCEngine) {
     this.engine = engine;
-<<<<<<< HEAD
-    this.engine.client.onRemoteMuteChanged = (trackSid: string, muted: boolean) => {
+    this.engine.on(EngineEvent.RemoteMute, (trackSid: string, muted: boolean) => {
       const pub = this.trackPublications.get(trackSid);
-=======
-    this.engine.on(EngineEvent.RemoteMute, (trackSid: string, muted: boolean) => {
-      const pub = this.tracks.get(trackSid);
->>>>>>> f166e9b1
       if (!pub || !pub.track) {
         return;
       }
