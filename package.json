--- conflicted
+++ resolved
@@ -1,10 +1,6 @@
 {
   "name": "livekit-client",
-<<<<<<< HEAD
-  "version": "1.6.9",
-=======
   "version": "1.7.0",
->>>>>>> 2166c30e
   "description": "JavaScript/TypeScript client SDK for LiveKit",
   "main": "./dist/livekit-client.umd.js",
   "unpkg": "./dist/livekit-client.umd.js",
