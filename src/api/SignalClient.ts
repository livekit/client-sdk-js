--- conflicted
+++ resolved
@@ -11,12 +11,9 @@
   SignalRequest,
   SignalResponse,
   SignalTarget,
-<<<<<<< HEAD
   SyncState,
-=======
   StreamStateUpdate,
   SubscribedQualityUpdate,
->>>>>>> f3c2d49a
   TrackPublishedResponse,
   UpdateSubscription,
   UpdateTrackSettings,
