lockfileVersion: '6.0'

settings:
  autoInstallPeers: true
  excludeLinksFromLockfile: false

dependencies:
  '@livekit/protocol':
    specifier: 1.12.0
    version: 1.12.0
  events:
    specifier: ^3.3.0
    version: 3.3.0
  loglevel:
    specifier: ^1.8.0
    version: 1.8.1
  sdp-transform:
    specifier: ^2.14.1
    version: 2.14.1
  ts-debounce:
    specifier: ^4.0.0
    version: 4.0.0
  tslib:
    specifier: 2.6.2
    version: 2.6.2
  typed-emitter:
    specifier: ^2.1.0
    version: 2.1.0
  webrtc-adapter:
    specifier: ^8.1.1
    version: 8.2.3

devDependencies:
  '@babel/core':
    specifier: 7.24.4
    version: 7.24.4
  '@babel/preset-env':
    specifier: 7.24.4
    version: 7.24.4(@babel/core@7.24.4)
  '@bufbuild/protoc-gen-es':
    specifier: ^1.3.0
    version: 1.8.0
  '@changesets/cli':
    specifier: 2.27.1
    version: 2.27.1
  '@livekit/changesets-changelog-github':
    specifier: ^0.0.4
    version: 0.0.4
  '@rollup/plugin-babel':
    specifier: 6.0.4
    version: 6.0.4(@babel/core@7.24.4)(rollup@4.14.0)
  '@rollup/plugin-commonjs':
    specifier: 25.0.7
    version: 25.0.7(rollup@4.14.0)
  '@rollup/plugin-json':
    specifier: 6.1.0
    version: 6.1.0(rollup@4.14.0)
  '@rollup/plugin-node-resolve':
    specifier: 15.2.3
    version: 15.2.3(rollup@4.14.0)
  '@rollup/plugin-terser':
    specifier: ^0.4.0
    version: 0.4.4(rollup@4.14.0)
  '@size-limit/file':
    specifier: ^8.2.4
    version: 8.2.6(size-limit@8.2.6)
  '@size-limit/webpack':
    specifier: ^8.2.4
    version: 8.2.6(size-limit@8.2.6)
  '@trivago/prettier-plugin-sort-imports':
    specifier: ^4.1.1
    version: 4.3.0(prettier@3.2.5)
  '@types/events':
    specifier: ^3.0.0
    version: 3.0.3
  '@types/sdp-transform':
    specifier: 2.4.9
    version: 2.4.9
  '@types/ua-parser-js':
    specifier: 0.7.39
    version: 0.7.39
  '@typescript-eslint/eslint-plugin':
    specifier: 5.62.0
    version: 5.62.0(@typescript-eslint/parser@5.62.0)(eslint@8.57.0)(typescript@5.4.3)
  '@typescript-eslint/parser':
    specifier: 5.62.0
    version: 5.62.0(eslint@8.57.0)(typescript@5.4.3)
  downlevel-dts:
    specifier: ^0.11.0
    version: 0.11.0
  eslint:
    specifier: 8.57.0
    version: 8.57.0
  eslint-config-airbnb-typescript:
    specifier: 17.1.0
    version: 17.1.0(@typescript-eslint/eslint-plugin@5.62.0)(@typescript-eslint/parser@5.62.0)(eslint-plugin-import@2.29.1)(eslint@8.57.0)
  eslint-config-prettier:
    specifier: 9.1.0
    version: 9.1.0(eslint@8.57.0)
  eslint-plugin-ecmascript-compat:
    specifier: ^3.0.0
    version: 3.2.1(eslint@8.57.0)
  eslint-plugin-import:
    specifier: 2.29.1
    version: 2.29.1(@typescript-eslint/parser@5.62.0)(eslint@8.57.0)
  gh-pages:
    specifier: 6.1.1
    version: 6.1.1
  jsdom:
    specifier: ^24.0.0
    version: 24.0.0
  prettier:
    specifier: ^3.0.0
    version: 3.2.5
  rollup:
    specifier: 4.14.0
    version: 4.14.0
  rollup-plugin-delete:
    specifier: ^2.0.0
    version: 2.0.0
  rollup-plugin-re:
    specifier: 1.0.7
    version: 1.0.7
  rollup-plugin-typescript2:
    specifier: 0.36.0
    version: 0.36.0(rollup@4.14.0)(typescript@5.4.3)
  size-limit:
    specifier: ^8.2.4
    version: 8.2.6
  typedoc:
    specifier: 0.25.12
    version: 0.25.12(typescript@5.4.3)
  typedoc-plugin-no-inherit:
    specifier: 1.4.0
    version: 1.4.0(typedoc@0.25.12)
  typescript:
    specifier: 5.4.3
    version: 5.4.3
  vite:
    specifier: 5.0.12
    version: 5.0.12
  vitest:
    specifier: ^1.0.0
    version: 1.4.0(jsdom@24.0.0)

packages:

  /@aashutoshrathi/word-wrap@1.2.6:
    resolution: {integrity: sha512-1Yjs2SvM8TflER/OD3cOjhWWOZb58A2t7wpE2S9XfBYTiIl+XFhQG2bjy4Pu1I+EAlCNUzRDYDdFwFYUKvXcIA==}
    engines: {node: '>=0.10.0'}
    dev: true

  /@ampproject/remapping@2.2.1:
    resolution: {integrity: sha512-lFMjJTrFL3j7L9yBxwYfCq2k6qqwHyzuUl/XBnif78PWTJYyL/dfowQHWE3sp6U6ZzqWiiIZnpTMO96zhkjwtg==}
    engines: {node: '>=6.0.0'}
    dependencies:
      '@jridgewell/gen-mapping': 0.3.5
      '@jridgewell/trace-mapping': 0.3.25
    dev: true

  /@babel/code-frame@7.24.2:
    resolution: {integrity: sha512-y5+tLQyV8pg3fsiln67BVLD1P13Eg4lh5RW9mF0zUuvLrv9uIQ4MCL+CRT+FTsBlBjcIan6PGsLcBN0m3ClUyQ==}
    engines: {node: '>=6.9.0'}
    dependencies:
      '@babel/highlight': 7.24.2
      picocolors: 1.0.0
    dev: true

  /@babel/compat-data@7.24.4:
    resolution: {integrity: sha512-vg8Gih2MLK+kOkHJp4gBEIkyaIi00jgWot2D9QOmmfLC8jINSOzmCLta6Bvz/JSBCqnegV0L80jhxkol5GWNfQ==}
    engines: {node: '>=6.9.0'}
    dev: true

  /@babel/core@7.24.4:
    resolution: {integrity: sha512-MBVlMXP+kkl5394RBLSxxk/iLTeVGuXTV3cIDXavPpMMqnSnt6apKgan/U8O3USWZCWZT/TbgfEpKa4uMgN4Dg==}
    engines: {node: '>=6.9.0'}
    dependencies:
      '@ampproject/remapping': 2.2.1
      '@babel/code-frame': 7.24.2
      '@babel/generator': 7.24.4
      '@babel/helper-compilation-targets': 7.23.6
      '@babel/helper-module-transforms': 7.23.3(@babel/core@7.24.4)
      '@babel/helpers': 7.24.4
      '@babel/parser': 7.24.4
      '@babel/template': 7.24.0
      '@babel/traverse': 7.24.1
      '@babel/types': 7.24.0
      convert-source-map: 2.0.0
      debug: 4.3.4
      gensync: 1.0.0-beta.2
      json5: 2.2.3
      semver: 6.3.1
    transitivePeerDependencies:
      - supports-color
    dev: true

  /@babel/generator@7.17.7:
    resolution: {integrity: sha512-oLcVCTeIFadUoArDTwpluncplrYBmTCCZZgXCbgNGvOBBiSDDK3eWO4b/+eOTli5tKv1lg+a5/NAXg+nTcei1w==}
    engines: {node: '>=6.9.0'}
    dependencies:
      '@babel/types': 7.24.0
      jsesc: 2.5.2
      source-map: 0.5.7
    dev: true

  /@babel/generator@7.24.4:
    resolution: {integrity: sha512-Xd6+v6SnjWVx/nus+y0l1sxMOTOMBkyL4+BIdbALyatQnAe/SRVjANeDPSCYaX+i1iJmuGSKf3Z+E+V/va1Hvw==}
    engines: {node: '>=6.9.0'}
    dependencies:
      '@babel/types': 7.24.0
      '@jridgewell/gen-mapping': 0.3.5
      '@jridgewell/trace-mapping': 0.3.25
      jsesc: 2.5.2
    dev: true

  /@babel/helper-annotate-as-pure@7.22.5:
    resolution: {integrity: sha512-LvBTxu8bQSQkcyKOU+a1btnNFQ1dMAd0R6PyW3arXes06F6QLWLIrd681bxRPIXlrMGR3XYnW9JyML7dP3qgxg==}
    engines: {node: '>=6.9.0'}
    dependencies:
      '@babel/types': 7.24.0
    dev: true

  /@babel/helper-builder-binary-assignment-operator-visitor@7.22.15:
    resolution: {integrity: sha512-QkBXwGgaoC2GtGZRoma6kv7Szfv06khvhFav67ZExau2RaXzy8MpHSMO2PNoP2XtmQphJQRHFfg77Bq731Yizw==}
    engines: {node: '>=6.9.0'}
    dependencies:
      '@babel/types': 7.24.0
    dev: true

  /@babel/helper-compilation-targets@7.23.6:
    resolution: {integrity: sha512-9JB548GZoQVmzrFgp8o7KxdgkTGm6xs9DW0o/Pim72UDjzr5ObUQ6ZzYPqA+g9OTS2bBQoctLJrky0RDCAWRgQ==}
    engines: {node: '>=6.9.0'}
    dependencies:
      '@babel/compat-data': 7.24.4
      '@babel/helper-validator-option': 7.23.5
      browserslist: 4.23.0
      lru-cache: 5.1.1
      semver: 6.3.1
    dev: true

  /@babel/helper-create-class-features-plugin@7.24.4(@babel/core@7.24.4):
    resolution: {integrity: sha512-lG75yeuUSVu0pIcbhiYMXBXANHrpUPaOfu7ryAzskCgKUHuAxRQI5ssrtmF0X9UXldPlvT0XM/A4F44OXRt6iQ==}
    engines: {node: '>=6.9.0'}
    peerDependencies:
      '@babel/core': ^7.0.0
    dependencies:
      '@babel/core': 7.24.4
      '@babel/helper-annotate-as-pure': 7.22.5
      '@babel/helper-environment-visitor': 7.22.20
      '@babel/helper-function-name': 7.23.0
      '@babel/helper-member-expression-to-functions': 7.23.0
      '@babel/helper-optimise-call-expression': 7.22.5
      '@babel/helper-replace-supers': 7.24.1(@babel/core@7.24.4)
      '@babel/helper-skip-transparent-expression-wrappers': 7.22.5
      '@babel/helper-split-export-declaration': 7.22.6
      semver: 6.3.1
    dev: true

  /@babel/helper-create-regexp-features-plugin@7.22.15(@babel/core@7.24.4):
    resolution: {integrity: sha512-29FkPLFjn4TPEa3RE7GpW+qbE8tlsu3jntNYNfcGsc49LphF1PQIiD+vMZ1z1xVOKt+93khA9tc2JBs3kBjA7w==}
    engines: {node: '>=6.9.0'}
    peerDependencies:
      '@babel/core': ^7.0.0
    dependencies:
      '@babel/core': 7.24.4
      '@babel/helper-annotate-as-pure': 7.22.5
      regexpu-core: 5.3.2
      semver: 6.3.1
    dev: true

  /@babel/helper-define-polyfill-provider@0.6.1(@babel/core@7.24.4):
    resolution: {integrity: sha512-o7SDgTJuvx5vLKD6SFvkydkSMBvahDKGiNJzG22IZYXhiqoe9efY7zocICBgzHV4IRg5wdgl2nEL/tulKIEIbA==}
    peerDependencies:
      '@babel/core': ^7.4.0 || ^8.0.0-0 <8.0.0
    dependencies:
      '@babel/core': 7.24.4
      '@babel/helper-compilation-targets': 7.23.6
      '@babel/helper-plugin-utils': 7.24.0
      debug: 4.3.4
      lodash.debounce: 4.0.8
      resolve: 1.22.8
    transitivePeerDependencies:
      - supports-color
    dev: true

  /@babel/helper-environment-visitor@7.22.20:
    resolution: {integrity: sha512-zfedSIzFhat/gFhWfHtgWvlec0nqB9YEIVrpuwjruLlXfUSnA8cJB0miHKwqDnQ7d32aKo2xt88/xZptwxbfhA==}
    engines: {node: '>=6.9.0'}
    dev: true

  /@babel/helper-function-name@7.23.0:
    resolution: {integrity: sha512-OErEqsrxjZTJciZ4Oo+eoZqeW9UIiOcuYKRJA4ZAgV9myA+pOXhhmpfNCKjEH/auVfEYVFJ6y1Tc4r0eIApqiw==}
    engines: {node: '>=6.9.0'}
    dependencies:
      '@babel/template': 7.24.0
      '@babel/types': 7.24.0
    dev: true

  /@babel/helper-hoist-variables@7.22.5:
    resolution: {integrity: sha512-wGjk9QZVzvknA6yKIUURb8zY3grXCcOZt+/7Wcy8O2uctxhplmUPkOdlgoNhmdVee2c92JXbf1xpMtVNbfoxRw==}
    engines: {node: '>=6.9.0'}
    dependencies:
      '@babel/types': 7.24.0
    dev: true

  /@babel/helper-member-expression-to-functions@7.23.0:
    resolution: {integrity: sha512-6gfrPwh7OuT6gZyJZvd6WbTfrqAo7vm4xCzAXOusKqq/vWdKXphTpj5klHKNmRUU6/QRGlBsyU9mAIPaWHlqJA==}
    engines: {node: '>=6.9.0'}
    dependencies:
      '@babel/types': 7.24.0
    dev: true

  /@babel/helper-module-imports@7.24.3:
    resolution: {integrity: sha512-viKb0F9f2s0BCS22QSF308z/+1YWKV/76mwt61NBzS5izMzDPwdq1pTrzf+Li3npBWX9KdQbkeCt1jSAM7lZqg==}
    engines: {node: '>=6.9.0'}
    dependencies:
      '@babel/types': 7.24.0
    dev: true

  /@babel/helper-module-transforms@7.23.3(@babel/core@7.24.4):
    resolution: {integrity: sha512-7bBs4ED9OmswdfDzpz4MpWgSrV7FXlc3zIagvLFjS5H+Mk7Snr21vQ6QwrsoCGMfNC4e4LQPdoULEt4ykz0SRQ==}
    engines: {node: '>=6.9.0'}
    peerDependencies:
      '@babel/core': ^7.0.0
    dependencies:
      '@babel/core': 7.24.4
      '@babel/helper-environment-visitor': 7.22.20
      '@babel/helper-module-imports': 7.24.3
      '@babel/helper-simple-access': 7.22.5
      '@babel/helper-split-export-declaration': 7.22.6
      '@babel/helper-validator-identifier': 7.22.20
    dev: true

  /@babel/helper-optimise-call-expression@7.22.5:
    resolution: {integrity: sha512-HBwaojN0xFRx4yIvpwGqxiV2tUfl7401jlok564NgB9EHS1y6QT17FmKWm4ztqjeVdXLuC4fSvHc5ePpQjoTbw==}
    engines: {node: '>=6.9.0'}
    dependencies:
      '@babel/types': 7.24.0
    dev: true

  /@babel/helper-plugin-utils@7.24.0:
    resolution: {integrity: sha512-9cUznXMG0+FxRuJfvL82QlTqIzhVW9sL0KjMPHhAOOvpQGL8QtdxnBKILjBqxlHyliz0yCa1G903ZXI/FuHy2w==}
    engines: {node: '>=6.9.0'}
    dev: true

  /@babel/helper-remap-async-to-generator@7.22.20(@babel/core@7.24.4):
    resolution: {integrity: sha512-pBGyV4uBqOns+0UvhsTO8qgl8hO89PmiDYv+/COyp1aeMcmfrfruz+/nCMFiYyFF/Knn0yfrC85ZzNFjembFTw==}
    engines: {node: '>=6.9.0'}
    peerDependencies:
      '@babel/core': ^7.0.0
    dependencies:
      '@babel/core': 7.24.4
      '@babel/helper-annotate-as-pure': 7.22.5
      '@babel/helper-environment-visitor': 7.22.20
      '@babel/helper-wrap-function': 7.22.20
    dev: true

  /@babel/helper-replace-supers@7.24.1(@babel/core@7.24.4):
    resolution: {integrity: sha512-QCR1UqC9BzG5vZl8BMicmZ28RuUBnHhAMddD8yHFHDRH9lLTZ9uUPehX8ctVPT8l0TKblJidqcgUUKGVrePleQ==}
    engines: {node: '>=6.9.0'}
    peerDependencies:
      '@babel/core': ^7.0.0
    dependencies:
      '@babel/core': 7.24.4
      '@babel/helper-environment-visitor': 7.22.20
      '@babel/helper-member-expression-to-functions': 7.23.0
      '@babel/helper-optimise-call-expression': 7.22.5
    dev: true

  /@babel/helper-simple-access@7.22.5:
    resolution: {integrity: sha512-n0H99E/K+Bika3++WNL17POvo4rKWZ7lZEp1Q+fStVbUi8nxPQEBOlTmCOxW/0JsS56SKKQ+ojAe2pHKJHN35w==}
    engines: {node: '>=6.9.0'}
    dependencies:
      '@babel/types': 7.24.0
    dev: true

  /@babel/helper-skip-transparent-expression-wrappers@7.22.5:
    resolution: {integrity: sha512-tK14r66JZKiC43p8Ki33yLBVJKlQDFoA8GYN67lWCDCqoL6EMMSuM9b+Iff2jHaM/RRFYl7K+iiru7hbRqNx8Q==}
    engines: {node: '>=6.9.0'}
    dependencies:
      '@babel/types': 7.24.0
    dev: true

  /@babel/helper-split-export-declaration@7.22.6:
    resolution: {integrity: sha512-AsUnxuLhRYsisFiaJwvp1QF+I3KjD5FOxut14q/GzovUe6orHLesW2C7d754kRm53h5gqrz6sFl6sxc4BVtE/g==}
    engines: {node: '>=6.9.0'}
    dependencies:
      '@babel/types': 7.24.0
    dev: true

  /@babel/helper-string-parser@7.23.4:
    resolution: {integrity: sha512-803gmbQdqwdf4olxrX4AJyFBV/RTr3rSmOj0rKwesmzlfhYNDEs+/iOcznzpNWlJlIlTJC2QfPFcHB6DlzdVLQ==}
    engines: {node: '>=6.9.0'}
    dev: true

  /@babel/helper-validator-identifier@7.22.20:
    resolution: {integrity: sha512-Y4OZ+ytlatR8AI+8KZfKuL5urKp7qey08ha31L8b3BwewJAoJamTzyvxPR/5D+KkdJCGPq/+8TukHBlY10FX9A==}
    engines: {node: '>=6.9.0'}
    dev: true

  /@babel/helper-validator-option@7.23.5:
    resolution: {integrity: sha512-85ttAOMLsr53VgXkTbkx8oA6YTfT4q7/HzXSLEYmjcSTJPMPQtvq1BD79Byep5xMUYbGRzEpDsjUf3dyp54IKw==}
    engines: {node: '>=6.9.0'}
    dev: true

  /@babel/helper-wrap-function@7.22.20:
    resolution: {integrity: sha512-pms/UwkOpnQe/PDAEdV/d7dVCoBbB+R4FvYoHGZz+4VPcg7RtYy2KP7S2lbuWM6FCSgob5wshfGESbC/hzNXZw==}
    engines: {node: '>=6.9.0'}
    dependencies:
      '@babel/helper-function-name': 7.23.0
      '@babel/template': 7.24.0
      '@babel/types': 7.24.0
    dev: true

  /@babel/helpers@7.24.4:
    resolution: {integrity: sha512-FewdlZbSiwaVGlgT1DPANDuCHaDMiOo+D/IDYRFYjHOuv66xMSJ7fQwwODwRNAPkADIO/z1EoF/l2BCWlWABDw==}
    engines: {node: '>=6.9.0'}
    dependencies:
      '@babel/template': 7.24.0
      '@babel/traverse': 7.24.1
      '@babel/types': 7.24.0
    transitivePeerDependencies:
      - supports-color
    dev: true

  /@babel/highlight@7.24.2:
    resolution: {integrity: sha512-Yac1ao4flkTxTteCDZLEvdxg2fZfz1v8M4QpaGypq/WPDqg3ijHYbDfs+LG5hvzSoqaSZ9/Z9lKSP3CjZjv+pA==}
    engines: {node: '>=6.9.0'}
    dependencies:
      '@babel/helper-validator-identifier': 7.22.20
      chalk: 2.4.2
      js-tokens: 4.0.0
      picocolors: 1.0.0
    dev: true

  /@babel/parser@7.24.4:
    resolution: {integrity: sha512-zTvEBcghmeBma9QIGunWevvBAp4/Qu9Bdq+2k0Ot4fVMD6v3dsC9WOcRSKk7tRRyBM/53yKMJko9xOatGQAwSg==}
    engines: {node: '>=6.0.0'}
    hasBin: true
    dependencies:
      '@babel/types': 7.24.0
    dev: true

  /@babel/plugin-bugfix-firefox-class-in-computed-class-key@7.24.4(@babel/core@7.24.4):
    resolution: {integrity: sha512-qpl6vOOEEzTLLcsuqYYo8yDtrTocmu2xkGvgNebvPjT9DTtfFYGmgDqY+rBYXNlqL4s9qLDn6xkrJv4RxAPiTA==}
    engines: {node: '>=6.9.0'}
    peerDependencies:
      '@babel/core': ^7.0.0
    dependencies:
      '@babel/core': 7.24.4
      '@babel/helper-environment-visitor': 7.22.20
      '@babel/helper-plugin-utils': 7.24.0
    dev: true

  /@babel/plugin-bugfix-safari-id-destructuring-collision-in-function-expression@7.24.1(@babel/core@7.24.4):
    resolution: {integrity: sha512-y4HqEnkelJIOQGd+3g1bTeKsA5c6qM7eOn7VggGVbBc0y8MLSKHacwcIE2PplNlQSj0PqS9rrXL/nkPVK+kUNg==}
    engines: {node: '>=6.9.0'}
    peerDependencies:
      '@babel/core': ^7.0.0
    dependencies:
      '@babel/core': 7.24.4
      '@babel/helper-plugin-utils': 7.24.0
    dev: true

  /@babel/plugin-bugfix-v8-spread-parameters-in-optional-chaining@7.24.1(@babel/core@7.24.4):
    resolution: {integrity: sha512-Hj791Ii4ci8HqnaKHAlLNs+zaLXb0EzSDhiAWp5VNlyvCNymYfacs64pxTxbH1znW/NcArSmwpmG9IKE/TUVVQ==}
    engines: {node: '>=6.9.0'}
    peerDependencies:
      '@babel/core': ^7.13.0
    dependencies:
      '@babel/core': 7.24.4
      '@babel/helper-plugin-utils': 7.24.0
      '@babel/helper-skip-transparent-expression-wrappers': 7.22.5
      '@babel/plugin-transform-optional-chaining': 7.24.1(@babel/core@7.24.4)
    dev: true

  /@babel/plugin-bugfix-v8-static-class-fields-redefine-readonly@7.24.1(@babel/core@7.24.4):
    resolution: {integrity: sha512-m9m/fXsXLiHfwdgydIFnpk+7jlVbnvlK5B2EKiPdLUb6WX654ZaaEWJUjk8TftRbZpK0XibovlLWX4KIZhV6jw==}
    engines: {node: '>=6.9.0'}
    peerDependencies:
      '@babel/core': ^7.0.0
    dependencies:
      '@babel/core': 7.24.4
      '@babel/helper-environment-visitor': 7.22.20
      '@babel/helper-plugin-utils': 7.24.0
    dev: true

  /@babel/plugin-proposal-private-property-in-object@7.21.0-placeholder-for-preset-env.2(@babel/core@7.24.4):
    resolution: {integrity: sha512-SOSkfJDddaM7mak6cPEpswyTRnuRltl429hMraQEglW+OkovnCzsiszTmsrlY//qLFjCpQDFRvjdm2wA5pPm9w==}
    engines: {node: '>=6.9.0'}
    peerDependencies:
      '@babel/core': ^7.0.0-0
    dependencies:
      '@babel/core': 7.24.4
    dev: true

  /@babel/plugin-syntax-async-generators@7.8.4(@babel/core@7.24.4):
    resolution: {integrity: sha512-tycmZxkGfZaxhMRbXlPXuVFpdWlXpir2W4AMhSJgRKzk/eDlIXOhb2LHWoLpDF7TEHylV5zNhykX6KAgHJmTNw==}
    peerDependencies:
      '@babel/core': ^7.0.0-0
    dependencies:
      '@babel/core': 7.24.4
      '@babel/helper-plugin-utils': 7.24.0
    dev: true

  /@babel/plugin-syntax-class-properties@7.12.13(@babel/core@7.24.4):
    resolution: {integrity: sha512-fm4idjKla0YahUNgFNLCB0qySdsoPiZP3iQE3rky0mBUtMZ23yDJ9SJdg6dXTSDnulOVqiF3Hgr9nbXvXTQZYA==}
    peerDependencies:
      '@babel/core': ^7.0.0-0
    dependencies:
      '@babel/core': 7.24.4
      '@babel/helper-plugin-utils': 7.24.0
    dev: true

  /@babel/plugin-syntax-class-static-block@7.14.5(@babel/core@7.24.4):
    resolution: {integrity: sha512-b+YyPmr6ldyNnM6sqYeMWE+bgJcJpO6yS4QD7ymxgH34GBPNDM/THBh8iunyvKIZztiwLH4CJZ0RxTk9emgpjw==}
    engines: {node: '>=6.9.0'}
    peerDependencies:
      '@babel/core': ^7.0.0-0
    dependencies:
      '@babel/core': 7.24.4
      '@babel/helper-plugin-utils': 7.24.0
    dev: true

  /@babel/plugin-syntax-dynamic-import@7.8.3(@babel/core@7.24.4):
    resolution: {integrity: sha512-5gdGbFon+PszYzqs83S3E5mpi7/y/8M9eC90MRTZfduQOYW76ig6SOSPNe41IG5LoP3FGBn2N0RjVDSQiS94kQ==}
    peerDependencies:
      '@babel/core': ^7.0.0-0
    dependencies:
      '@babel/core': 7.24.4
      '@babel/helper-plugin-utils': 7.24.0
    dev: true

  /@babel/plugin-syntax-export-namespace-from@7.8.3(@babel/core@7.24.4):
    resolution: {integrity: sha512-MXf5laXo6c1IbEbegDmzGPwGNTsHZmEy6QGznu5Sh2UCWvueywb2ee+CCE4zQiZstxU9BMoQO9i6zUFSY0Kj0Q==}
    peerDependencies:
      '@babel/core': ^7.0.0-0
    dependencies:
      '@babel/core': 7.24.4
      '@babel/helper-plugin-utils': 7.24.0
    dev: true

  /@babel/plugin-syntax-import-assertions@7.24.1(@babel/core@7.24.4):
    resolution: {integrity: sha512-IuwnI5XnuF189t91XbxmXeCDz3qs6iDRO7GJ++wcfgeXNs/8FmIlKcpDSXNVyuLQxlwvskmI3Ct73wUODkJBlQ==}
    engines: {node: '>=6.9.0'}
    peerDependencies:
      '@babel/core': ^7.0.0-0
    dependencies:
      '@babel/core': 7.24.4
      '@babel/helper-plugin-utils': 7.24.0
    dev: true

  /@babel/plugin-syntax-import-attributes@7.24.1(@babel/core@7.24.4):
    resolution: {integrity: sha512-zhQTMH0X2nVLnb04tz+s7AMuasX8U0FnpE+nHTOhSOINjWMnopoZTxtIKsd45n4GQ/HIZLyfIpoul8e2m0DnRA==}
    engines: {node: '>=6.9.0'}
    peerDependencies:
      '@babel/core': ^7.0.0-0
    dependencies:
      '@babel/core': 7.24.4
      '@babel/helper-plugin-utils': 7.24.0
    dev: true

  /@babel/plugin-syntax-import-meta@7.10.4(@babel/core@7.24.4):
    resolution: {integrity: sha512-Yqfm+XDx0+Prh3VSeEQCPU81yC+JWZ2pDPFSS4ZdpfZhp4MkFMaDC1UqseovEKwSUpnIL7+vK+Clp7bfh0iD7g==}
    peerDependencies:
      '@babel/core': ^7.0.0-0
    dependencies:
      '@babel/core': 7.24.4
      '@babel/helper-plugin-utils': 7.24.0
    dev: true

  /@babel/plugin-syntax-json-strings@7.8.3(@babel/core@7.24.4):
    resolution: {integrity: sha512-lY6kdGpWHvjoe2vk4WrAapEuBR69EMxZl+RoGRhrFGNYVK8mOPAW8VfbT/ZgrFbXlDNiiaxQnAtgVCZ6jv30EA==}
    peerDependencies:
      '@babel/core': ^7.0.0-0
    dependencies:
      '@babel/core': 7.24.4
      '@babel/helper-plugin-utils': 7.24.0
    dev: true

  /@babel/plugin-syntax-logical-assignment-operators@7.10.4(@babel/core@7.24.4):
    resolution: {integrity: sha512-d8waShlpFDinQ5MtvGU9xDAOzKH47+FFoney2baFIoMr952hKOLp1HR7VszoZvOsV/4+RRszNY7D17ba0te0ig==}
    peerDependencies:
      '@babel/core': ^7.0.0-0
    dependencies:
      '@babel/core': 7.24.4
      '@babel/helper-plugin-utils': 7.24.0
    dev: true

  /@babel/plugin-syntax-nullish-coalescing-operator@7.8.3(@babel/core@7.24.4):
    resolution: {integrity: sha512-aSff4zPII1u2QD7y+F8oDsz19ew4IGEJg9SVW+bqwpwtfFleiQDMdzA/R+UlWDzfnHFCxxleFT0PMIrR36XLNQ==}
    peerDependencies:
      '@babel/core': ^7.0.0-0
    dependencies:
      '@babel/core': 7.24.4
      '@babel/helper-plugin-utils': 7.24.0
    dev: true

  /@babel/plugin-syntax-numeric-separator@7.10.4(@babel/core@7.24.4):
    resolution: {integrity: sha512-9H6YdfkcK/uOnY/K7/aA2xpzaAgkQn37yzWUMRK7OaPOqOpGS1+n0H5hxT9AUw9EsSjPW8SVyMJwYRtWs3X3ug==}
    peerDependencies:
      '@babel/core': ^7.0.0-0
    dependencies:
      '@babel/core': 7.24.4
      '@babel/helper-plugin-utils': 7.24.0
    dev: true

  /@babel/plugin-syntax-object-rest-spread@7.8.3(@babel/core@7.24.4):
    resolution: {integrity: sha512-XoqMijGZb9y3y2XskN+P1wUGiVwWZ5JmoDRwx5+3GmEplNyVM2s2Dg8ILFQm8rWM48orGy5YpI5Bl8U1y7ydlA==}
    peerDependencies:
      '@babel/core': ^7.0.0-0
    dependencies:
      '@babel/core': 7.24.4
      '@babel/helper-plugin-utils': 7.24.0
    dev: true

  /@babel/plugin-syntax-optional-catch-binding@7.8.3(@babel/core@7.24.4):
    resolution: {integrity: sha512-6VPD0Pc1lpTqw0aKoeRTMiB+kWhAoT24PA+ksWSBrFtl5SIRVpZlwN3NNPQjehA2E/91FV3RjLWoVTglWcSV3Q==}
    peerDependencies:
      '@babel/core': ^7.0.0-0
    dependencies:
      '@babel/core': 7.24.4
      '@babel/helper-plugin-utils': 7.24.0
    dev: true

  /@babel/plugin-syntax-optional-chaining@7.8.3(@babel/core@7.24.4):
    resolution: {integrity: sha512-KoK9ErH1MBlCPxV0VANkXW2/dw4vlbGDrFgz8bmUsBGYkFRcbRwMh6cIJubdPrkxRwuGdtCk0v/wPTKbQgBjkg==}
    peerDependencies:
      '@babel/core': ^7.0.0-0
    dependencies:
      '@babel/core': 7.24.4
      '@babel/helper-plugin-utils': 7.24.0
    dev: true

  /@babel/plugin-syntax-private-property-in-object@7.14.5(@babel/core@7.24.4):
    resolution: {integrity: sha512-0wVnp9dxJ72ZUJDV27ZfbSj6iHLoytYZmh3rFcxNnvsJF3ktkzLDZPy/mA17HGsaQT3/DQsWYX1f1QGWkCoVUg==}
    engines: {node: '>=6.9.0'}
    peerDependencies:
      '@babel/core': ^7.0.0-0
    dependencies:
      '@babel/core': 7.24.4
      '@babel/helper-plugin-utils': 7.24.0
    dev: true

  /@babel/plugin-syntax-top-level-await@7.14.5(@babel/core@7.24.4):
    resolution: {integrity: sha512-hx++upLv5U1rgYfwe1xBQUhRmU41NEvpUvrp8jkrSCdvGSnM5/qdRMtylJ6PG5OFkBaHkbTAKTnd3/YyESRHFw==}
    engines: {node: '>=6.9.0'}
    peerDependencies:
      '@babel/core': ^7.0.0-0
    dependencies:
      '@babel/core': 7.24.4
      '@babel/helper-plugin-utils': 7.24.0
    dev: true

  /@babel/plugin-syntax-unicode-sets-regex@7.18.6(@babel/core@7.24.4):
    resolution: {integrity: sha512-727YkEAPwSIQTv5im8QHz3upqp92JTWhidIC81Tdx4VJYIte/VndKf1qKrfnnhPLiPghStWfvC/iFaMCQu7Nqg==}
    engines: {node: '>=6.9.0'}
    peerDependencies:
      '@babel/core': ^7.0.0
    dependencies:
      '@babel/core': 7.24.4
      '@babel/helper-create-regexp-features-plugin': 7.22.15(@babel/core@7.24.4)
      '@babel/helper-plugin-utils': 7.24.0
    dev: true

  /@babel/plugin-transform-arrow-functions@7.24.1(@babel/core@7.24.4):
    resolution: {integrity: sha512-ngT/3NkRhsaep9ck9uj2Xhv9+xB1zShY3tM3g6om4xxCELwCDN4g4Aq5dRn48+0hasAql7s2hdBOysCfNpr4fw==}
    engines: {node: '>=6.9.0'}
    peerDependencies:
      '@babel/core': ^7.0.0-0
    dependencies:
      '@babel/core': 7.24.4
      '@babel/helper-plugin-utils': 7.24.0
    dev: true

  /@babel/plugin-transform-async-generator-functions@7.24.3(@babel/core@7.24.4):
    resolution: {integrity: sha512-Qe26CMYVjpQxJ8zxM1340JFNjZaF+ISWpr1Kt/jGo+ZTUzKkfw/pphEWbRCb+lmSM6k/TOgfYLvmbHkUQ0asIg==}
    engines: {node: '>=6.9.0'}
    peerDependencies:
      '@babel/core': ^7.0.0-0
    dependencies:
      '@babel/core': 7.24.4
      '@babel/helper-environment-visitor': 7.22.20
      '@babel/helper-plugin-utils': 7.24.0
      '@babel/helper-remap-async-to-generator': 7.22.20(@babel/core@7.24.4)
      '@babel/plugin-syntax-async-generators': 7.8.4(@babel/core@7.24.4)
    dev: true

  /@babel/plugin-transform-async-to-generator@7.24.1(@babel/core@7.24.4):
    resolution: {integrity: sha512-AawPptitRXp1y0n4ilKcGbRYWfbbzFWz2NqNu7dacYDtFtz0CMjG64b3LQsb3KIgnf4/obcUL78hfaOS7iCUfw==}
    engines: {node: '>=6.9.0'}
    peerDependencies:
      '@babel/core': ^7.0.0-0
    dependencies:
      '@babel/core': 7.24.4
      '@babel/helper-module-imports': 7.24.3
      '@babel/helper-plugin-utils': 7.24.0
      '@babel/helper-remap-async-to-generator': 7.22.20(@babel/core@7.24.4)
    dev: true

  /@babel/plugin-transform-block-scoped-functions@7.24.1(@babel/core@7.24.4):
    resolution: {integrity: sha512-TWWC18OShZutrv9C6mye1xwtam+uNi2bnTOCBUd5sZxyHOiWbU6ztSROofIMrK84uweEZC219POICK/sTYwfgg==}
    engines: {node: '>=6.9.0'}
    peerDependencies:
      '@babel/core': ^7.0.0-0
    dependencies:
      '@babel/core': 7.24.4
      '@babel/helper-plugin-utils': 7.24.0
    dev: true

  /@babel/plugin-transform-block-scoping@7.24.4(@babel/core@7.24.4):
    resolution: {integrity: sha512-nIFUZIpGKDf9O9ttyRXpHFpKC+X3Y5mtshZONuEUYBomAKoM4y029Jr+uB1bHGPhNmK8YXHevDtKDOLmtRrp6g==}
    engines: {node: '>=6.9.0'}
    peerDependencies:
      '@babel/core': ^7.0.0-0
    dependencies:
      '@babel/core': 7.24.4
      '@babel/helper-plugin-utils': 7.24.0
    dev: true

  /@babel/plugin-transform-class-properties@7.24.1(@babel/core@7.24.4):
    resolution: {integrity: sha512-OMLCXi0NqvJfORTaPQBwqLXHhb93wkBKZ4aNwMl6WtehO7ar+cmp+89iPEQPqxAnxsOKTaMcs3POz3rKayJ72g==}
    engines: {node: '>=6.9.0'}
    peerDependencies:
      '@babel/core': ^7.0.0-0
    dependencies:
      '@babel/core': 7.24.4
      '@babel/helper-create-class-features-plugin': 7.24.4(@babel/core@7.24.4)
      '@babel/helper-plugin-utils': 7.24.0
    dev: true

  /@babel/plugin-transform-class-static-block@7.24.4(@babel/core@7.24.4):
    resolution: {integrity: sha512-B8q7Pz870Hz/q9UgP8InNpY01CSLDSCyqX7zcRuv3FcPl87A2G17lASroHWaCtbdIcbYzOZ7kWmXFKbijMSmFg==}
    engines: {node: '>=6.9.0'}
    peerDependencies:
      '@babel/core': ^7.12.0
    dependencies:
      '@babel/core': 7.24.4
      '@babel/helper-create-class-features-plugin': 7.24.4(@babel/core@7.24.4)
      '@babel/helper-plugin-utils': 7.24.0
      '@babel/plugin-syntax-class-static-block': 7.14.5(@babel/core@7.24.4)
    dev: true

  /@babel/plugin-transform-classes@7.24.1(@babel/core@7.24.4):
    resolution: {integrity: sha512-ZTIe3W7UejJd3/3R4p7ScyyOoafetUShSf4kCqV0O7F/RiHxVj/wRaRnQlrGwflvcehNA8M42HkAiEDYZu2F1Q==}
    engines: {node: '>=6.9.0'}
    peerDependencies:
      '@babel/core': ^7.0.0-0
    dependencies:
      '@babel/core': 7.24.4
      '@babel/helper-annotate-as-pure': 7.22.5
      '@babel/helper-compilation-targets': 7.23.6
      '@babel/helper-environment-visitor': 7.22.20
      '@babel/helper-function-name': 7.23.0
      '@babel/helper-plugin-utils': 7.24.0
      '@babel/helper-replace-supers': 7.24.1(@babel/core@7.24.4)
      '@babel/helper-split-export-declaration': 7.22.6
      globals: 11.12.0
    dev: true

  /@babel/plugin-transform-computed-properties@7.24.1(@babel/core@7.24.4):
    resolution: {integrity: sha512-5pJGVIUfJpOS+pAqBQd+QMaTD2vCL/HcePooON6pDpHgRp4gNRmzyHTPIkXntwKsq3ayUFVfJaIKPw2pOkOcTw==}
    engines: {node: '>=6.9.0'}
    peerDependencies:
      '@babel/core': ^7.0.0-0
    dependencies:
      '@babel/core': 7.24.4
      '@babel/helper-plugin-utils': 7.24.0
      '@babel/template': 7.24.0
    dev: true

  /@babel/plugin-transform-destructuring@7.24.1(@babel/core@7.24.4):
    resolution: {integrity: sha512-ow8jciWqNxR3RYbSNVuF4U2Jx130nwnBnhRw6N6h1bOejNkABmcI5X5oz29K4alWX7vf1C+o6gtKXikzRKkVdw==}
    engines: {node: '>=6.9.0'}
    peerDependencies:
      '@babel/core': ^7.0.0-0
    dependencies:
      '@babel/core': 7.24.4
      '@babel/helper-plugin-utils': 7.24.0
    dev: true

  /@babel/plugin-transform-dotall-regex@7.24.1(@babel/core@7.24.4):
    resolution: {integrity: sha512-p7uUxgSoZwZ2lPNMzUkqCts3xlp8n+o05ikjy7gbtFJSt9gdU88jAmtfmOxHM14noQXBxfgzf2yRWECiNVhTCw==}
    engines: {node: '>=6.9.0'}
    peerDependencies:
      '@babel/core': ^7.0.0-0
    dependencies:
      '@babel/core': 7.24.4
      '@babel/helper-create-regexp-features-plugin': 7.22.15(@babel/core@7.24.4)
      '@babel/helper-plugin-utils': 7.24.0
    dev: true

  /@babel/plugin-transform-duplicate-keys@7.24.1(@babel/core@7.24.4):
    resolution: {integrity: sha512-msyzuUnvsjsaSaocV6L7ErfNsa5nDWL1XKNnDePLgmz+WdU4w/J8+AxBMrWfi9m4IxfL5sZQKUPQKDQeeAT6lA==}
    engines: {node: '>=6.9.0'}
    peerDependencies:
      '@babel/core': ^7.0.0-0
    dependencies:
      '@babel/core': 7.24.4
      '@babel/helper-plugin-utils': 7.24.0
    dev: true

  /@babel/plugin-transform-dynamic-import@7.24.1(@babel/core@7.24.4):
    resolution: {integrity: sha512-av2gdSTyXcJVdI+8aFZsCAtR29xJt0S5tas+Ef8NvBNmD1a+N/3ecMLeMBgfcK+xzsjdLDT6oHt+DFPyeqUbDA==}
    engines: {node: '>=6.9.0'}
    peerDependencies:
      '@babel/core': ^7.0.0-0
    dependencies:
      '@babel/core': 7.24.4
      '@babel/helper-plugin-utils': 7.24.0
      '@babel/plugin-syntax-dynamic-import': 7.8.3(@babel/core@7.24.4)
    dev: true

  /@babel/plugin-transform-exponentiation-operator@7.24.1(@babel/core@7.24.4):
    resolution: {integrity: sha512-U1yX13dVBSwS23DEAqU+Z/PkwE9/m7QQy8Y9/+Tdb8UWYaGNDYwTLi19wqIAiROr8sXVum9A/rtiH5H0boUcTw==}
    engines: {node: '>=6.9.0'}
    peerDependencies:
      '@babel/core': ^7.0.0-0
    dependencies:
      '@babel/core': 7.24.4
      '@babel/helper-builder-binary-assignment-operator-visitor': 7.22.15
      '@babel/helper-plugin-utils': 7.24.0
    dev: true

  /@babel/plugin-transform-export-namespace-from@7.24.1(@babel/core@7.24.4):
    resolution: {integrity: sha512-Ft38m/KFOyzKw2UaJFkWG9QnHPG/Q/2SkOrRk4pNBPg5IPZ+dOxcmkK5IyuBcxiNPyyYowPGUReyBvrvZs7IlQ==}
    engines: {node: '>=6.9.0'}
    peerDependencies:
      '@babel/core': ^7.0.0-0
    dependencies:
      '@babel/core': 7.24.4
      '@babel/helper-plugin-utils': 7.24.0
      '@babel/plugin-syntax-export-namespace-from': 7.8.3(@babel/core@7.24.4)
    dev: true

  /@babel/plugin-transform-for-of@7.24.1(@babel/core@7.24.4):
    resolution: {integrity: sha512-OxBdcnF04bpdQdR3i4giHZNZQn7cm8RQKcSwA17wAAqEELo1ZOwp5FFgeptWUQXFyT9kwHo10aqqauYkRZPCAg==}
    engines: {node: '>=6.9.0'}
    peerDependencies:
      '@babel/core': ^7.0.0-0
    dependencies:
      '@babel/core': 7.24.4
      '@babel/helper-plugin-utils': 7.24.0
      '@babel/helper-skip-transparent-expression-wrappers': 7.22.5
    dev: true

  /@babel/plugin-transform-function-name@7.24.1(@babel/core@7.24.4):
    resolution: {integrity: sha512-BXmDZpPlh7jwicKArQASrj8n22/w6iymRnvHYYd2zO30DbE277JO20/7yXJT3QxDPtiQiOxQBbZH4TpivNXIxA==}
    engines: {node: '>=6.9.0'}
    peerDependencies:
      '@babel/core': ^7.0.0-0
    dependencies:
      '@babel/core': 7.24.4
      '@babel/helper-compilation-targets': 7.23.6
      '@babel/helper-function-name': 7.23.0
      '@babel/helper-plugin-utils': 7.24.0
    dev: true

  /@babel/plugin-transform-json-strings@7.24.1(@babel/core@7.24.4):
    resolution: {integrity: sha512-U7RMFmRvoasscrIFy5xA4gIp8iWnWubnKkKuUGJjsuOH7GfbMkB+XZzeslx2kLdEGdOJDamEmCqOks6e8nv8DQ==}
    engines: {node: '>=6.9.0'}
    peerDependencies:
      '@babel/core': ^7.0.0-0
    dependencies:
      '@babel/core': 7.24.4
      '@babel/helper-plugin-utils': 7.24.0
      '@babel/plugin-syntax-json-strings': 7.8.3(@babel/core@7.24.4)
    dev: true

  /@babel/plugin-transform-literals@7.24.1(@babel/core@7.24.4):
    resolution: {integrity: sha512-zn9pwz8U7nCqOYIiBaOxoQOtYmMODXTJnkxG4AtX8fPmnCRYWBOHD0qcpwS9e2VDSp1zNJYpdnFMIKb8jmwu6g==}
    engines: {node: '>=6.9.0'}
    peerDependencies:
      '@babel/core': ^7.0.0-0
    dependencies:
      '@babel/core': 7.24.4
      '@babel/helper-plugin-utils': 7.24.0
    dev: true

  /@babel/plugin-transform-logical-assignment-operators@7.24.1(@babel/core@7.24.4):
    resolution: {integrity: sha512-OhN6J4Bpz+hIBqItTeWJujDOfNP+unqv/NJgyhlpSqgBTPm37KkMmZV6SYcOj+pnDbdcl1qRGV/ZiIjX9Iy34w==}
    engines: {node: '>=6.9.0'}
    peerDependencies:
      '@babel/core': ^7.0.0-0
    dependencies:
      '@babel/core': 7.24.4
      '@babel/helper-plugin-utils': 7.24.0
      '@babel/plugin-syntax-logical-assignment-operators': 7.10.4(@babel/core@7.24.4)
    dev: true

  /@babel/plugin-transform-member-expression-literals@7.24.1(@babel/core@7.24.4):
    resolution: {integrity: sha512-4ojai0KysTWXzHseJKa1XPNXKRbuUrhkOPY4rEGeR+7ChlJVKxFa3H3Bz+7tWaGKgJAXUWKOGmltN+u9B3+CVg==}
    engines: {node: '>=6.9.0'}
    peerDependencies:
      '@babel/core': ^7.0.0-0
    dependencies:
      '@babel/core': 7.24.4
      '@babel/helper-plugin-utils': 7.24.0
    dev: true

  /@babel/plugin-transform-modules-amd@7.24.1(@babel/core@7.24.4):
    resolution: {integrity: sha512-lAxNHi4HVtjnHd5Rxg3D5t99Xm6H7b04hUS7EHIXcUl2EV4yl1gWdqZrNzXnSrHveL9qMdbODlLF55mvgjAfaQ==}
    engines: {node: '>=6.9.0'}
    peerDependencies:
      '@babel/core': ^7.0.0-0
    dependencies:
      '@babel/core': 7.24.4
      '@babel/helper-module-transforms': 7.23.3(@babel/core@7.24.4)
      '@babel/helper-plugin-utils': 7.24.0
    dev: true

  /@babel/plugin-transform-modules-commonjs@7.24.1(@babel/core@7.24.4):
    resolution: {integrity: sha512-szog8fFTUxBfw0b98gEWPaEqF42ZUD/T3bkynW/wtgx2p/XCP55WEsb+VosKceRSd6njipdZvNogqdtI4Q0chw==}
    engines: {node: '>=6.9.0'}
    peerDependencies:
      '@babel/core': ^7.0.0-0
    dependencies:
      '@babel/core': 7.24.4
      '@babel/helper-module-transforms': 7.23.3(@babel/core@7.24.4)
      '@babel/helper-plugin-utils': 7.24.0
      '@babel/helper-simple-access': 7.22.5
    dev: true

  /@babel/plugin-transform-modules-systemjs@7.24.1(@babel/core@7.24.4):
    resolution: {integrity: sha512-mqQ3Zh9vFO1Tpmlt8QPnbwGHzNz3lpNEMxQb1kAemn/erstyqw1r9KeOlOfo3y6xAnFEcOv2tSyrXfmMk+/YZA==}
    engines: {node: '>=6.9.0'}
    peerDependencies:
      '@babel/core': ^7.0.0-0
    dependencies:
      '@babel/core': 7.24.4
      '@babel/helper-hoist-variables': 7.22.5
      '@babel/helper-module-transforms': 7.23.3(@babel/core@7.24.4)
      '@babel/helper-plugin-utils': 7.24.0
      '@babel/helper-validator-identifier': 7.22.20
    dev: true

  /@babel/plugin-transform-modules-umd@7.24.1(@babel/core@7.24.4):
    resolution: {integrity: sha512-tuA3lpPj+5ITfcCluy6nWonSL7RvaG0AOTeAuvXqEKS34lnLzXpDb0dcP6K8jD0zWZFNDVly90AGFJPnm4fOYg==}
    engines: {node: '>=6.9.0'}
    peerDependencies:
      '@babel/core': ^7.0.0-0
    dependencies:
      '@babel/core': 7.24.4
      '@babel/helper-module-transforms': 7.23.3(@babel/core@7.24.4)
      '@babel/helper-plugin-utils': 7.24.0
    dev: true

  /@babel/plugin-transform-named-capturing-groups-regex@7.22.5(@babel/core@7.24.4):
    resolution: {integrity: sha512-YgLLKmS3aUBhHaxp5hi1WJTgOUb/NCuDHzGT9z9WTt3YG+CPRhJs6nprbStx6DnWM4dh6gt7SU3sZodbZ08adQ==}
    engines: {node: '>=6.9.0'}
    peerDependencies:
      '@babel/core': ^7.0.0
    dependencies:
      '@babel/core': 7.24.4
      '@babel/helper-create-regexp-features-plugin': 7.22.15(@babel/core@7.24.4)
      '@babel/helper-plugin-utils': 7.24.0
    dev: true

  /@babel/plugin-transform-new-target@7.24.1(@babel/core@7.24.4):
    resolution: {integrity: sha512-/rurytBM34hYy0HKZQyA0nHbQgQNFm4Q/BOc9Hflxi2X3twRof7NaE5W46j4kQitm7SvACVRXsa6N/tSZxvPug==}
    engines: {node: '>=6.9.0'}
    peerDependencies:
      '@babel/core': ^7.0.0-0
    dependencies:
      '@babel/core': 7.24.4
      '@babel/helper-plugin-utils': 7.24.0
    dev: true

  /@babel/plugin-transform-nullish-coalescing-operator@7.24.1(@babel/core@7.24.4):
    resolution: {integrity: sha512-iQ+caew8wRrhCikO5DrUYx0mrmdhkaELgFa+7baMcVuhxIkN7oxt06CZ51D65ugIb1UWRQ8oQe+HXAVM6qHFjw==}
    engines: {node: '>=6.9.0'}
    peerDependencies:
      '@babel/core': ^7.0.0-0
    dependencies:
      '@babel/core': 7.24.4
      '@babel/helper-plugin-utils': 7.24.0
      '@babel/plugin-syntax-nullish-coalescing-operator': 7.8.3(@babel/core@7.24.4)
    dev: true

  /@babel/plugin-transform-numeric-separator@7.24.1(@babel/core@7.24.4):
    resolution: {integrity: sha512-7GAsGlK4cNL2OExJH1DzmDeKnRv/LXq0eLUSvudrehVA5Rgg4bIrqEUW29FbKMBRT0ztSqisv7kjP+XIC4ZMNw==}
    engines: {node: '>=6.9.0'}
    peerDependencies:
      '@babel/core': ^7.0.0-0
    dependencies:
      '@babel/core': 7.24.4
      '@babel/helper-plugin-utils': 7.24.0
      '@babel/plugin-syntax-numeric-separator': 7.10.4(@babel/core@7.24.4)
    dev: true

  /@babel/plugin-transform-object-rest-spread@7.24.1(@babel/core@7.24.4):
    resolution: {integrity: sha512-XjD5f0YqOtebto4HGISLNfiNMTTs6tbkFf2TOqJlYKYmbo+mN9Dnpl4SRoofiziuOWMIyq3sZEUqLo3hLITFEA==}
    engines: {node: '>=6.9.0'}
    peerDependencies:
      '@babel/core': ^7.0.0-0
    dependencies:
      '@babel/core': 7.24.4
      '@babel/helper-compilation-targets': 7.23.6
      '@babel/helper-plugin-utils': 7.24.0
      '@babel/plugin-syntax-object-rest-spread': 7.8.3(@babel/core@7.24.4)
      '@babel/plugin-transform-parameters': 7.24.1(@babel/core@7.24.4)
    dev: true

  /@babel/plugin-transform-object-super@7.24.1(@babel/core@7.24.4):
    resolution: {integrity: sha512-oKJqR3TeI5hSLRxudMjFQ9re9fBVUU0GICqM3J1mi8MqlhVr6hC/ZN4ttAyMuQR6EZZIY6h/exe5swqGNNIkWQ==}
    engines: {node: '>=6.9.0'}
    peerDependencies:
      '@babel/core': ^7.0.0-0
    dependencies:
      '@babel/core': 7.24.4
      '@babel/helper-plugin-utils': 7.24.0
      '@babel/helper-replace-supers': 7.24.1(@babel/core@7.24.4)
    dev: true

  /@babel/plugin-transform-optional-catch-binding@7.24.1(@babel/core@7.24.4):
    resolution: {integrity: sha512-oBTH7oURV4Y+3EUrf6cWn1OHio3qG/PVwO5J03iSJmBg6m2EhKjkAu/xuaXaYwWW9miYtvbWv4LNf0AmR43LUA==}
    engines: {node: '>=6.9.0'}
    peerDependencies:
      '@babel/core': ^7.0.0-0
    dependencies:
      '@babel/core': 7.24.4
      '@babel/helper-plugin-utils': 7.24.0
      '@babel/plugin-syntax-optional-catch-binding': 7.8.3(@babel/core@7.24.4)
    dev: true

  /@babel/plugin-transform-optional-chaining@7.24.1(@babel/core@7.24.4):
    resolution: {integrity: sha512-n03wmDt+987qXwAgcBlnUUivrZBPZ8z1plL0YvgQalLm+ZE5BMhGm94jhxXtA1wzv1Cu2aaOv1BM9vbVttrzSg==}
    engines: {node: '>=6.9.0'}
    peerDependencies:
      '@babel/core': ^7.0.0-0
    dependencies:
      '@babel/core': 7.24.4
      '@babel/helper-plugin-utils': 7.24.0
      '@babel/helper-skip-transparent-expression-wrappers': 7.22.5
      '@babel/plugin-syntax-optional-chaining': 7.8.3(@babel/core@7.24.4)
    dev: true

  /@babel/plugin-transform-parameters@7.24.1(@babel/core@7.24.4):
    resolution: {integrity: sha512-8Jl6V24g+Uw5OGPeWNKrKqXPDw2YDjLc53ojwfMcKwlEoETKU9rU0mHUtcg9JntWI/QYzGAXNWEcVHZ+fR+XXg==}
    engines: {node: '>=6.9.0'}
    peerDependencies:
      '@babel/core': ^7.0.0-0
    dependencies:
      '@babel/core': 7.24.4
      '@babel/helper-plugin-utils': 7.24.0
    dev: true

  /@babel/plugin-transform-private-methods@7.24.1(@babel/core@7.24.4):
    resolution: {integrity: sha512-tGvisebwBO5em4PaYNqt4fkw56K2VALsAbAakY0FjTYqJp7gfdrgr7YX76Or8/cpik0W6+tj3rZ0uHU9Oil4tw==}
    engines: {node: '>=6.9.0'}
    peerDependencies:
      '@babel/core': ^7.0.0-0
    dependencies:
      '@babel/core': 7.24.4
      '@babel/helper-create-class-features-plugin': 7.24.4(@babel/core@7.24.4)
      '@babel/helper-plugin-utils': 7.24.0
    dev: true

  /@babel/plugin-transform-private-property-in-object@7.24.1(@babel/core@7.24.4):
    resolution: {integrity: sha512-pTHxDVa0BpUbvAgX3Gat+7cSciXqUcY9j2VZKTbSB6+VQGpNgNO9ailxTGHSXlqOnX1Hcx1Enme2+yv7VqP9bg==}
    engines: {node: '>=6.9.0'}
    peerDependencies:
      '@babel/core': ^7.0.0-0
    dependencies:
      '@babel/core': 7.24.4
      '@babel/helper-annotate-as-pure': 7.22.5
      '@babel/helper-create-class-features-plugin': 7.24.4(@babel/core@7.24.4)
      '@babel/helper-plugin-utils': 7.24.0
      '@babel/plugin-syntax-private-property-in-object': 7.14.5(@babel/core@7.24.4)
    dev: true

  /@babel/plugin-transform-property-literals@7.24.1(@babel/core@7.24.4):
    resolution: {integrity: sha512-LetvD7CrHmEx0G442gOomRr66d7q8HzzGGr4PMHGr+5YIm6++Yke+jxj246rpvsbyhJwCLxcTn6zW1P1BSenqA==}
    engines: {node: '>=6.9.0'}
    peerDependencies:
      '@babel/core': ^7.0.0-0
    dependencies:
      '@babel/core': 7.24.4
      '@babel/helper-plugin-utils': 7.24.0
    dev: true

  /@babel/plugin-transform-regenerator@7.24.1(@babel/core@7.24.4):
    resolution: {integrity: sha512-sJwZBCzIBE4t+5Q4IGLaaun5ExVMRY0lYwos/jNecjMrVCygCdph3IKv0tkP5Fc87e/1+bebAmEAGBfnRD+cnw==}
    engines: {node: '>=6.9.0'}
    peerDependencies:
      '@babel/core': ^7.0.0-0
    dependencies:
      '@babel/core': 7.24.4
      '@babel/helper-plugin-utils': 7.24.0
      regenerator-transform: 0.15.2
    dev: true

  /@babel/plugin-transform-reserved-words@7.24.1(@babel/core@7.24.4):
    resolution: {integrity: sha512-JAclqStUfIwKN15HrsQADFgeZt+wexNQ0uLhuqvqAUFoqPMjEcFCYZBhq0LUdz6dZK/mD+rErhW71fbx8RYElg==}
    engines: {node: '>=6.9.0'}
    peerDependencies:
      '@babel/core': ^7.0.0-0
    dependencies:
      '@babel/core': 7.24.4
      '@babel/helper-plugin-utils': 7.24.0
    dev: true

  /@babel/plugin-transform-shorthand-properties@7.24.1(@babel/core@7.24.4):
    resolution: {integrity: sha512-LyjVB1nsJ6gTTUKRjRWx9C1s9hE7dLfP/knKdrfeH9UPtAGjYGgxIbFfx7xyLIEWs7Xe1Gnf8EWiUqfjLhInZA==}
    engines: {node: '>=6.9.0'}
    peerDependencies:
      '@babel/core': ^7.0.0-0
    dependencies:
      '@babel/core': 7.24.4
      '@babel/helper-plugin-utils': 7.24.0
    dev: true

  /@babel/plugin-transform-spread@7.24.1(@babel/core@7.24.4):
    resolution: {integrity: sha512-KjmcIM+fxgY+KxPVbjelJC6hrH1CgtPmTvdXAfn3/a9CnWGSTY7nH4zm5+cjmWJybdcPSsD0++QssDsjcpe47g==}
    engines: {node: '>=6.9.0'}
    peerDependencies:
      '@babel/core': ^7.0.0-0
    dependencies:
      '@babel/core': 7.24.4
      '@babel/helper-plugin-utils': 7.24.0
      '@babel/helper-skip-transparent-expression-wrappers': 7.22.5
    dev: true

  /@babel/plugin-transform-sticky-regex@7.24.1(@babel/core@7.24.4):
    resolution: {integrity: sha512-9v0f1bRXgPVcPrngOQvLXeGNNVLc8UjMVfebo9ka0WF3/7+aVUHmaJVT3sa0XCzEFioPfPHZiOcYG9qOsH63cw==}
    engines: {node: '>=6.9.0'}
    peerDependencies:
      '@babel/core': ^7.0.0-0
    dependencies:
      '@babel/core': 7.24.4
      '@babel/helper-plugin-utils': 7.24.0
    dev: true

  /@babel/plugin-transform-template-literals@7.24.1(@babel/core@7.24.4):
    resolution: {integrity: sha512-WRkhROsNzriarqECASCNu/nojeXCDTE/F2HmRgOzi7NGvyfYGq1NEjKBK3ckLfRgGc6/lPAqP0vDOSw3YtG34g==}
    engines: {node: '>=6.9.0'}
    peerDependencies:
      '@babel/core': ^7.0.0-0
    dependencies:
      '@babel/core': 7.24.4
      '@babel/helper-plugin-utils': 7.24.0
    dev: true

  /@babel/plugin-transform-typeof-symbol@7.24.1(@babel/core@7.24.4):
    resolution: {integrity: sha512-CBfU4l/A+KruSUoW+vTQthwcAdwuqbpRNB8HQKlZABwHRhsdHZ9fezp4Sn18PeAlYxTNiLMlx4xUBV3AWfg1BA==}
    engines: {node: '>=6.9.0'}
    peerDependencies:
      '@babel/core': ^7.0.0-0
    dependencies:
      '@babel/core': 7.24.4
      '@babel/helper-plugin-utils': 7.24.0
    dev: true

  /@babel/plugin-transform-unicode-escapes@7.24.1(@babel/core@7.24.4):
    resolution: {integrity: sha512-RlkVIcWT4TLI96zM660S877E7beKlQw7Ig+wqkKBiWfj0zH5Q4h50q6er4wzZKRNSYpfo6ILJ+hrJAGSX2qcNw==}
    engines: {node: '>=6.9.0'}
    peerDependencies:
      '@babel/core': ^7.0.0-0
    dependencies:
      '@babel/core': 7.24.4
      '@babel/helper-plugin-utils': 7.24.0
    dev: true

  /@babel/plugin-transform-unicode-property-regex@7.24.1(@babel/core@7.24.4):
    resolution: {integrity: sha512-Ss4VvlfYV5huWApFsF8/Sq0oXnGO+jB+rijFEFugTd3cwSObUSnUi88djgR5528Csl0uKlrI331kRqe56Ov2Ng==}
    engines: {node: '>=6.9.0'}
    peerDependencies:
      '@babel/core': ^7.0.0-0
    dependencies:
      '@babel/core': 7.24.4
      '@babel/helper-create-regexp-features-plugin': 7.22.15(@babel/core@7.24.4)
      '@babel/helper-plugin-utils': 7.24.0
    dev: true

  /@babel/plugin-transform-unicode-regex@7.24.1(@babel/core@7.24.4):
    resolution: {integrity: sha512-2A/94wgZgxfTsiLaQ2E36XAOdcZmGAaEEgVmxQWwZXWkGhvoHbaqXcKnU8zny4ycpu3vNqg0L/PcCiYtHtA13g==}
    engines: {node: '>=6.9.0'}
    peerDependencies:
      '@babel/core': ^7.0.0-0
    dependencies:
      '@babel/core': 7.24.4
      '@babel/helper-create-regexp-features-plugin': 7.22.15(@babel/core@7.24.4)
      '@babel/helper-plugin-utils': 7.24.0
    dev: true

  /@babel/plugin-transform-unicode-sets-regex@7.24.1(@babel/core@7.24.4):
    resolution: {integrity: sha512-fqj4WuzzS+ukpgerpAoOnMfQXwUHFxXUZUE84oL2Kao2N8uSlvcpnAidKASgsNgzZHBsHWvcm8s9FPWUhAb8fA==}
    engines: {node: '>=6.9.0'}
    peerDependencies:
      '@babel/core': ^7.0.0
    dependencies:
      '@babel/core': 7.24.4
      '@babel/helper-create-regexp-features-plugin': 7.22.15(@babel/core@7.24.4)
      '@babel/helper-plugin-utils': 7.24.0
    dev: true

  /@babel/preset-env@7.24.4(@babel/core@7.24.4):
    resolution: {integrity: sha512-7Kl6cSmYkak0FK/FXjSEnLJ1N9T/WA2RkMhu17gZ/dsxKJUuTYNIylahPTzqpLyJN4WhDif8X0XK1R8Wsguo/A==}
    engines: {node: '>=6.9.0'}
    peerDependencies:
      '@babel/core': ^7.0.0-0
    dependencies:
      '@babel/compat-data': 7.24.4
      '@babel/core': 7.24.4
      '@babel/helper-compilation-targets': 7.23.6
      '@babel/helper-plugin-utils': 7.24.0
      '@babel/helper-validator-option': 7.23.5
      '@babel/plugin-bugfix-firefox-class-in-computed-class-key': 7.24.4(@babel/core@7.24.4)
      '@babel/plugin-bugfix-safari-id-destructuring-collision-in-function-expression': 7.24.1(@babel/core@7.24.4)
      '@babel/plugin-bugfix-v8-spread-parameters-in-optional-chaining': 7.24.1(@babel/core@7.24.4)
      '@babel/plugin-bugfix-v8-static-class-fields-redefine-readonly': 7.24.1(@babel/core@7.24.4)
      '@babel/plugin-proposal-private-property-in-object': 7.21.0-placeholder-for-preset-env.2(@babel/core@7.24.4)
      '@babel/plugin-syntax-async-generators': 7.8.4(@babel/core@7.24.4)
      '@babel/plugin-syntax-class-properties': 7.12.13(@babel/core@7.24.4)
      '@babel/plugin-syntax-class-static-block': 7.14.5(@babel/core@7.24.4)
      '@babel/plugin-syntax-dynamic-import': 7.8.3(@babel/core@7.24.4)
      '@babel/plugin-syntax-export-namespace-from': 7.8.3(@babel/core@7.24.4)
      '@babel/plugin-syntax-import-assertions': 7.24.1(@babel/core@7.24.4)
      '@babel/plugin-syntax-import-attributes': 7.24.1(@babel/core@7.24.4)
      '@babel/plugin-syntax-import-meta': 7.10.4(@babel/core@7.24.4)
      '@babel/plugin-syntax-json-strings': 7.8.3(@babel/core@7.24.4)
      '@babel/plugin-syntax-logical-assignment-operators': 7.10.4(@babel/core@7.24.4)
      '@babel/plugin-syntax-nullish-coalescing-operator': 7.8.3(@babel/core@7.24.4)
      '@babel/plugin-syntax-numeric-separator': 7.10.4(@babel/core@7.24.4)
      '@babel/plugin-syntax-object-rest-spread': 7.8.3(@babel/core@7.24.4)
      '@babel/plugin-syntax-optional-catch-binding': 7.8.3(@babel/core@7.24.4)
      '@babel/plugin-syntax-optional-chaining': 7.8.3(@babel/core@7.24.4)
      '@babel/plugin-syntax-private-property-in-object': 7.14.5(@babel/core@7.24.4)
      '@babel/plugin-syntax-top-level-await': 7.14.5(@babel/core@7.24.4)
      '@babel/plugin-syntax-unicode-sets-regex': 7.18.6(@babel/core@7.24.4)
      '@babel/plugin-transform-arrow-functions': 7.24.1(@babel/core@7.24.4)
      '@babel/plugin-transform-async-generator-functions': 7.24.3(@babel/core@7.24.4)
      '@babel/plugin-transform-async-to-generator': 7.24.1(@babel/core@7.24.4)
      '@babel/plugin-transform-block-scoped-functions': 7.24.1(@babel/core@7.24.4)
      '@babel/plugin-transform-block-scoping': 7.24.4(@babel/core@7.24.4)
      '@babel/plugin-transform-class-properties': 7.24.1(@babel/core@7.24.4)
      '@babel/plugin-transform-class-static-block': 7.24.4(@babel/core@7.24.4)
      '@babel/plugin-transform-classes': 7.24.1(@babel/core@7.24.4)
      '@babel/plugin-transform-computed-properties': 7.24.1(@babel/core@7.24.4)
      '@babel/plugin-transform-destructuring': 7.24.1(@babel/core@7.24.4)
      '@babel/plugin-transform-dotall-regex': 7.24.1(@babel/core@7.24.4)
      '@babel/plugin-transform-duplicate-keys': 7.24.1(@babel/core@7.24.4)
      '@babel/plugin-transform-dynamic-import': 7.24.1(@babel/core@7.24.4)
      '@babel/plugin-transform-exponentiation-operator': 7.24.1(@babel/core@7.24.4)
      '@babel/plugin-transform-export-namespace-from': 7.24.1(@babel/core@7.24.4)
      '@babel/plugin-transform-for-of': 7.24.1(@babel/core@7.24.4)
      '@babel/plugin-transform-function-name': 7.24.1(@babel/core@7.24.4)
      '@babel/plugin-transform-json-strings': 7.24.1(@babel/core@7.24.4)
      '@babel/plugin-transform-literals': 7.24.1(@babel/core@7.24.4)
      '@babel/plugin-transform-logical-assignment-operators': 7.24.1(@babel/core@7.24.4)
      '@babel/plugin-transform-member-expression-literals': 7.24.1(@babel/core@7.24.4)
      '@babel/plugin-transform-modules-amd': 7.24.1(@babel/core@7.24.4)
      '@babel/plugin-transform-modules-commonjs': 7.24.1(@babel/core@7.24.4)
      '@babel/plugin-transform-modules-systemjs': 7.24.1(@babel/core@7.24.4)
      '@babel/plugin-transform-modules-umd': 7.24.1(@babel/core@7.24.4)
      '@babel/plugin-transform-named-capturing-groups-regex': 7.22.5(@babel/core@7.24.4)
      '@babel/plugin-transform-new-target': 7.24.1(@babel/core@7.24.4)
      '@babel/plugin-transform-nullish-coalescing-operator': 7.24.1(@babel/core@7.24.4)
      '@babel/plugin-transform-numeric-separator': 7.24.1(@babel/core@7.24.4)
      '@babel/plugin-transform-object-rest-spread': 7.24.1(@babel/core@7.24.4)
      '@babel/plugin-transform-object-super': 7.24.1(@babel/core@7.24.4)
      '@babel/plugin-transform-optional-catch-binding': 7.24.1(@babel/core@7.24.4)
      '@babel/plugin-transform-optional-chaining': 7.24.1(@babel/core@7.24.4)
      '@babel/plugin-transform-parameters': 7.24.1(@babel/core@7.24.4)
      '@babel/plugin-transform-private-methods': 7.24.1(@babel/core@7.24.4)
      '@babel/plugin-transform-private-property-in-object': 7.24.1(@babel/core@7.24.4)
      '@babel/plugin-transform-property-literals': 7.24.1(@babel/core@7.24.4)
      '@babel/plugin-transform-regenerator': 7.24.1(@babel/core@7.24.4)
      '@babel/plugin-transform-reserved-words': 7.24.1(@babel/core@7.24.4)
      '@babel/plugin-transform-shorthand-properties': 7.24.1(@babel/core@7.24.4)
      '@babel/plugin-transform-spread': 7.24.1(@babel/core@7.24.4)
      '@babel/plugin-transform-sticky-regex': 7.24.1(@babel/core@7.24.4)
      '@babel/plugin-transform-template-literals': 7.24.1(@babel/core@7.24.4)
      '@babel/plugin-transform-typeof-symbol': 7.24.1(@babel/core@7.24.4)
      '@babel/plugin-transform-unicode-escapes': 7.24.1(@babel/core@7.24.4)
      '@babel/plugin-transform-unicode-property-regex': 7.24.1(@babel/core@7.24.4)
      '@babel/plugin-transform-unicode-regex': 7.24.1(@babel/core@7.24.4)
      '@babel/plugin-transform-unicode-sets-regex': 7.24.1(@babel/core@7.24.4)
      '@babel/preset-modules': 0.1.6-no-external-plugins(@babel/core@7.24.4)
      babel-plugin-polyfill-corejs2: 0.4.10(@babel/core@7.24.4)
      babel-plugin-polyfill-corejs3: 0.10.4(@babel/core@7.24.4)
      babel-plugin-polyfill-regenerator: 0.6.1(@babel/core@7.24.4)
      core-js-compat: 3.36.1
      semver: 6.3.1
    transitivePeerDependencies:
      - supports-color
    dev: true

  /@babel/preset-modules@0.1.6-no-external-plugins(@babel/core@7.24.4):
    resolution: {integrity: sha512-HrcgcIESLm9aIR842yhJ5RWan/gebQUJ6E/E5+rf0y9o6oj7w0Br+sWuL6kEQ/o/AdfvR1Je9jG18/gnpwjEyA==}
    peerDependencies:
      '@babel/core': ^7.0.0-0 || ^8.0.0-0 <8.0.0
    dependencies:
      '@babel/core': 7.24.4
      '@babel/helper-plugin-utils': 7.24.0
      '@babel/types': 7.24.0
      esutils: 2.0.3
    dev: true

  /@babel/regjsgen@0.8.0:
    resolution: {integrity: sha512-x/rqGMdzj+fWZvCOYForTghzbtqPDZ5gPwaoNGHdgDfF2QA/XZbCBp4Moo5scrkAMPhB7z26XM/AaHuIJdgauA==}
    dev: true

  /@babel/runtime@7.23.2:
    resolution: {integrity: sha512-mM8eg4yl5D6i3lu2QKPuPH4FArvJ8KhTofbE7jwMUv9KX5mBvwPAqnV3MlyBNqdp9RyRKP6Yck8TrfYrPvX3bg==}
    engines: {node: '>=6.9.0'}
    dependencies:
      regenerator-runtime: 0.14.0
    dev: true

  /@babel/template@7.24.0:
    resolution: {integrity: sha512-Bkf2q8lMB0AFpX0NFEqSbx1OkTHf0f+0j82mkw+ZpzBnkk7e9Ql0891vlfgi+kHwOk8tQjiQHpqh4LaSa0fKEA==}
    engines: {node: '>=6.9.0'}
    dependencies:
      '@babel/code-frame': 7.24.2
      '@babel/parser': 7.24.4
      '@babel/types': 7.24.0
    dev: true

  /@babel/traverse@7.23.2:
    resolution: {integrity: sha512-azpe59SQ48qG6nu2CzcMLbxUudtN+dOM9kDbUqGq3HXUJRlo7i8fvPoxQUzYgLZ4cMVmuZgm8vvBpNeRhd6XSw==}
    engines: {node: '>=6.9.0'}
    dependencies:
      '@babel/code-frame': 7.24.2
      '@babel/generator': 7.24.4
      '@babel/helper-environment-visitor': 7.22.20
      '@babel/helper-function-name': 7.23.0
      '@babel/helper-hoist-variables': 7.22.5
      '@babel/helper-split-export-declaration': 7.22.6
      '@babel/parser': 7.24.4
      '@babel/types': 7.24.0
      debug: 4.3.4
      globals: 11.12.0
    transitivePeerDependencies:
      - supports-color
    dev: true

  /@babel/traverse@7.24.1:
    resolution: {integrity: sha512-xuU6o9m68KeqZbQuDt2TcKSxUw/mrsvavlEqQ1leZ/B+C9tk6E4sRWy97WaXgvq5E+nU3cXMxv3WKOCanVMCmQ==}
    engines: {node: '>=6.9.0'}
    dependencies:
      '@babel/code-frame': 7.24.2
      '@babel/generator': 7.24.4
      '@babel/helper-environment-visitor': 7.22.20
      '@babel/helper-function-name': 7.23.0
      '@babel/helper-hoist-variables': 7.22.5
      '@babel/helper-split-export-declaration': 7.22.6
      '@babel/parser': 7.24.4
      '@babel/types': 7.24.0
      debug: 4.3.4
      globals: 11.12.0
    transitivePeerDependencies:
      - supports-color
    dev: true

  /@babel/types@7.17.0:
    resolution: {integrity: sha512-TmKSNO4D5rzhL5bjWFcVHHLETzfQ/AmbKpKPOSjlP0WoHZ6L911fgoOKY4Alp/emzG4cHJdyN49zpgkbXFEHHw==}
    engines: {node: '>=6.9.0'}
    dependencies:
      '@babel/helper-validator-identifier': 7.22.20
      to-fast-properties: 2.0.0
    dev: true

  /@babel/types@7.24.0:
    resolution: {integrity: sha512-+j7a5c253RfKh8iABBhywc8NSfP5LURe7Uh4qpsh6jc+aLJguvmIUBdjSdEMQv2bENrCR5MfRdjGo7vzS/ob7w==}
    engines: {node: '>=6.9.0'}
    dependencies:
      '@babel/helper-string-parser': 7.23.4
      '@babel/helper-validator-identifier': 7.22.20
      to-fast-properties: 2.0.0
    dev: true

  /@bufbuild/protobuf@1.8.0:
    resolution: {integrity: sha512-qR9FwI8QKIveDnUYutvfzbC21UZJJryYrLuZGjeZ/VGz+vXelUkK+xgkOHsvPEdYEdxtgUUq4313N8QtOehJ1Q==}

  /@bufbuild/protoc-gen-es@1.8.0:
    resolution: {integrity: sha512-jnvBKwHq3o/iOgfKxaxn5Za7ay4oAs8KWgoHiDc9Fsb0g+/d1z+mHlHvmevOiCPcVZsnH6V3LImOJvGStPONpA==}
    engines: {node: '>=14'}
    hasBin: true
    peerDependencies:
      '@bufbuild/protobuf': 1.8.0
    peerDependenciesMeta:
      '@bufbuild/protobuf':
        optional: true
    dependencies:
      '@bufbuild/protoplugin': 1.8.0
    transitivePeerDependencies:
      - supports-color
    dev: true

  /@bufbuild/protoplugin@1.8.0:
    resolution: {integrity: sha512-Pb89cTshW+I577qh27VvxGYvZEvQ3zJ8La1OfzPCKugP9d4A4P65WStkAY+aSCiDHk68m1/+mtBb6elfiLPuFg==}
    dependencies:
      '@bufbuild/protobuf': 1.8.0
      '@typescript/vfs': 1.5.0
      typescript: 4.5.2
    transitivePeerDependencies:
      - supports-color
    dev: true

  /@changesets/apply-release-plan@7.0.0:
    resolution: {integrity: sha512-vfi69JR416qC9hWmFGSxj7N6wA5J222XNBmezSVATPWDVPIF7gkd4d8CpbEbXmRWbVrkoli3oerGS6dcL/BGsQ==}
    dependencies:
      '@babel/runtime': 7.23.2
      '@changesets/config': 3.0.0
      '@changesets/get-version-range-type': 0.4.0
      '@changesets/git': 3.0.0
      '@changesets/types': 6.0.0
      '@manypkg/get-packages': 1.1.3
      detect-indent: 6.1.0
      fs-extra: 7.0.1
      lodash.startcase: 4.4.0
      outdent: 0.5.0
      prettier: 2.8.8
      resolve-from: 5.0.0
      semver: 7.6.0
    dev: true

  /@changesets/assemble-release-plan@6.0.0:
    resolution: {integrity: sha512-4QG7NuisAjisbW4hkLCmGW2lRYdPrKzro+fCtZaILX+3zdUELSvYjpL4GTv0E4aM9Mef3PuIQp89VmHJ4y2bfw==}
    dependencies:
      '@babel/runtime': 7.23.2
      '@changesets/errors': 0.2.0
      '@changesets/get-dependents-graph': 2.0.0
      '@changesets/types': 6.0.0
      '@manypkg/get-packages': 1.1.3
      semver: 7.6.0
    dev: true

  /@changesets/changelog-git@0.2.0:
    resolution: {integrity: sha512-bHOx97iFI4OClIT35Lok3sJAwM31VbUM++gnMBV16fdbtBhgYu4dxsphBF/0AZZsyAHMrnM0yFcj5gZM1py6uQ==}
    dependencies:
      '@changesets/types': 6.0.0
    dev: true

  /@changesets/cli@2.27.1:
    resolution: {integrity: sha512-iJ91xlvRnnrJnELTp4eJJEOPjgpF3NOh4qeQehM6Ugiz9gJPRZ2t+TsXun6E3AMN4hScZKjqVXl0TX+C7AB3ZQ==}
    hasBin: true
    dependencies:
      '@babel/runtime': 7.23.2
      '@changesets/apply-release-plan': 7.0.0
      '@changesets/assemble-release-plan': 6.0.0
      '@changesets/changelog-git': 0.2.0
      '@changesets/config': 3.0.0
      '@changesets/errors': 0.2.0
      '@changesets/get-dependents-graph': 2.0.0
      '@changesets/get-release-plan': 4.0.0
      '@changesets/git': 3.0.0
      '@changesets/logger': 0.1.0
      '@changesets/pre': 2.0.0
      '@changesets/read': 0.6.0
      '@changesets/types': 6.0.0
      '@changesets/write': 0.3.0
      '@manypkg/get-packages': 1.1.3
      '@types/semver': 7.5.4
      ansi-colors: 4.1.3
      chalk: 2.4.2
      ci-info: 3.9.0
      enquirer: 2.4.1
      external-editor: 3.1.0
      fs-extra: 7.0.1
      human-id: 1.0.2
      meow: 6.1.1
      outdent: 0.5.0
      p-limit: 2.3.0
      preferred-pm: 3.1.2
      resolve-from: 5.0.0
      semver: 7.6.0
      spawndamnit: 2.0.0
      term-size: 2.2.1
      tty-table: 4.2.3
    dev: true

  /@changesets/config@3.0.0:
    resolution: {integrity: sha512-o/rwLNnAo/+j9Yvw9mkBQOZySDYyOr/q+wptRLcAVGlU6djOeP9v1nlalbL9MFsobuBVQbZCTp+dIzdq+CLQUA==}
    dependencies:
      '@changesets/errors': 0.2.0
      '@changesets/get-dependents-graph': 2.0.0
      '@changesets/logger': 0.1.0
      '@changesets/types': 6.0.0
      '@manypkg/get-packages': 1.1.3
      fs-extra: 7.0.1
      micromatch: 4.0.5
    dev: true

  /@changesets/errors@0.2.0:
    resolution: {integrity: sha512-6BLOQUscTpZeGljvyQXlWOItQyU71kCdGz7Pi8H8zdw6BI0g3m43iL4xKUVPWtG+qrrL9DTjpdn8eYuCQSRpow==}
    dependencies:
      extendable-error: 0.1.7
    dev: true

  /@changesets/get-dependents-graph@2.0.0:
    resolution: {integrity: sha512-cafUXponivK4vBgZ3yLu944mTvam06XEn2IZGjjKc0antpenkYANXiiE6GExV/yKdsCnE8dXVZ25yGqLYZmScA==}
    dependencies:
      '@changesets/types': 6.0.0
      '@manypkg/get-packages': 1.1.3
      chalk: 2.4.2
      fs-extra: 7.0.1
      semver: 7.6.0
    dev: true

  /@changesets/get-github-info@0.5.2:
    resolution: {integrity: sha512-JppheLu7S114aEs157fOZDjFqUDpm7eHdq5E8SSR0gUBTEK0cNSHsrSR5a66xs0z3RWuo46QvA3vawp8BxDHvg==}
    dependencies:
      dataloader: 1.4.0
      node-fetch: 2.7.0
    transitivePeerDependencies:
      - encoding
    dev: true

  /@changesets/get-release-plan@4.0.0:
    resolution: {integrity: sha512-9L9xCUeD/Tb6L/oKmpm8nyzsOzhdNBBbt/ZNcjynbHC07WW4E1eX8NMGC5g5SbM5z/V+MOrYsJ4lRW41GCbg3w==}
    dependencies:
      '@babel/runtime': 7.23.2
      '@changesets/assemble-release-plan': 6.0.0
      '@changesets/config': 3.0.0
      '@changesets/pre': 2.0.0
      '@changesets/read': 0.6.0
      '@changesets/types': 6.0.0
      '@manypkg/get-packages': 1.1.3
    dev: true

  /@changesets/get-version-range-type@0.4.0:
    resolution: {integrity: sha512-hwawtob9DryoGTpixy1D3ZXbGgJu1Rhr+ySH2PvTLHvkZuQ7sRT4oQwMh0hbqZH1weAooedEjRsbrWcGLCeyVQ==}
    dev: true

  /@changesets/git@3.0.0:
    resolution: {integrity: sha512-vvhnZDHe2eiBNRFHEgMiGd2CT+164dfYyrJDhwwxTVD/OW0FUD6G7+4DIx1dNwkwjHyzisxGAU96q0sVNBns0w==}
    dependencies:
      '@babel/runtime': 7.23.2
      '@changesets/errors': 0.2.0
      '@changesets/types': 6.0.0
      '@manypkg/get-packages': 1.1.3
      is-subdir: 1.2.0
      micromatch: 4.0.5
      spawndamnit: 2.0.0
    dev: true

  /@changesets/logger@0.1.0:
    resolution: {integrity: sha512-pBrJm4CQm9VqFVwWnSqKEfsS2ESnwqwH+xR7jETxIErZcfd1u2zBSqrHbRHR7xjhSgep9x2PSKFKY//FAshA3g==}
    dependencies:
      chalk: 2.4.2
    dev: true

  /@changesets/parse@0.4.0:
    resolution: {integrity: sha512-TS/9KG2CdGXS27S+QxbZXgr8uPsP4yNJYb4BC2/NeFUj80Rni3TeD2qwWmabymxmrLo7JEsytXH1FbpKTbvivw==}
    dependencies:
      '@changesets/types': 6.0.0
      js-yaml: 3.14.1
    dev: true

  /@changesets/pre@2.0.0:
    resolution: {integrity: sha512-HLTNYX/A4jZxc+Sq8D1AMBsv+1qD6rmmJtjsCJa/9MSRybdxh0mjbTvE6JYZQ/ZiQ0mMlDOlGPXTm9KLTU3jyw==}
    dependencies:
      '@babel/runtime': 7.23.2
      '@changesets/errors': 0.2.0
      '@changesets/types': 6.0.0
      '@manypkg/get-packages': 1.1.3
      fs-extra: 7.0.1
    dev: true

  /@changesets/read@0.6.0:
    resolution: {integrity: sha512-ZypqX8+/im1Fm98K4YcZtmLKgjs1kDQ5zHpc2U1qdtNBmZZfo/IBiG162RoP0CUF05tvp2y4IspH11PLnPxuuw==}
    dependencies:
      '@babel/runtime': 7.23.2
      '@changesets/git': 3.0.0
      '@changesets/logger': 0.1.0
      '@changesets/parse': 0.4.0
      '@changesets/types': 6.0.0
      chalk: 2.4.2
      fs-extra: 7.0.1
      p-filter: 2.1.0
    dev: true

  /@changesets/types@4.1.0:
    resolution: {integrity: sha512-LDQvVDv5Kb50ny2s25Fhm3d9QSZimsoUGBsUioj6MC3qbMUCuC8GPIvk/M6IvXx3lYhAs0lwWUQLb+VIEUCECw==}
    dev: true

  /@changesets/types@5.2.1:
    resolution: {integrity: sha512-myLfHbVOqaq9UtUKqR/nZA/OY7xFjQMdfgfqeZIBK4d0hA6pgxArvdv8M+6NUzzBsjWLOtvApv8YHr4qM+Kpfg==}
    dev: true

  /@changesets/types@6.0.0:
    resolution: {integrity: sha512-b1UkfNulgKoWfqyHtzKS5fOZYSJO+77adgL7DLRDr+/7jhChN+QcHnbjiQVOz/U+Ts3PGNySq7diAItzDgugfQ==}
    dev: true

  /@changesets/write@0.3.0:
    resolution: {integrity: sha512-slGLb21fxZVUYbyea+94uFiD6ntQW0M2hIKNznFizDhZPDgn2c/fv1UzzlW43RVzh1BEDuIqW6hzlJ1OflNmcw==}
    dependencies:
      '@babel/runtime': 7.23.2
      '@changesets/types': 6.0.0
      fs-extra: 7.0.1
      human-id: 1.0.2
      prettier: 2.8.8
    dev: true

  /@esbuild/aix-ppc64@0.19.11:
    resolution: {integrity: sha512-FnzU0LyE3ySQk7UntJO4+qIiQgI7KoODnZg5xzXIrFJlKd2P2gwHsHY4927xj9y5PJmJSzULiUCWmv7iWnNa7g==}
    engines: {node: '>=12'}
    cpu: [ppc64]
    os: [aix]
    requiresBuild: true
    dev: true
    optional: true

  /@esbuild/android-arm64@0.19.11:
    resolution: {integrity: sha512-aiu7K/5JnLj//KOnOfEZ0D90obUkRzDMyqd/wNAUQ34m4YUPVhRZpnqKV9uqDGxT7cToSDnIHsGooyIczu9T+Q==}
    engines: {node: '>=12'}
    cpu: [arm64]
    os: [android]
    requiresBuild: true
    dev: true
    optional: true

  /@esbuild/android-arm@0.19.11:
    resolution: {integrity: sha512-5OVapq0ClabvKvQ58Bws8+wkLCV+Rxg7tUVbo9xu034Nm536QTII4YzhaFriQ7rMrorfnFKUsArD2lqKbFY4vw==}
    engines: {node: '>=12'}
    cpu: [arm]
    os: [android]
    requiresBuild: true
    dev: true
    optional: true

  /@esbuild/android-x64@0.19.11:
    resolution: {integrity: sha512-eccxjlfGw43WYoY9QgB82SgGgDbibcqyDTlk3l3C0jOVHKxrjdc9CTwDUQd0vkvYg5um0OH+GpxYvp39r+IPOg==}
    engines: {node: '>=12'}
    cpu: [x64]
    os: [android]
    requiresBuild: true
    dev: true
    optional: true

  /@esbuild/darwin-arm64@0.19.11:
    resolution: {integrity: sha512-ETp87DRWuSt9KdDVkqSoKoLFHYTrkyz2+65fj9nfXsaV3bMhTCjtQfw3y+um88vGRKRiF7erPrh/ZuIdLUIVxQ==}
    engines: {node: '>=12'}
    cpu: [arm64]
    os: [darwin]
    requiresBuild: true
    dev: true
    optional: true

  /@esbuild/darwin-x64@0.19.11:
    resolution: {integrity: sha512-fkFUiS6IUK9WYUO/+22omwetaSNl5/A8giXvQlcinLIjVkxwTLSktbF5f/kJMftM2MJp9+fXqZ5ezS7+SALp4g==}
    engines: {node: '>=12'}
    cpu: [x64]
    os: [darwin]
    requiresBuild: true
    dev: true
    optional: true

  /@esbuild/freebsd-arm64@0.19.11:
    resolution: {integrity: sha512-lhoSp5K6bxKRNdXUtHoNc5HhbXVCS8V0iZmDvyWvYq9S5WSfTIHU2UGjcGt7UeS6iEYp9eeymIl5mJBn0yiuxA==}
    engines: {node: '>=12'}
    cpu: [arm64]
    os: [freebsd]
    requiresBuild: true
    dev: true
    optional: true

  /@esbuild/freebsd-x64@0.19.11:
    resolution: {integrity: sha512-JkUqn44AffGXitVI6/AbQdoYAq0TEullFdqcMY/PCUZ36xJ9ZJRtQabzMA+Vi7r78+25ZIBosLTOKnUXBSi1Kw==}
    engines: {node: '>=12'}
    cpu: [x64]
    os: [freebsd]
    requiresBuild: true
    dev: true
    optional: true

  /@esbuild/linux-arm64@0.19.11:
    resolution: {integrity: sha512-LneLg3ypEeveBSMuoa0kwMpCGmpu8XQUh+mL8XXwoYZ6Be2qBnVtcDI5azSvh7vioMDhoJFZzp9GWp9IWpYoUg==}
    engines: {node: '>=12'}
    cpu: [arm64]
    os: [linux]
    requiresBuild: true
    dev: true
    optional: true

  /@esbuild/linux-arm@0.19.11:
    resolution: {integrity: sha512-3CRkr9+vCV2XJbjwgzjPtO8T0SZUmRZla+UL1jw+XqHZPkPgZiyWvbDvl9rqAN8Zl7qJF0O/9ycMtjU67HN9/Q==}
    engines: {node: '>=12'}
    cpu: [arm]
    os: [linux]
    requiresBuild: true
    dev: true
    optional: true

  /@esbuild/linux-ia32@0.19.11:
    resolution: {integrity: sha512-caHy++CsD8Bgq2V5CodbJjFPEiDPq8JJmBdeyZ8GWVQMjRD0sU548nNdwPNvKjVpamYYVL40AORekgfIubwHoA==}
    engines: {node: '>=12'}
    cpu: [ia32]
    os: [linux]
    requiresBuild: true
    dev: true
    optional: true

  /@esbuild/linux-loong64@0.19.11:
    resolution: {integrity: sha512-ppZSSLVpPrwHccvC6nQVZaSHlFsvCQyjnvirnVjbKSHuE5N24Yl8F3UwYUUR1UEPaFObGD2tSvVKbvR+uT1Nrg==}
    engines: {node: '>=12'}
    cpu: [loong64]
    os: [linux]
    requiresBuild: true
    dev: true
    optional: true

  /@esbuild/linux-mips64el@0.19.11:
    resolution: {integrity: sha512-B5x9j0OgjG+v1dF2DkH34lr+7Gmv0kzX6/V0afF41FkPMMqaQ77pH7CrhWeR22aEeHKaeZVtZ6yFwlxOKPVFyg==}
    engines: {node: '>=12'}
    cpu: [mips64el]
    os: [linux]
    requiresBuild: true
    dev: true
    optional: true

  /@esbuild/linux-ppc64@0.19.11:
    resolution: {integrity: sha512-MHrZYLeCG8vXblMetWyttkdVRjQlQUb/oMgBNurVEnhj4YWOr4G5lmBfZjHYQHHN0g6yDmCAQRR8MUHldvvRDA==}
    engines: {node: '>=12'}
    cpu: [ppc64]
    os: [linux]
    requiresBuild: true
    dev: true
    optional: true

  /@esbuild/linux-riscv64@0.19.11:
    resolution: {integrity: sha512-f3DY++t94uVg141dozDu4CCUkYW+09rWtaWfnb3bqe4w5NqmZd6nPVBm+qbz7WaHZCoqXqHz5p6CM6qv3qnSSQ==}
    engines: {node: '>=12'}
    cpu: [riscv64]
    os: [linux]
    requiresBuild: true
    dev: true
    optional: true

  /@esbuild/linux-s390x@0.19.11:
    resolution: {integrity: sha512-A5xdUoyWJHMMlcSMcPGVLzYzpcY8QP1RtYzX5/bS4dvjBGVxdhuiYyFwp7z74ocV7WDc0n1harxmpq2ePOjI0Q==}
    engines: {node: '>=12'}
    cpu: [s390x]
    os: [linux]
    requiresBuild: true
    dev: true
    optional: true

  /@esbuild/linux-x64@0.19.11:
    resolution: {integrity: sha512-grbyMlVCvJSfxFQUndw5mCtWs5LO1gUlwP4CDi4iJBbVpZcqLVT29FxgGuBJGSzyOxotFG4LoO5X+M1350zmPA==}
    engines: {node: '>=12'}
    cpu: [x64]
    os: [linux]
    requiresBuild: true
    dev: true
    optional: true

  /@esbuild/netbsd-x64@0.19.11:
    resolution: {integrity: sha512-13jvrQZJc3P230OhU8xgwUnDeuC/9egsjTkXN49b3GcS5BKvJqZn86aGM8W9pd14Kd+u7HuFBMVtrNGhh6fHEQ==}
    engines: {node: '>=12'}
    cpu: [x64]
    os: [netbsd]
    requiresBuild: true
    dev: true
    optional: true

  /@esbuild/openbsd-x64@0.19.11:
    resolution: {integrity: sha512-ysyOGZuTp6SNKPE11INDUeFVVQFrhcNDVUgSQVDzqsqX38DjhPEPATpid04LCoUr2WXhQTEZ8ct/EgJCUDpyNw==}
    engines: {node: '>=12'}
    cpu: [x64]
    os: [openbsd]
    requiresBuild: true
    dev: true
    optional: true

  /@esbuild/sunos-x64@0.19.11:
    resolution: {integrity: sha512-Hf+Sad9nVwvtxy4DXCZQqLpgmRTQqyFyhT3bZ4F2XlJCjxGmRFF0Shwn9rzhOYRB61w9VMXUkxlBy56dk9JJiQ==}
    engines: {node: '>=12'}
    cpu: [x64]
    os: [sunos]
    requiresBuild: true
    dev: true
    optional: true

  /@esbuild/win32-arm64@0.19.11:
    resolution: {integrity: sha512-0P58Sbi0LctOMOQbpEOvOL44Ne0sqbS0XWHMvvrg6NE5jQ1xguCSSw9jQeUk2lfrXYsKDdOe6K+oZiwKPilYPQ==}
    engines: {node: '>=12'}
    cpu: [arm64]
    os: [win32]
    requiresBuild: true
    dev: true
    optional: true

  /@esbuild/win32-ia32@0.19.11:
    resolution: {integrity: sha512-6YOrWS+sDJDmshdBIQU+Uoyh7pQKrdykdefC1avn76ss5c+RN6gut3LZA4E2cH5xUEp5/cA0+YxRaVtRAb0xBg==}
    engines: {node: '>=12'}
    cpu: [ia32]
    os: [win32]
    requiresBuild: true
    dev: true
    optional: true

  /@esbuild/win32-x64@0.19.11:
    resolution: {integrity: sha512-vfkhltrjCAb603XaFhqhAF4LGDi2M4OrCRrFusyQ+iTLQ/o60QQXxc9cZC/FFpihBI9N1Grn6SMKVJ4KP7Fuiw==}
    engines: {node: '>=12'}
    cpu: [x64]
    os: [win32]
    requiresBuild: true
    dev: true
    optional: true

  /@eslint-community/eslint-utils@4.4.0(eslint@8.57.0):
    resolution: {integrity: sha512-1/sA4dwrzBAyeUoQ6oxahHKmrZvsnLCg4RfxW3ZFGGmQkSNQPFNLV9CUEFQP1x9EYXHTo5p6xdhZM1Ne9p/AfA==}
    engines: {node: ^12.22.0 || ^14.17.0 || >=16.0.0}
    peerDependencies:
      eslint: ^6.0.0 || ^7.0.0 || >=8.0.0
    dependencies:
      eslint: 8.57.0
      eslint-visitor-keys: 3.4.3
    dev: true

  /@eslint-community/regexpp@4.10.0:
    resolution: {integrity: sha512-Cu96Sd2By9mCNTx2iyKOmq10v22jUVQv0lQnlGNy16oE9589yE+QADPbrMGCkA51cKZSg3Pu/aTJVTGfL/qjUA==}
    engines: {node: ^12.0.0 || ^14.0.0 || >=16.0.0}
    dev: true

  /@eslint/eslintrc@2.1.4:
    resolution: {integrity: sha512-269Z39MS6wVJtsoUl10L60WdkhJVdPG24Q4eZTH3nnF6lpvSShEK3wQjDX9JRWAUPvPh7COouPpU9IrqaZFvtQ==}
    engines: {node: ^12.22.0 || ^14.17.0 || >=16.0.0}
    dependencies:
      ajv: 6.12.6
      debug: 4.3.4
      espree: 9.6.1
      globals: 13.23.0
      ignore: 5.2.4
      import-fresh: 3.3.0
      js-yaml: 4.1.0
      minimatch: 3.1.2
      strip-json-comments: 3.1.1
    transitivePeerDependencies:
      - supports-color
    dev: true

  /@eslint/js@8.57.0:
    resolution: {integrity: sha512-Ys+3g2TaW7gADOJzPt83SJtCDhMjndcDMFVQ/Tj9iA1BfJzFKD9mAUXT3OenpuPHbI6P/myECxRJrofUsDx/5g==}
    engines: {node: ^12.22.0 || ^14.17.0 || >=16.0.0}
    dev: true

  /@humanwhocodes/config-array@0.11.14:
    resolution: {integrity: sha512-3T8LkOmg45BV5FICb15QQMsyUSWrQ8AygVfC7ZG32zOalnqrilm018ZVCw0eapXux8FtA33q8PSRSstjee3jSg==}
    engines: {node: '>=10.10.0'}
    dependencies:
      '@humanwhocodes/object-schema': 2.0.3
      debug: 4.3.4
      minimatch: 3.1.2
    transitivePeerDependencies:
      - supports-color
    dev: true

  /@humanwhocodes/module-importer@1.0.1:
    resolution: {integrity: sha512-bxveV4V8v5Yb4ncFTT3rPSgZBOpCkjfK0y4oVVVJwIuDVBRMDXrPyXRL988i5ap9m9bnyEEjWfm5WkBmtffLfA==}
    engines: {node: '>=12.22'}
    dev: true

  /@humanwhocodes/object-schema@2.0.3:
    resolution: {integrity: sha512-93zYdMES/c1D69yZiKDBj0V24vqNzB/koF26KPaagAfd3P/4gUlh3Dys5ogAK+Exi9QyzlD8x/08Zt7wIKcDcA==}
    dev: true

  /@jest/schemas@29.6.3:
    resolution: {integrity: sha512-mo5j5X+jIZmJQveBKeS/clAueipV7KgiX1vMgCxam1RNYiqE1w62n0/tJJnHtjW8ZHcQco5gY85jA3mi0L+nSA==}
    engines: {node: ^14.15.0 || ^16.10.0 || >=18.0.0}
    dependencies:
      '@sinclair/typebox': 0.27.8
    dev: true

  /@jridgewell/gen-mapping@0.3.5:
    resolution: {integrity: sha512-IzL8ZoEDIBRWEzlCcRhOaCupYyN5gdIK+Q6fbFdPDg6HqX6jpkItn7DFIpW9LQzXG6Df9sA7+OKnq0qlz/GaQg==}
    engines: {node: '>=6.0.0'}
    dependencies:
      '@jridgewell/set-array': 1.2.1
      '@jridgewell/sourcemap-codec': 1.4.15
      '@jridgewell/trace-mapping': 0.3.25
    dev: true

  /@jridgewell/resolve-uri@3.1.1:
    resolution: {integrity: sha512-dSYZh7HhCDtCKm4QakX0xFpsRDqjjtZf/kjI/v3T3Nwt5r8/qz/M19F9ySyOqU94SXBmeG9ttTul+YnR4LOxFA==}
    engines: {node: '>=6.0.0'}
    dev: true

  /@jridgewell/set-array@1.2.1:
    resolution: {integrity: sha512-R8gLRTZeyp03ymzP/6Lil/28tGeGEzhx1q2k703KGWRAI1VdvPIXdG70VJc2pAMw3NA6JKL5hhFu1sJX0Mnn/A==}
    engines: {node: '>=6.0.0'}
    dev: true

  /@jridgewell/source-map@0.3.5:
    resolution: {integrity: sha512-UTYAUj/wviwdsMfzoSJspJxbkH5o1snzwX0//0ENX1u/55kkZZkcTZP6u9bwKGkv+dkk9at4m1Cpt0uY80kcpQ==}
    dependencies:
      '@jridgewell/gen-mapping': 0.3.5
      '@jridgewell/trace-mapping': 0.3.25
    dev: true

  /@jridgewell/sourcemap-codec@1.4.15:
    resolution: {integrity: sha512-eF2rxCRulEKXHTRiDrDy6erMYWqNw4LPdQ8UQA4huuxaQsVeRPFl2oM8oDGxMFhJUWZf9McpLtJasDDZb/Bpeg==}
    dev: true

  /@jridgewell/trace-mapping@0.3.25:
    resolution: {integrity: sha512-vNk6aEwybGtawWmy/PzwnGDOjCkLWSD2wqvjGGAgOAwCGWySYXfYoxt00IJkTF+8Lb57DwOb3Aa0o9CApepiYQ==}
    dependencies:
      '@jridgewell/resolve-uri': 3.1.1
      '@jridgewell/sourcemap-codec': 1.4.15
    dev: true

  /@livekit/changesets-changelog-github@0.0.4:
    resolution: {integrity: sha512-MXaiLYwgkYciZb8G2wkVtZ1pJJzZmVx5cM30Q+ClslrIYyAqQhRbPmZDM79/5CGxb1MTemR/tfOM25tgJgAK0g==}
    dependencies:
      '@changesets/get-github-info': 0.5.2
      '@changesets/types': 5.2.1
      dotenv: 8.6.0
    transitivePeerDependencies:
      - encoding
    dev: true

  /@livekit/protocol@1.12.0:
    resolution: {integrity: sha512-AMUWxna4AO/biPaKiu45JYYVHi7sc+sK6pkeNNpqkzL85+eeHkNhkFfENn9YbQKQsVWABkOmcL8p4ZbUjxZkeQ==}
    dependencies:
      '@bufbuild/protobuf': 1.8.0
    dev: false

  /@manypkg/find-root@1.1.0:
    resolution: {integrity: sha512-mki5uBvhHzO8kYYix/WRy2WX8S3B5wdVSc9D6KcU5lQNglP2yt58/VfLuAK49glRXChosY8ap2oJ1qgma3GUVA==}
    dependencies:
      '@babel/runtime': 7.23.2
      '@types/node': 12.20.55
      find-up: 4.1.0
      fs-extra: 8.1.0
    dev: true

  /@manypkg/get-packages@1.1.3:
    resolution: {integrity: sha512-fo+QhuU3qE/2TQMQmbVMqaQ6EWbMhi4ABWP+O4AM1NqPBuy0OrApV5LO6BrrgnhtAHS2NH6RrVk9OL181tTi8A==}
    dependencies:
      '@babel/runtime': 7.23.2
      '@changesets/types': 4.1.0
      '@manypkg/find-root': 1.1.0
      fs-extra: 8.1.0
      globby: 11.1.0
      read-yaml-file: 1.1.0
    dev: true

  /@mdn/browser-compat-data@5.5.6:
    resolution: {integrity: sha512-dZgfsA1v8r+8QBPh7YqPaNz9KRlLi/iyac1/mwbaIV7yFrtW1qCkmzBJiJGsMhI1/JdayJvC81lVS/UEzHsgbA==}
    dev: true

  /@nodelib/fs.scandir@2.1.5:
    resolution: {integrity: sha512-vq24Bq3ym5HEQm2NKCr3yXDwjc7vTsEThRDnkp2DK9p1uqLR+DHurm/NOTo0KG7HYHU7eppKZj3MyqYuMBf62g==}
    engines: {node: '>= 8'}
    dependencies:
      '@nodelib/fs.stat': 2.0.5
      run-parallel: 1.2.0
    dev: true

  /@nodelib/fs.stat@2.0.5:
    resolution: {integrity: sha512-RkhPPp2zrqDAQA/2jNhnztcPAlv64XdhIp7a7454A5ovI7Bukxgt7MX7udwAu3zg1DcpPU0rz3VV1SeaqvY4+A==}
    engines: {node: '>= 8'}
    dev: true

  /@nodelib/fs.walk@1.2.8:
    resolution: {integrity: sha512-oGB+UxlgWcgQkgwo8GcEGwemoTFt3FIO9ababBmaGwXIoBKZ+GTy0pP185beGg7Llih/NSHSV2XAs1lnznocSg==}
    engines: {node: '>= 8'}
    dependencies:
      '@nodelib/fs.scandir': 2.1.5
      fastq: 1.15.0
    dev: true

  /@rollup/plugin-babel@6.0.4(@babel/core@7.24.4)(rollup@4.14.0):
    resolution: {integrity: sha512-YF7Y52kFdFT/xVSuVdjkV5ZdX/3YtmX0QulG+x0taQOtJdHYzVU61aSSkAgVJ7NOv6qPkIYiJSgSWWN/DM5sGw==}
    engines: {node: '>=14.0.0'}
    peerDependencies:
      '@babel/core': ^7.0.0
      '@types/babel__core': ^7.1.9
      rollup: ^1.20.0||^2.0.0||^3.0.0||^4.0.0
    peerDependenciesMeta:
      '@types/babel__core':
        optional: true
      rollup:
        optional: true
    dependencies:
      '@babel/core': 7.24.4
      '@babel/helper-module-imports': 7.24.3
      '@rollup/pluginutils': 5.1.0(rollup@4.14.0)
      rollup: 4.14.0
    dev: true

  /@rollup/plugin-commonjs@25.0.7(rollup@4.14.0):
    resolution: {integrity: sha512-nEvcR+LRjEjsaSsc4x3XZfCCvZIaSMenZu/OiwOKGN2UhQpAYI7ru7czFvyWbErlpoGjnSX3D5Ch5FcMA3kRWQ==}
    engines: {node: '>=14.0.0'}
    peerDependencies:
      rollup: ^2.68.0||^3.0.0||^4.0.0
    peerDependenciesMeta:
      rollup:
        optional: true
    dependencies:
      '@rollup/pluginutils': 5.1.0(rollup@4.14.0)
      commondir: 1.0.1
      estree-walker: 2.0.2
      glob: 8.1.0
      is-reference: 1.2.1
      magic-string: 0.30.8
      rollup: 4.14.0
    dev: true

  /@rollup/plugin-json@6.1.0(rollup@4.14.0):
    resolution: {integrity: sha512-EGI2te5ENk1coGeADSIwZ7G2Q8CJS2sF120T7jLw4xFw9n7wIOXHo+kIYRAoVpJAN+kmqZSoO3Fp4JtoNF4ReA==}
    engines: {node: '>=14.0.0'}
    peerDependencies:
      rollup: ^1.20.0||^2.0.0||^3.0.0||^4.0.0
    peerDependenciesMeta:
      rollup:
        optional: true
    dependencies:
      '@rollup/pluginutils': 5.1.0(rollup@4.14.0)
      rollup: 4.14.0
    dev: true

  /@rollup/plugin-node-resolve@15.2.3(rollup@4.14.0):
    resolution: {integrity: sha512-j/lym8nf5E21LwBT4Df1VD6hRO2L2iwUeUmP7litikRsVp1H6NWx20NEp0Y7su+7XGc476GnXXc4kFeZNGmaSQ==}
    engines: {node: '>=14.0.0'}
    peerDependencies:
      rollup: ^2.78.0||^3.0.0||^4.0.0
    peerDependenciesMeta:
      rollup:
        optional: true
    dependencies:
      '@rollup/pluginutils': 5.1.0(rollup@4.14.0)
      '@types/resolve': 1.20.2
      deepmerge: 4.3.1
      is-builtin-module: 3.2.1
      is-module: 1.0.0
      resolve: 1.22.8
      rollup: 4.14.0
    dev: true

  /@rollup/plugin-terser@0.4.4(rollup@4.14.0):
    resolution: {integrity: sha512-XHeJC5Bgvs8LfukDwWZp7yeqin6ns8RTl2B9avbejt6tZqsqvVoWI7ZTQrcNsfKEDWBTnTxM8nMDkO2IFFbd0A==}
    engines: {node: '>=14.0.0'}
    peerDependencies:
      rollup: ^2.0.0||^3.0.0||^4.0.0
    peerDependenciesMeta:
      rollup:
        optional: true
    dependencies:
      rollup: 4.14.0
      serialize-javascript: 6.0.1
      smob: 1.4.1
      terser: 5.24.0
    dev: true

  /@rollup/pluginutils@4.2.1:
    resolution: {integrity: sha512-iKnFXr7NkdZAIHiIWE+BX5ULi/ucVFYWD6TbAV+rZctiRTY2PL6tsIKhoIOaoskiWAkgu+VsbXgUVDNLHf+InQ==}
    engines: {node: '>= 8.0.0'}
    dependencies:
      estree-walker: 2.0.2
      picomatch: 2.3.1
    dev: true

  /@rollup/pluginutils@5.1.0(rollup@4.14.0):
    resolution: {integrity: sha512-XTIWOPPcpvyKI6L1NHo0lFlCyznUEyPmPY1mc3KpPVDYulHSTvyeLNVW00QTLIAFNhR3kYnJTQHeGqU4M3n09g==}
    engines: {node: '>=14.0.0'}
    peerDependencies:
      rollup: ^1.20.0||^2.0.0||^3.0.0||^4.0.0
    peerDependenciesMeta:
      rollup:
        optional: true
    dependencies:
      '@types/estree': 1.0.5
      estree-walker: 2.0.2
      picomatch: 2.3.1
      rollup: 4.14.0
    dev: true

  /@rollup/rollup-android-arm-eabi@4.14.0:
    resolution: {integrity: sha512-jwXtxYbRt1V+CdQSy6Z+uZti7JF5irRKF8hlKfEnF/xJpcNGuuiZMBvuoYM+x9sr9iWGnzrlM0+9hvQ1kgkf1w==}
    cpu: [arm]
    os: [android]
    requiresBuild: true
    dev: true
    optional: true

  /@rollup/rollup-android-arm64@4.14.0:
    resolution: {integrity: sha512-fI9nduZhCccjzlsA/OuAwtFGWocxA4gqXGTLvOyiF8d+8o0fZUeSztixkYjcGq1fGZY3Tkq4yRvHPFxU+jdZ9Q==}
    cpu: [arm64]
    os: [android]
    requiresBuild: true
    dev: true
    optional: true

  /@rollup/rollup-darwin-arm64@4.14.0:
    resolution: {integrity: sha512-BcnSPRM76/cD2gQC+rQNGBN6GStBs2pl/FpweW8JYuz5J/IEa0Fr4AtrPv766DB/6b2MZ/AfSIOSGw3nEIP8SA==}
    cpu: [arm64]
    os: [darwin]
    requiresBuild: true
    dev: true
    optional: true

  /@rollup/rollup-darwin-x64@4.14.0:
    resolution: {integrity: sha512-LDyFB9GRolGN7XI6955aFeI3wCdCUszFWumWU0deHA8VpR3nWRrjG6GtGjBrQxQKFevnUTHKCfPR4IvrW3kCgQ==}
    cpu: [x64]
    os: [darwin]
    requiresBuild: true
    dev: true
    optional: true

  /@rollup/rollup-linux-arm-gnueabihf@4.14.0:
    resolution: {integrity: sha512-ygrGVhQP47mRh0AAD0zl6QqCbNsf0eTo+vgwkY6LunBcg0f2Jv365GXlDUECIyoXp1kKwL5WW6rsO429DBY/bA==}
    cpu: [arm]
    os: [linux]
    requiresBuild: true
    dev: true
    optional: true

  /@rollup/rollup-linux-arm64-gnu@4.14.0:
    resolution: {integrity: sha512-x+uJ6MAYRlHGe9wi4HQjxpaKHPM3d3JjqqCkeC5gpnnI6OWovLdXTpfa8trjxPLnWKyBsSi5kne+146GAxFt4A==}
    cpu: [arm64]
    os: [linux]
    requiresBuild: true
    dev: true
    optional: true

  /@rollup/rollup-linux-arm64-musl@4.14.0:
    resolution: {integrity: sha512-nrRw8ZTQKg6+Lttwqo6a2VxR9tOroa2m91XbdQ2sUUzHoedXlsyvY1fN4xWdqz8PKmf4orDwejxXHjh7YBGUCA==}
    cpu: [arm64]
    os: [linux]
    requiresBuild: true
    dev: true
    optional: true

  /@rollup/rollup-linux-powerpc64le-gnu@4.14.0:
    resolution: {integrity: sha512-xV0d5jDb4aFu84XKr+lcUJ9y3qpIWhttO3Qev97z8DKLXR62LC3cXT/bMZXrjLF9X+P5oSmJTzAhqwUbY96PnA==}
    cpu: [ppc64le]
    os: [linux]
    requiresBuild: true
    dev: true
    optional: true

  /@rollup/rollup-linux-riscv64-gnu@4.14.0:
    resolution: {integrity: sha512-SDDhBQwZX6LPRoPYjAZWyL27LbcBo7WdBFWJi5PI9RPCzU8ijzkQn7tt8NXiXRiFMJCVpkuMkBf4OxSxVMizAw==}
    cpu: [riscv64]
    os: [linux]
    requiresBuild: true
    dev: true
    optional: true

  /@rollup/rollup-linux-s390x-gnu@4.14.0:
    resolution: {integrity: sha512-RxB/qez8zIDshNJDufYlTT0ZTVut5eCpAZ3bdXDU9yTxBzui3KhbGjROK2OYTTor7alM7XBhssgoO3CZ0XD3qA==}
    cpu: [s390x]
    os: [linux]
    requiresBuild: true
    dev: true
    optional: true

  /@rollup/rollup-linux-x64-gnu@4.14.0:
    resolution: {integrity: sha512-C6y6z2eCNCfhZxT9u+jAM2Fup89ZjiG5pIzZIDycs1IwESviLxwkQcFRGLjnDrP+PT+v5i4YFvlcfAs+LnreXg==}
    cpu: [x64]
    os: [linux]
    requiresBuild: true
    dev: true
    optional: true

  /@rollup/rollup-linux-x64-musl@4.14.0:
    resolution: {integrity: sha512-i0QwbHYfnOMYsBEyjxcwGu5SMIi9sImDVjDg087hpzXqhBSosxkE7gyIYFHgfFl4mr7RrXksIBZ4DoLoP4FhJg==}
    cpu: [x64]
    os: [linux]
    requiresBuild: true
    dev: true
    optional: true

  /@rollup/rollup-win32-arm64-msvc@4.14.0:
    resolution: {integrity: sha512-Fq52EYb0riNHLBTAcL0cun+rRwyZ10S9vKzhGKKgeD+XbwunszSY0rVMco5KbOsTlwovP2rTOkiII/fQ4ih/zQ==}
    cpu: [arm64]
    os: [win32]
    requiresBuild: true
    dev: true
    optional: true

  /@rollup/rollup-win32-ia32-msvc@4.14.0:
    resolution: {integrity: sha512-e/PBHxPdJ00O9p5Ui43+vixSgVf4NlLsmV6QneGERJ3lnjIua/kim6PRFe3iDueT1rQcgSkYP8ZBBXa/h4iPvw==}
    cpu: [ia32]
    os: [win32]
    requiresBuild: true
    dev: true
    optional: true

  /@rollup/rollup-win32-x64-msvc@4.14.0:
    resolution: {integrity: sha512-aGg7iToJjdklmxlUlJh/PaPNa4PmqHfyRMLunbL3eaMO0gp656+q1zOKkpJ/CVe9CryJv6tAN1HDoR8cNGzkag==}
    cpu: [x64]
    os: [win32]
    requiresBuild: true
    dev: true
    optional: true

  /@sinclair/typebox@0.27.8:
    resolution: {integrity: sha512-+Fj43pSMwJs4KRrH/938Uf+uAELIgVBmQzg/q1YG10djyfA3TnrU8N8XzqCh/okZdszqBQTZf96idMfE5lnwTA==}
    dev: true

  /@size-limit/file@8.2.6(size-limit@8.2.6):
    resolution: {integrity: sha512-B7ayjxiJsbtXdIIWazJkB5gezi5WBMecdHTFPMDhI3NwEML1RVvUjAkrb1mPAAkIpt2LVHPnhdCUHjqDdjugwg==}
    engines: {node: ^14.0.0 || ^16.0.0 || >=18.0.0}
    peerDependencies:
      size-limit: 8.2.6
    dependencies:
      semver: 7.5.3
      size-limit: 8.2.6
    dev: true

  /@size-limit/webpack@8.2.6(size-limit@8.2.6):
    resolution: {integrity: sha512-y2sB66m5sJxIjZ8SEAzpWbiw3/+bnQHDHfk9cSbV5ChKklq02AlYg8BS5KxGWmMpdyUo4TzpjSCP9oEudY+hxQ==}
    engines: {node: ^14.0.0 || ^16.0.0 || >=18.0.0}
    peerDependencies:
      size-limit: 8.2.6
    dependencies:
      nanoid: 3.3.7
      size-limit: 8.2.6
      webpack: 5.89.0
    transitivePeerDependencies:
      - '@swc/core'
      - esbuild
      - uglify-js
      - webpack-cli
    dev: true

  /@trivago/prettier-plugin-sort-imports@4.3.0(prettier@3.2.5):
    resolution: {integrity: sha512-r3n0onD3BTOVUNPhR4lhVK4/pABGpbA7bW3eumZnYdKaHkf1qEC+Mag6DPbGNuuh0eG8AaYj+YqmVHSiGslaTQ==}
    peerDependencies:
      '@vue/compiler-sfc': 3.x
      prettier: 2.x - 3.x
    peerDependenciesMeta:
      '@vue/compiler-sfc':
        optional: true
    dependencies:
      '@babel/generator': 7.17.7
      '@babel/parser': 7.24.4
      '@babel/traverse': 7.23.2
      '@babel/types': 7.17.0
      javascript-natural-sort: 0.7.1
      lodash: 4.17.21
      prettier: 3.2.5
    transitivePeerDependencies:
      - supports-color
    dev: true

  /@types/eslint-scope@3.7.7:
    resolution: {integrity: sha512-MzMFlSLBqNF2gcHWO0G1vP/YQyfvrxZ0bF+u7mzUdZ1/xK4A4sru+nraZz5i3iEIk1l1uyicaDVTB4QbbEkAYg==}
    dependencies:
      '@types/eslint': 8.44.7
      '@types/estree': 1.0.5
    dev: true

  /@types/eslint@8.44.7:
    resolution: {integrity: sha512-f5ORu2hcBbKei97U73mf+l9t4zTGl74IqZ0GQk4oVea/VS8tQZYkUveSYojk+frraAVYId0V2WC9O4PTNru2FQ==}
    dependencies:
      '@types/estree': 1.0.5
      '@types/json-schema': 7.0.15
    dev: true

  /@types/estree@1.0.5:
    resolution: {integrity: sha512-/kYRxGDLWzHOB7q+wtSUQlFrtcdUccpfy+X+9iMBpHK8QLLhx2wIPYuS5DYtR9Wa/YlZAbIovy7qVdB1Aq6Lyw==}
    dev: true

  /@types/events@3.0.3:
    resolution: {integrity: sha512-trOc4AAUThEz9hapPtSd7wf5tiQKvTtu5b371UxXdTuqzIh0ArcRspRP0i0Viu+LXstIQ1z96t1nsPxT9ol01g==}
    dev: true

  /@types/glob@7.2.0:
    resolution: {integrity: sha512-ZUxbzKl0IfJILTS6t7ip5fQQM/J3TJYubDm3nMbgubNNYS62eXeUpoLUC8/7fJNiFYHTrGPQn7hspDUzIHX3UA==}
    dependencies:
      '@types/minimatch': 5.1.2
      '@types/node': 20.8.10
    dev: true

  /@types/json-schema@7.0.15:
    resolution: {integrity: sha512-5+fP8P8MFNC+AyZCDxrB2pkZFPGzqQWUzpSeuuVLvm8VMcorNYavBqoFcxK8bQz4Qsbn4oUEEem4wDLfcysGHA==}
    dev: true

  /@types/json5@0.0.29:
    resolution: {integrity: sha512-dRLjCWHYg4oaA77cxO64oO+7JwCwnIzkZPdrrC71jQmQtlhM556pwKo5bUzqvZndkVbeFLIIi+9TC40JNF5hNQ==}
    dev: true

  /@types/minimatch@5.1.2:
    resolution: {integrity: sha512-K0VQKziLUWkVKiRVrx4a40iPaxTUefQmjtkQofBkYRcoaaL/8rhwDWww9qWbrgicNOgnpIsMxyNIUM4+n6dUIA==}
    dev: true

  /@types/minimist@1.2.5:
    resolution: {integrity: sha512-hov8bUuiLiyFPGyFPE1lwWhmzYbirOXQNNo40+y3zow8aFVTeyn3VWL0VFFfdNddA8S4Vf0Tc062rzyNr7Paag==}
    dev: true

  /@types/node@12.20.55:
    resolution: {integrity: sha512-J8xLz7q2OFulZ2cyGTLE1TbbZcjpno7FaN6zdJNrgAdrJ+DZzh/uFR6YrTb4C+nXakvud8Q4+rbhoIWlYQbUFQ==}
    dev: true

  /@types/node@20.8.10:
    resolution: {integrity: sha512-TlgT8JntpcbmKUFzjhsyhGfP2fsiz1Mv56im6enJ905xG1DAYesxJaeSbGqQmAw8OWPdhyJGhGSQGKRNJ45u9w==}
    dependencies:
      undici-types: 5.26.5
    dev: true

  /@types/normalize-package-data@2.4.4:
    resolution: {integrity: sha512-37i+OaWTh9qeK4LSHPsyRC7NahnGotNuZvjLSgcPzblpHB3rrCJxAOgI5gCdKm7coonsaX1Of0ILiTcnZjbfxA==}
    dev: true

  /@types/resolve@1.20.2:
    resolution: {integrity: sha512-60BCwRFOZCQhDncwQdxxeOEEkbc5dIMccYLwbxsS4TUNeVECQ/pBJ0j09mrHOl/JJvpRPGwO9SvE4nR2Nb/a4Q==}
    dev: true

  /@types/sdp-transform@2.4.9:
    resolution: {integrity: sha512-bVr+/OoZZy7wrHlNcEAAa6PAgKA4BoXPYVN2EijMC5WnGgQ4ZEuixmKnVs2roiAvr7RhIFVH17QD27cojgIZCg==}
    dev: true

  /@types/semver@7.5.4:
    resolution: {integrity: sha512-MMzuxN3GdFwskAnb6fz0orFvhfqi752yjaXylr0Rp4oDg5H0Zn1IuyRhDVvYOwAXoJirx2xuS16I3WjxnAIHiQ==}
    dev: true

  /@types/ua-parser-js@0.7.39:
    resolution: {integrity: sha512-P/oDfpofrdtF5xw433SPALpdSchtJmY7nsJItf8h3KXqOslkbySh8zq4dSWXH2oTjRvJ5PczVEoCZPow6GicLg==}
    dev: true

  /@typescript-eslint/eslint-plugin@5.62.0(@typescript-eslint/parser@5.62.0)(eslint@8.57.0)(typescript@5.4.3):
    resolution: {integrity: sha512-TiZzBSJja/LbhNPvk6yc0JrX9XqhQ0hdh6M2svYfsHGejaKFIAGd9MQ+ERIMzLGlN/kZoYIgdxFV0PuljTKXag==}
    engines: {node: ^12.22.0 || ^14.17.0 || >=16.0.0}
    peerDependencies:
      '@typescript-eslint/parser': ^5.0.0
      eslint: ^6.0.0 || ^7.0.0 || ^8.0.0
      typescript: '*'
    peerDependenciesMeta:
      typescript:
        optional: true
    dependencies:
      '@eslint-community/regexpp': 4.10.0
      '@typescript-eslint/parser': 5.62.0(eslint@8.57.0)(typescript@5.4.3)
      '@typescript-eslint/scope-manager': 5.62.0
      '@typescript-eslint/type-utils': 5.62.0(eslint@8.57.0)(typescript@5.4.3)
      '@typescript-eslint/utils': 5.62.0(eslint@8.57.0)(typescript@5.4.3)
      debug: 4.3.4
      eslint: 8.57.0
      graphemer: 1.4.0
      ignore: 5.2.4
      natural-compare-lite: 1.4.0
      semver: 7.6.0
      tsutils: 3.21.0(typescript@5.4.3)
      typescript: 5.4.3
    transitivePeerDependencies:
      - supports-color
    dev: true

  /@typescript-eslint/parser@5.62.0(eslint@8.57.0)(typescript@5.4.3):
    resolution: {integrity: sha512-VlJEV0fOQ7BExOsHYAGrgbEiZoi8D+Bl2+f6V2RrXerRSylnp+ZBHmPvaIa8cz0Ajx7WO7Z5RqfgYg7ED1nRhA==}
    engines: {node: ^12.22.0 || ^14.17.0 || >=16.0.0}
    peerDependencies:
      eslint: ^6.0.0 || ^7.0.0 || ^8.0.0
      typescript: '*'
    peerDependenciesMeta:
      typescript:
        optional: true
    dependencies:
      '@typescript-eslint/scope-manager': 5.62.0
      '@typescript-eslint/types': 5.62.0
      '@typescript-eslint/typescript-estree': 5.62.0(typescript@5.4.3)
      debug: 4.3.4
      eslint: 8.57.0
      typescript: 5.4.3
    transitivePeerDependencies:
      - supports-color
    dev: true

  /@typescript-eslint/scope-manager@5.62.0:
    resolution: {integrity: sha512-VXuvVvZeQCQb5Zgf4HAxc04q5j+WrNAtNh9OwCsCgpKqESMTu3tF/jhZ3xG6T4NZwWl65Bg8KuS2uEvhSfLl0w==}
    engines: {node: ^12.22.0 || ^14.17.0 || >=16.0.0}
    dependencies:
      '@typescript-eslint/types': 5.62.0
      '@typescript-eslint/visitor-keys': 5.62.0
    dev: true

  /@typescript-eslint/type-utils@5.62.0(eslint@8.57.0)(typescript@5.4.3):
    resolution: {integrity: sha512-xsSQreu+VnfbqQpW5vnCJdq1Z3Q0U31qiWmRhr98ONQmcp/yhiPJFPq8MXiJVLiksmOKSjIldZzkebzHuCGzew==}
    engines: {node: ^12.22.0 || ^14.17.0 || >=16.0.0}
    peerDependencies:
      eslint: '*'
      typescript: '*'
    peerDependenciesMeta:
      typescript:
        optional: true
    dependencies:
      '@typescript-eslint/typescript-estree': 5.62.0(typescript@5.4.3)
      '@typescript-eslint/utils': 5.62.0(eslint@8.57.0)(typescript@5.4.3)
      debug: 4.3.4
      eslint: 8.57.0
      tsutils: 3.21.0(typescript@5.4.3)
      typescript: 5.4.3
    transitivePeerDependencies:
      - supports-color
    dev: true

  /@typescript-eslint/types@5.62.0:
    resolution: {integrity: sha512-87NVngcbVXUahrRTqIK27gD2t5Cu1yuCXxbLcFtCzZGlfyVWWh8mLHkoxzjsB6DDNnvdL+fW8MiwPEJyGJQDgQ==}
    engines: {node: ^12.22.0 || ^14.17.0 || >=16.0.0}
    dev: true

  /@typescript-eslint/typescript-estree@5.62.0(typescript@5.4.3):
    resolution: {integrity: sha512-CmcQ6uY7b9y694lKdRB8FEel7JbU/40iSAPomu++SjLMntB+2Leay2LO6i8VnJk58MtE9/nQSFIH6jpyRWyYzA==}
    engines: {node: ^12.22.0 || ^14.17.0 || >=16.0.0}
    peerDependencies:
      typescript: '*'
    peerDependenciesMeta:
      typescript:
        optional: true
    dependencies:
      '@typescript-eslint/types': 5.62.0
      '@typescript-eslint/visitor-keys': 5.62.0
      debug: 4.3.4
      globby: 11.1.0
      is-glob: 4.0.3
      semver: 7.6.0
      tsutils: 3.21.0(typescript@5.4.3)
      typescript: 5.4.3
    transitivePeerDependencies:
      - supports-color
    dev: true

  /@typescript-eslint/utils@5.62.0(eslint@8.57.0)(typescript@5.4.3):
    resolution: {integrity: sha512-n8oxjeb5aIbPFEtmQxQYOLI0i9n5ySBEY/ZEHHZqKQSFnxio1rv6dthascc9dLuwrL0RC5mPCxB7vnAVGAYWAQ==}
    engines: {node: ^12.22.0 || ^14.17.0 || >=16.0.0}
    peerDependencies:
      eslint: ^6.0.0 || ^7.0.0 || ^8.0.0
    dependencies:
      '@eslint-community/eslint-utils': 4.4.0(eslint@8.57.0)
      '@types/json-schema': 7.0.15
      '@types/semver': 7.5.4
      '@typescript-eslint/scope-manager': 5.62.0
      '@typescript-eslint/types': 5.62.0
      '@typescript-eslint/typescript-estree': 5.62.0(typescript@5.4.3)
      eslint: 8.57.0
      eslint-scope: 5.1.1
      semver: 7.6.0
    transitivePeerDependencies:
      - supports-color
      - typescript
    dev: true

  /@typescript-eslint/visitor-keys@5.62.0:
    resolution: {integrity: sha512-07ny+LHRzQXepkGg6w0mFY41fVUNBrL2Roj/++7V1txKugfjm/Ci/qSND03r2RhlJhJYMcTn9AhhSSqQp0Ysyw==}
    engines: {node: ^12.22.0 || ^14.17.0 || >=16.0.0}
    dependencies:
      '@typescript-eslint/types': 5.62.0
      eslint-visitor-keys: 3.4.3
    dev: true

  /@typescript/vfs@1.5.0:
    resolution: {integrity: sha512-AJS307bPgbsZZ9ggCT3wwpg3VbTKMFNHfaY/uF0ahSkYYrPF2dSSKDNIDIQAHm9qJqbLvCsSJH7yN4Vs/CsMMg==}
    dependencies:
      debug: 4.3.4
    transitivePeerDependencies:
      - supports-color
    dev: true

  /@ungap/structured-clone@1.2.0:
    resolution: {integrity: sha512-zuVdFrMJiuCDQUMCzQaD6KL28MjnqqN8XnAqiEq9PNm/hCPTSGfrXCOfwj1ow4LFb/tNymJPwsNbVePc1xFqrQ==}
    dev: true

  /@vitest/expect@1.4.0:
    resolution: {integrity: sha512-Jths0sWCJZ8BxjKe+p+eKsoqev1/T8lYcrjavEaz8auEJ4jAVY0GwW3JKmdVU4mmNPLPHixh4GNXP7GFtAiDHA==}
    dependencies:
      '@vitest/spy': 1.4.0
      '@vitest/utils': 1.4.0
      chai: 4.4.1
    dev: true

  /@vitest/runner@1.4.0:
    resolution: {integrity: sha512-EDYVSmesqlQ4RD2VvWo3hQgTJ7ZrFQ2VSJdfiJiArkCerDAGeyF1i6dHkmySqk573jLp6d/cfqCN+7wUB5tLgg==}
    dependencies:
      '@vitest/utils': 1.4.0
      p-limit: 5.0.0
      pathe: 1.1.2
    dev: true

  /@vitest/snapshot@1.4.0:
    resolution: {integrity: sha512-saAFnt5pPIA5qDGxOHxJ/XxhMFKkUSBJmVt5VgDsAqPTX6JP326r5C/c9UuCMPoXNzuudTPsYDZCoJ5ilpqG2A==}
    dependencies:
      magic-string: 0.30.8
      pathe: 1.1.2
      pretty-format: 29.7.0
    dev: true

  /@vitest/spy@1.4.0:
    resolution: {integrity: sha512-Ywau/Qs1DzM/8Uc+yA77CwSegizMlcgTJuYGAi0jujOteJOUf1ujunHThYo243KG9nAyWT3L9ifPYZ5+As/+6Q==}
    dependencies:
      tinyspy: 2.2.1
    dev: true

  /@vitest/utils@1.4.0:
    resolution: {integrity: sha512-mx3Yd1/6e2Vt/PUC98DcqTirtfxUyAZ32uK82r8rZzbtBeBo+nqgnjx/LvqQdWsrvNtm14VmurNgcf4nqY5gJg==}
    dependencies:
      diff-sequences: 29.6.3
      estree-walker: 3.0.3
      loupe: 2.3.7
      pretty-format: 29.7.0
    dev: true

  /@webassemblyjs/ast@1.11.6:
    resolution: {integrity: sha512-IN1xI7PwOvLPgjcf180gC1bqn3q/QaOCwYUahIOhbYUu8KA/3tw2RT/T0Gidi1l7Hhj5D/INhJxiICObqpMu4Q==}
    dependencies:
      '@webassemblyjs/helper-numbers': 1.11.6
      '@webassemblyjs/helper-wasm-bytecode': 1.11.6
    dev: true

  /@webassemblyjs/floating-point-hex-parser@1.11.6:
    resolution: {integrity: sha512-ejAj9hfRJ2XMsNHk/v6Fu2dGS+i4UaXBXGemOfQ/JfQ6mdQg/WXtwleQRLLS4OvfDhv8rYnVwH27YJLMyYsxhw==}
    dev: true

  /@webassemblyjs/helper-api-error@1.11.6:
    resolution: {integrity: sha512-o0YkoP4pVu4rN8aTJgAyj9hC2Sv5UlkzCHhxqWj8butaLvnpdc2jOwh4ewE6CX0txSfLn/UYaV/pheS2Txg//Q==}
    dev: true

  /@webassemblyjs/helper-buffer@1.11.6:
    resolution: {integrity: sha512-z3nFzdcp1mb8nEOFFk8DrYLpHvhKC3grJD2ardfKOzmbmJvEf/tPIqCY+sNcwZIY8ZD7IkB2l7/pqhUhqm7hLA==}
    dev: true

  /@webassemblyjs/helper-numbers@1.11.6:
    resolution: {integrity: sha512-vUIhZ8LZoIWHBohiEObxVm6hwP034jwmc9kuq5GdHZH0wiLVLIPcMCdpJzG4C11cHoQ25TFIQj9kaVADVX7N3g==}
    dependencies:
      '@webassemblyjs/floating-point-hex-parser': 1.11.6
      '@webassemblyjs/helper-api-error': 1.11.6
      '@xtuc/long': 4.2.2
    dev: true

  /@webassemblyjs/helper-wasm-bytecode@1.11.6:
    resolution: {integrity: sha512-sFFHKwcmBprO9e7Icf0+gddyWYDViL8bpPjJJl0WHxCdETktXdmtWLGVzoHbqUcY4Be1LkNfwTmXOJUFZYSJdA==}
    dev: true

  /@webassemblyjs/helper-wasm-section@1.11.6:
    resolution: {integrity: sha512-LPpZbSOwTpEC2cgn4hTydySy1Ke+XEu+ETXuoyvuyezHO3Kjdu90KK95Sh9xTbmjrCsUwvWwCOQQNta37VrS9g==}
    dependencies:
      '@webassemblyjs/ast': 1.11.6
      '@webassemblyjs/helper-buffer': 1.11.6
      '@webassemblyjs/helper-wasm-bytecode': 1.11.6
      '@webassemblyjs/wasm-gen': 1.11.6
    dev: true

  /@webassemblyjs/ieee754@1.11.6:
    resolution: {integrity: sha512-LM4p2csPNvbij6U1f19v6WR56QZ8JcHg3QIJTlSwzFcmx6WSORicYj6I63f9yU1kEUtrpG+kjkiIAkevHpDXrg==}
    dependencies:
      '@xtuc/ieee754': 1.2.0
    dev: true

  /@webassemblyjs/leb128@1.11.6:
    resolution: {integrity: sha512-m7a0FhE67DQXgouf1tbN5XQcdWoNgaAuoULHIfGFIEVKA6tu/edls6XnIlkmS6FrXAquJRPni3ZZKjw6FSPjPQ==}
    dependencies:
      '@xtuc/long': 4.2.2
    dev: true

  /@webassemblyjs/utf8@1.11.6:
    resolution: {integrity: sha512-vtXf2wTQ3+up9Zsg8sa2yWiQpzSsMyXj0qViVP6xKGCUT8p8YJ6HqI7l5eCnWx1T/FYdsv07HQs2wTFbbof/RA==}
    dev: true

  /@webassemblyjs/wasm-edit@1.11.6:
    resolution: {integrity: sha512-Ybn2I6fnfIGuCR+Faaz7YcvtBKxvoLV3Lebn1tM4o/IAJzmi9AWYIPWpyBfU8cC+JxAO57bk4+zdsTjJR+VTOw==}
    dependencies:
      '@webassemblyjs/ast': 1.11.6
      '@webassemblyjs/helper-buffer': 1.11.6
      '@webassemblyjs/helper-wasm-bytecode': 1.11.6
      '@webassemblyjs/helper-wasm-section': 1.11.6
      '@webassemblyjs/wasm-gen': 1.11.6
      '@webassemblyjs/wasm-opt': 1.11.6
      '@webassemblyjs/wasm-parser': 1.11.6
      '@webassemblyjs/wast-printer': 1.11.6
    dev: true

  /@webassemblyjs/wasm-gen@1.11.6:
    resolution: {integrity: sha512-3XOqkZP/y6B4F0PBAXvI1/bky7GryoogUtfwExeP/v7Nzwo1QLcq5oQmpKlftZLbT+ERUOAZVQjuNVak6UXjPA==}
    dependencies:
      '@webassemblyjs/ast': 1.11.6
      '@webassemblyjs/helper-wasm-bytecode': 1.11.6
      '@webassemblyjs/ieee754': 1.11.6
      '@webassemblyjs/leb128': 1.11.6
      '@webassemblyjs/utf8': 1.11.6
    dev: true

  /@webassemblyjs/wasm-opt@1.11.6:
    resolution: {integrity: sha512-cOrKuLRE7PCe6AsOVl7WasYf3wbSo4CeOk6PkrjS7g57MFfVUF9u6ysQBBODX0LdgSvQqRiGz3CXvIDKcPNy4g==}
    dependencies:
      '@webassemblyjs/ast': 1.11.6
      '@webassemblyjs/helper-buffer': 1.11.6
      '@webassemblyjs/wasm-gen': 1.11.6
      '@webassemblyjs/wasm-parser': 1.11.6
    dev: true

  /@webassemblyjs/wasm-parser@1.11.6:
    resolution: {integrity: sha512-6ZwPeGzMJM3Dqp3hCsLgESxBGtT/OeCvCZ4TA1JUPYgmhAx38tTPR9JaKy0S5H3evQpO/h2uWs2j6Yc/fjkpTQ==}
    dependencies:
      '@webassemblyjs/ast': 1.11.6
      '@webassemblyjs/helper-api-error': 1.11.6
      '@webassemblyjs/helper-wasm-bytecode': 1.11.6
      '@webassemblyjs/ieee754': 1.11.6
      '@webassemblyjs/leb128': 1.11.6
      '@webassemblyjs/utf8': 1.11.6
    dev: true

  /@webassemblyjs/wast-printer@1.11.6:
    resolution: {integrity: sha512-JM7AhRcE+yW2GWYaKeHL5vt4xqee5N2WcezptmgyhNS+ScggqcT1OtXykhAb13Sn5Yas0j2uv9tHgrjwvzAP4A==}
    dependencies:
      '@webassemblyjs/ast': 1.11.6
      '@xtuc/long': 4.2.2
    dev: true

  /@xtuc/ieee754@1.2.0:
    resolution: {integrity: sha512-DX8nKgqcGwsc0eJSqYt5lwP4DH5FlHnmuWWBRy7X0NcaGR0ZtuyeESgMwTYVEtxmsNGY+qit4QYT/MIYTOTPeA==}
    dev: true

  /@xtuc/long@4.2.2:
    resolution: {integrity: sha512-NuHqBY1PB/D8xU6s/thBgOAiAP7HOYDQ32+BFZILJ8ivkUkAHQnWfn6WhL79Owj1qmUnoN/YPhktdIoucipkAQ==}
    dev: true

  /acorn-import-assertions@1.9.0(acorn@8.11.3):
    resolution: {integrity: sha512-cmMwop9x+8KFhxvKrKfPYmN6/pKTYYHBqLa0DfvVZcKMJWNyWLnaqND7dx/qn66R7ewM1UX5XMaDVP5wlVTaVA==}
    peerDependencies:
      acorn: ^8
    dependencies:
      acorn: 8.11.3
    dev: true

  /acorn-jsx@5.3.2(acorn@8.11.3):
    resolution: {integrity: sha512-rq9s+JNhf0IChjtDXxllJ7g41oZk5SlXtp0LHwyA5cejwn7vKmKp4pPri6YEePv2PU65sAsegbXtIinmDFDXgQ==}
    peerDependencies:
      acorn: ^6.0.0 || ^7.0.0 || ^8.0.0
    dependencies:
      acorn: 8.11.3
    dev: true

  /acorn-walk@8.3.2:
    resolution: {integrity: sha512-cjkyv4OtNCIeqhHrfS81QWXoCBPExR/J62oyEqepVw8WaQeSqpW2uhuLPh1m9eWhDuOo/jUXVTlifvesOWp/4A==}
    engines: {node: '>=0.4.0'}
    dev: true

  /acorn@8.11.3:
    resolution: {integrity: sha512-Y9rRfJG5jcKOE0CLisYbojUjIrIEE7AGMzA/Sm4BslANhbS+cDMpgBdcPT91oJ7OuJ9hYJBx59RjbhxVnrF8Xg==}
    engines: {node: '>=0.4.0'}
    hasBin: true
    dev: true

  /agent-base@7.1.0:
    resolution: {integrity: sha512-o/zjMZRhJxny7OyEF+Op8X+efiELC7k7yOjMzgfzVqOzXqkBkWI79YoTdOtsuWd5BWhAGAuOY/Xa6xpiaWXiNg==}
    engines: {node: '>= 14'}
    dependencies:
      debug: 4.3.4
    transitivePeerDependencies:
      - supports-color
    dev: true

  /aggregate-error@3.1.0:
    resolution: {integrity: sha512-4I7Td01quW/RpocfNayFdFVk1qSuoh0E7JrbRJ16nH01HhKFQ88INq9Sd+nd72zqRySlr9BmDA8xlEJ6vJMrYA==}
    engines: {node: '>=8'}
    dependencies:
      clean-stack: 2.2.0
      indent-string: 4.0.0
    dev: true

  /ajv-keywords@3.5.2(ajv@6.12.6):
    resolution: {integrity: sha512-5p6WTN0DdTGVQk6VjcEju19IgaHudalcfabD7yhDGeA6bcQnmL+CpveLJq/3hvfwd1aof6L386Ougkx6RfyMIQ==}
    peerDependencies:
      ajv: ^6.9.1
    dependencies:
      ajv: 6.12.6
    dev: true

  /ajv@6.12.6:
    resolution: {integrity: sha512-j3fVLgvTo527anyYyJOGTYJbG+vnnQYvE0m5mmkc1TK+nxAppkCLMIL0aZ4dblVCNoGShhm+kzE4ZUykBoMg4g==}
    dependencies:
      fast-deep-equal: 3.1.3
      fast-json-stable-stringify: 2.1.0
      json-schema-traverse: 0.4.1
      uri-js: 4.4.1
    dev: true

  /ansi-colors@4.1.3:
    resolution: {integrity: sha512-/6w/C21Pm1A7aZitlI5Ni/2J6FFQN8i1Cvz3kHABAAbw93v/NlvKdVOqz7CCWz/3iv/JplRSEEZ83XION15ovw==}
    engines: {node: '>=6'}
    dev: true

  /ansi-regex@5.0.1:
    resolution: {integrity: sha512-quJQXlTSUGL2LH9SUXo8VwsY4soanhgo6LNSm84E1LBcE8s3O0wpdiRzyR9z/ZZJMlMWv37qOOb9pdJlMUEKFQ==}
    engines: {node: '>=8'}
    dev: true

  /ansi-sequence-parser@1.1.1:
    resolution: {integrity: sha512-vJXt3yiaUL4UU546s3rPXlsry/RnM730G1+HkpKE012AN0sx1eOrxSu95oKDIonskeLTijMgqWZ3uDEe3NFvyg==}
    dev: true

  /ansi-styles@3.2.1:
    resolution: {integrity: sha512-VT0ZI6kZRdTh8YyJw3SMbYm/u+NqfsAxEpWO0Pf9sq8/e94WxxOpPKx9FR1FlyCtOVDNOQ+8ntlqFxiRc+r5qA==}
    engines: {node: '>=4'}
    dependencies:
      color-convert: 1.9.3
    dev: true

  /ansi-styles@4.3.0:
    resolution: {integrity: sha512-zbB9rCJAT1rbjiVDb2hqKFHNYLxgtk8NURxZ3IZwD3F6NtxbXZQCnnSi1Lkx+IDohdPlFp222wVALIheZJQSEg==}
    engines: {node: '>=8'}
    dependencies:
      color-convert: 2.0.1
    dev: true

  /ansi-styles@5.2.0:
    resolution: {integrity: sha512-Cxwpt2SfTzTtXcfOlzGEee8O+c+MmUgGrNiBcXnuWxuFJHe6a5Hz7qwhwe5OgaSYI0IJvkLqWX1ASG+cJOkEiA==}
    engines: {node: '>=10'}
    dev: true

  /anymatch@3.1.3:
    resolution: {integrity: sha512-KMReFUr0B4t+D+OBkjR3KYqvocp2XaSzO55UcB6mgQMd3KbcE+mWTyvVV7D/zsdEbNnV6acZUutkiHQXvTr1Rw==}
    engines: {node: '>= 8'}
    dependencies:
      normalize-path: 3.0.0
      picomatch: 2.3.1
    dev: true

  /argparse@1.0.10:
    resolution: {integrity: sha512-o5Roy6tNG4SL/FOkCAN6RzjiakZS25RLYFrcMttJqbdd8BWrnA+fGz57iN5Pb06pvBGvl5gQ0B48dJlslXvoTg==}
    dependencies:
      sprintf-js: 1.0.3
    dev: true

  /argparse@2.0.1:
    resolution: {integrity: sha512-8+9WqebbFzpX9OR+Wa6O29asIogeRMzcGtAINdpMHHyAg10f05aSFVBbcEqGf/PXw1EjAZ+q2/bEBg3DvurK3Q==}
    dev: true

  /array-buffer-byte-length@1.0.0:
    resolution: {integrity: sha512-LPuwb2P+NrQw3XhxGc36+XSvuBPopovXYTR9Ew++Du9Yb/bx5AzBfrIsBoj0EZUifjQU+sHL21sseZ3jerWO/A==}
    dependencies:
      call-bind: 1.0.5
      is-array-buffer: 3.0.2
    dev: true

  /array-includes@3.1.7:
    resolution: {integrity: sha512-dlcsNBIiWhPkHdOEEKnehA+RNUWDc4UqFtnIXU4uuYDPtA4LDkr7qip2p0VvFAEXNDr0yWZ9PJyIRiGjRLQzwQ==}
    engines: {node: '>= 0.4'}
    dependencies:
      call-bind: 1.0.5
      define-properties: 1.2.1
      es-abstract: 1.22.3
      get-intrinsic: 1.2.2
      is-string: 1.0.7
    dev: true

  /array-union@1.0.2:
    resolution: {integrity: sha512-Dxr6QJj/RdU/hCaBjOfxW+q6lyuVE6JFWIrAUpuOOhoJJoQ99cUn3igRaHVB5P9WrgFVN0FfArM3x0cueOU8ng==}
    engines: {node: '>=0.10.0'}
    dependencies:
      array-uniq: 1.0.3
    dev: true

  /array-union@2.1.0:
    resolution: {integrity: sha512-HGyxoOTYUyCM6stUe6EJgnd4EoewAI7zMdfqO+kGjnlZmBDz/cR5pf8r/cR4Wq60sL/p0IkcjUEEPwS3GFrIyw==}
    engines: {node: '>=8'}
    dev: true

  /array-uniq@1.0.3:
    resolution: {integrity: sha512-MNha4BWQ6JbwhFhj03YK552f7cb3AzoE8SzeljgChvL1dl3IcvggXVz1DilzySZkCja+CXuZbdW7yATchWn8/Q==}
    engines: {node: '>=0.10.0'}
    dev: true

  /array.prototype.findlastindex@1.2.3:
    resolution: {integrity: sha512-LzLoiOMAxvy+Gd3BAq3B7VeIgPdo+Q8hthvKtXybMvRV0jrXfJM/t8mw7nNlpEcVlVUnCnM2KSX4XU5HmpodOA==}
    engines: {node: '>= 0.4'}
    dependencies:
      call-bind: 1.0.5
      define-properties: 1.2.1
      es-abstract: 1.22.3
      es-shim-unscopables: 1.0.2
      get-intrinsic: 1.2.2
    dev: true

  /array.prototype.flat@1.3.2:
    resolution: {integrity: sha512-djYB+Zx2vLewY8RWlNCUdHjDXs2XOgm602S9E7P/UpHgfeHL00cRiIF+IN/G/aUJ7kGPb6yO/ErDI5V2s8iycA==}
    engines: {node: '>= 0.4'}
    dependencies:
      call-bind: 1.0.5
      define-properties: 1.2.1
      es-abstract: 1.22.3
      es-shim-unscopables: 1.0.2
    dev: true

  /array.prototype.flatmap@1.3.2:
    resolution: {integrity: sha512-Ewyx0c9PmpcsByhSW4r+9zDU7sGjFc86qf/kKtuSCRdhfbk0SNLLkaT5qvcHnRGgc5NP/ly/y+qkXkqONX54CQ==}
    engines: {node: '>= 0.4'}
    dependencies:
      call-bind: 1.0.5
      define-properties: 1.2.1
      es-abstract: 1.22.3
      es-shim-unscopables: 1.0.2
    dev: true

  /arraybuffer.prototype.slice@1.0.2:
    resolution: {integrity: sha512-yMBKppFur/fbHu9/6USUe03bZ4knMYiwFBcyiaXB8Go0qNehwX6inYPzK9U0NeQvGxKthcmHcaR8P5MStSRBAw==}
    engines: {node: '>= 0.4'}
    dependencies:
      array-buffer-byte-length: 1.0.0
      call-bind: 1.0.5
      define-properties: 1.2.1
      es-abstract: 1.22.3
      get-intrinsic: 1.2.2
      is-array-buffer: 3.0.2
      is-shared-array-buffer: 1.0.2
    dev: true

  /arrify@1.0.1:
    resolution: {integrity: sha512-3CYzex9M9FGQjCGMGyi6/31c8GJbgb0qGyrx5HWxPd0aCwh4cB2YjMb2Xf9UuoogrMrlO9cTqnB5rI5GHZTcUA==}
    engines: {node: '>=0.10.0'}
    dev: true

  /assertion-error@1.1.0:
    resolution: {integrity: sha512-jgsaNduz+ndvGyFt3uSuWqvy4lCnIJiovtouQN5JZHOKCS2QuhEdbcQHFhVksz2N2U9hXJo8odG7ETyWlEeuDw==}
    dev: true

  /async@3.2.5:
    resolution: {integrity: sha512-baNZyqaaLhyLVKm/DlvdW051MSgO6b8eVfIezl9E5PqWxFgzLm/wQntEW4zOytVburDEr0JlALEpdOFwvErLsg==}
    dev: true

  /asynckit@0.4.0:
    resolution: {integrity: sha512-Oei9OH4tRh0YqU3GxhX79dM/mwVgvbZJaSNaRk+bshkj0S5cfHcgYakreBjrHwatXKbz+IoIdYLxrKim2MjW0Q==}
    dev: true

  /available-typed-arrays@1.0.5:
    resolution: {integrity: sha512-DMD0KiN46eipeziST1LPP/STfDU0sufISXmjSgvVsoU2tqxctQeASejWcfNtxYKqETM1UxQ8sp2OrSBWpHY6sw==}
    engines: {node: '>= 0.4'}
    dev: true

  /babel-plugin-polyfill-corejs2@0.4.10(@babel/core@7.24.4):
    resolution: {integrity: sha512-rpIuu//y5OX6jVU+a5BCn1R5RSZYWAl2Nar76iwaOdycqb6JPxediskWFMMl7stfwNJR4b7eiQvh5fB5TEQJTQ==}
    peerDependencies:
      '@babel/core': ^7.4.0 || ^8.0.0-0 <8.0.0
    dependencies:
      '@babel/compat-data': 7.24.4
      '@babel/core': 7.24.4
      '@babel/helper-define-polyfill-provider': 0.6.1(@babel/core@7.24.4)
      semver: 6.3.1
    transitivePeerDependencies:
      - supports-color
    dev: true

  /babel-plugin-polyfill-corejs3@0.10.4(@babel/core@7.24.4):
    resolution: {integrity: sha512-25J6I8NGfa5YkCDogHRID3fVCadIR8/pGl1/spvCkzb6lVn6SR3ojpx9nOn9iEBcUsjY24AmdKm5khcfKdylcg==}
    peerDependencies:
      '@babel/core': ^7.4.0 || ^8.0.0-0 <8.0.0
    dependencies:
      '@babel/core': 7.24.4
      '@babel/helper-define-polyfill-provider': 0.6.1(@babel/core@7.24.4)
      core-js-compat: 3.36.1
    transitivePeerDependencies:
      - supports-color
    dev: true

  /babel-plugin-polyfill-regenerator@0.6.1(@babel/core@7.24.4):
    resolution: {integrity: sha512-JfTApdE++cgcTWjsiCQlLyFBMbTUft9ja17saCc93lgV33h4tuCVj7tlvu//qpLwaG+3yEz7/KhahGrUMkVq9g==}
    peerDependencies:
      '@babel/core': ^7.4.0 || ^8.0.0-0 <8.0.0
    dependencies:
      '@babel/core': 7.24.4
      '@babel/helper-define-polyfill-provider': 0.6.1(@babel/core@7.24.4)
    transitivePeerDependencies:
      - supports-color
    dev: true

  /balanced-match@1.0.2:
    resolution: {integrity: sha512-3oSeUO0TMV67hN1AmbXsK4yaqU7tjiHlbxRDZOpH0KW9+CeX4bRAaX0Anxt0tx2MrpRpWwQaPwIlISEJhYU5Pw==}
    dev: true

  /better-path-resolve@1.0.0:
    resolution: {integrity: sha512-pbnl5XzGBdrFU/wT4jqmJVPn2B6UHPBOhzMQkY/SPUPB6QtUXtmBHBIwCbXJol93mOpGMnQyP/+BB19q04xj7g==}
    engines: {node: '>=4'}
    dependencies:
      is-windows: 1.0.2
    dev: true

  /binary-extensions@2.2.0:
    resolution: {integrity: sha512-jDctJ/IVQbZoJykoeHbhXpOlNBqGNcwXJKJog42E5HDPUwQTSdjCHdihjj0DlnheQ7blbT6dHOafNAiS8ooQKA==}
    engines: {node: '>=8'}
    dev: true

  /brace-expansion@1.1.11:
    resolution: {integrity: sha512-iCuPHDFgrHX7H2vEI/5xpz07zSHB00TpugqhmYtVmMO6518mCuRMoOYFldEBl0g187ufozdaHgWKcYFb61qGiA==}
    dependencies:
      balanced-match: 1.0.2
      concat-map: 0.0.1
    dev: true

  /brace-expansion@2.0.1:
    resolution: {integrity: sha512-XnAIvQ8eM+kC6aULx6wuQiwVsnzsi9d3WxzV3FpWTGA19F621kwdbsAcFKXgKUHZWsy+mY6iL1sHTxWEFCytDA==}
    dependencies:
      balanced-match: 1.0.2
    dev: true

  /braces@3.0.2:
    resolution: {integrity: sha512-b8um+L1RzM3WDSzvhm6gIz1yfTbBt6YTlcEKAvsmqCZZFw46z626lVj9j1yEPW33H5H+lBQpZMP1k8l+78Ha0A==}
    engines: {node: '>=8'}
    dependencies:
      fill-range: 7.0.1
    dev: true

  /breakword@1.0.6:
    resolution: {integrity: sha512-yjxDAYyK/pBvws9H4xKYpLDpYKEH6CzrBPAuXq3x18I+c/2MkVtT3qAr7Oloi6Dss9qNhPVueAAVU1CSeNDIXw==}
    dependencies:
      wcwidth: 1.0.1
    dev: true

  /browserslist@4.23.0:
    resolution: {integrity: sha512-QW8HiM1shhT2GuzkvklfjcKDiWFXHOeFCIA/huJPwHsslwcydgk7X+z2zXpEijP98UCY7HbubZt5J2Zgvf0CaQ==}
    engines: {node: ^6 || ^7 || ^8 || ^9 || ^10 || ^11 || ^12 || >=13.7}
    hasBin: true
    dependencies:
      caniuse-lite: 1.0.30001605
      electron-to-chromium: 1.4.724
      node-releases: 2.0.14
      update-browserslist-db: 1.0.13(browserslist@4.23.0)
    dev: true

  /buffer-from@1.1.2:
    resolution: {integrity: sha512-E+XQCRwSbaaiChtv6k6Dwgc+bx+Bs6vuKJHHl5kox/BaKbhiXzqQOwK4cO22yElGp2OCmjwVhT3HmxgyPGnJfQ==}
    dev: true

  /builtin-modules@3.3.0:
    resolution: {integrity: sha512-zhaCDicdLuWN5UbN5IMnFqNMhNfo919sH85y2/ea+5Yg9TsTkeZxpL+JLbp6cgYFS4sRLp3YV4S6yDuqVWHYOw==}
    engines: {node: '>=6'}
    dev: true

  /bytes-iec@3.1.1:
    resolution: {integrity: sha512-fey6+4jDK7TFtFg/klGSvNKJctyU7n2aQdnM+CO0ruLPbqqMOM8Tio0Pc+deqUeVKX1tL5DQep1zQ7+37aTAsA==}
    engines: {node: '>= 0.8'}
    dev: true

  /cac@6.7.14:
    resolution: {integrity: sha512-b6Ilus+c3RrdDk+JhLKUAQfzzgLEPy6wcXqS7f/xe1EETvsDP6GORG7SFuOs6cID5YkqchW/LXZbX5bc8j7ZcQ==}
    engines: {node: '>=8'}
    dev: true

  /call-bind@1.0.5:
    resolution: {integrity: sha512-C3nQxfFZxFRVoJoGKKI8y3MOEo129NQ+FgQ08iye+Mk4zNZZGdjfs06bVTr+DBSlA66Q2VEcMki/cUCP4SercQ==}
    dependencies:
      function-bind: 1.1.2
      get-intrinsic: 1.2.2
      set-function-length: 1.1.1
    dev: true

  /callsites@3.1.0:
    resolution: {integrity: sha512-P8BjAsXvZS+VIDUI11hHCQEv74YT67YUi5JJFNWIqL235sBmjX4+qx9Muvls5ivyNENctx46xQLQ3aTuE7ssaQ==}
    engines: {node: '>=6'}
    dev: true

  /camelcase-keys@6.2.2:
    resolution: {integrity: sha512-YrwaA0vEKazPBkn0ipTiMpSajYDSe+KjQfrjhcBMxJt/znbvlHd8Pw/Vamaz5EB4Wfhs3SUR3Z9mwRu/P3s3Yg==}
    engines: {node: '>=8'}
    dependencies:
      camelcase: 5.3.1
      map-obj: 4.3.0
      quick-lru: 4.0.1
    dev: true

  /camelcase@5.3.1:
    resolution: {integrity: sha512-L28STB170nwWS63UjtlEOE3dldQApaJXZkOI1uMFfzf3rRuPegHaHesyee+YxQ+W6SvRDQV6UrdOdRiR153wJg==}
    engines: {node: '>=6'}
    dev: true

  /caniuse-lite@1.0.30001605:
    resolution: {integrity: sha512-nXwGlFWo34uliI9z3n6Qc0wZaf7zaZWA1CPZ169La5mV3I/gem7bst0vr5XQH5TJXZIMfDeZyOrZnSlVzKxxHQ==}
    dev: true

  /chai@4.4.1:
    resolution: {integrity: sha512-13sOfMv2+DWduEU+/xbun3LScLoqN17nBeTLUsmDfKdoiC1fr0n9PU4guu4AhRcOVFk/sW8LyZWHuhWtQZiF+g==}
    engines: {node: '>=4'}
    dependencies:
      assertion-error: 1.1.0
      check-error: 1.0.3
      deep-eql: 4.1.3
      get-func-name: 2.0.2
      loupe: 2.3.7
      pathval: 1.1.1
      type-detect: 4.0.8
    dev: true

  /chalk@2.4.2:
    resolution: {integrity: sha512-Mti+f9lpJNcwF4tWV8/OrTTtF1gZi+f8FqlyAdouralcFWFQWF2+NgCHShjkCb+IFBLq9buZwE1xckQU4peSuQ==}
    engines: {node: '>=4'}
    dependencies:
      ansi-styles: 3.2.1
      escape-string-regexp: 1.0.5
      supports-color: 5.5.0
    dev: true

  /chalk@4.1.2:
    resolution: {integrity: sha512-oKnbhFyRIXpUuez8iBMmyEa4nbj4IOQyuhc/wy9kY7/WVPcwIO9VA668Pu8RkO7+0G76SLROeyw9CpQ061i4mA==}
    engines: {node: '>=10'}
    dependencies:
      ansi-styles: 4.3.0
      supports-color: 7.2.0
    dev: true

  /chardet@0.7.0:
    resolution: {integrity: sha512-mT8iDcrh03qDGRRmoA2hmBJnxpllMR+0/0qlzjqZES6NdiWDcZkCNAk4rPFZ9Q85r27unkiNNg8ZOiwZXBHwcA==}
    dev: true

  /check-error@1.0.3:
    resolution: {integrity: sha512-iKEoDYaRmd1mxM90a2OEfWhjsjPpYPuQ+lMYsoxB126+t8fw7ySEO48nmDg5COTjxDI65/Y2OWpeEHk3ZOe8zg==}
    dependencies:
      get-func-name: 2.0.2
    dev: true

  /chokidar@3.5.3:
    resolution: {integrity: sha512-Dr3sfKRP6oTcjf2JmUmFJfeVMvXBdegxB0iVQ5eb2V10uFJUCAS8OByZdVAyVb8xXNz3GjjTgj9kLWsZTqE6kw==}
    engines: {node: '>= 8.10.0'}
    dependencies:
      anymatch: 3.1.3
      braces: 3.0.2
      glob-parent: 5.1.2
      is-binary-path: 2.1.0
      is-glob: 4.0.3
      normalize-path: 3.0.0
      readdirp: 3.6.0
    optionalDependencies:
      fsevents: 2.3.3
    dev: true

  /chrome-trace-event@1.0.3:
    resolution: {integrity: sha512-p3KULyQg4S7NIHixdwbGX+nFHkoBiA4YQmyWtjb8XngSKV124nJmRysgAeujbUVb15vh+RvFUfCPqU7rXk+hZg==}
    engines: {node: '>=6.0'}
    dev: true

  /ci-info@3.9.0:
    resolution: {integrity: sha512-NIxF55hv4nSqQswkAeiOi1r83xy8JldOFDTWiug55KBu9Jnblncd2U6ViHmYgHf01TPZS77NJBhBMKdWj9HQMQ==}
    engines: {node: '>=8'}
    dev: true

  /clean-stack@2.2.0:
    resolution: {integrity: sha512-4diC9HaTE+KRAMWhDhrGOECgWZxoevMc5TlkObMqNSsVU62PYzXZ/SMTjzyGAFF1YusgxGcSWTEXBhp0CPwQ1A==}
    engines: {node: '>=6'}
    dev: true

  /cliui@6.0.0:
    resolution: {integrity: sha512-t6wbgtoCXvAzst7QgXxJYqPt0usEfbgQdftEPbLL/cvv6HPE5VgvqCuAIDR0NgU52ds6rFwqrgakNLrHEjCbrQ==}
    dependencies:
      string-width: 4.2.3
      strip-ansi: 6.0.1
      wrap-ansi: 6.2.0
    dev: true

  /cliui@8.0.1:
    resolution: {integrity: sha512-BSeNnyus75C4//NQ9gQt1/csTXyo/8Sb+afLAkzAptFuMsod9HFokGNudZpi/oQV73hnVK+sR+5PVRMd+Dr7YQ==}
    engines: {node: '>=12'}
    dependencies:
      string-width: 4.2.3
      strip-ansi: 6.0.1
      wrap-ansi: 7.0.0
    dev: true

  /clone@1.0.4:
    resolution: {integrity: sha512-JQHZ2QMW6l3aH/j6xCqQThY/9OH4D/9ls34cgkUBiEeocRTU04tHfKPBsUK1PqZCUQM7GiA0IIXJSuXHI64Kbg==}
    engines: {node: '>=0.8'}
    dev: true

  /color-convert@1.9.3:
    resolution: {integrity: sha512-QfAUtd+vFdAtFQcC8CCyYt1fYWxSqAiK2cSD6zDB8N3cpsEBAvRxp9zOGg6G/SHHJYAT88/az/IuDGALsNVbGg==}
    dependencies:
      color-name: 1.1.3
    dev: true

  /color-convert@2.0.1:
    resolution: {integrity: sha512-RRECPsj7iu/xb5oKYcsFHSppFNnsj/52OVTRKb4zP5onXwVF3zVmmToNcOfGC+CRDpfK/U584fMg38ZHCaElKQ==}
    engines: {node: '>=7.0.0'}
    dependencies:
      color-name: 1.1.4
    dev: true

  /color-name@1.1.3:
    resolution: {integrity: sha512-72fSenhMw2HZMTVHeCA9KCmpEIbzWiQsjN+BHcBbS9vr1mtt+vJjPdksIBNUmKAW8TFUDPJK5SUU3QhE9NEXDw==}
    dev: true

  /color-name@1.1.4:
    resolution: {integrity: sha512-dOy+3AuW3a2wNbZHIuMZpTcgjGuLU/uBL/ubcZF9OXbDo8ff4O8yVp5Bf0efS8uEoYo5q4Fx7dY9OgQGXgAsQA==}
    dev: true

  /combined-stream@1.0.8:
    resolution: {integrity: sha512-FQN4MRfuJeHf7cBbBMJFXhKSDq+2kAArBlmRBvcvFE5BB1HZKXtSFASDhdlz9zOYwxh8lDdnvmMOe/+5cdoEdg==}
    engines: {node: '>= 0.8'}
    dependencies:
      delayed-stream: 1.0.0
    dev: true

  /commander@11.1.0:
    resolution: {integrity: sha512-yPVavfyCcRhmorC7rWlkHn15b4wDVgVmBA7kV4QVBsF7kv/9TKJAbAXVTxvTnwP8HHKjRCJDClKbciiYS7p0DQ==}
    engines: {node: '>=16'}
    dev: true

  /commander@2.20.3:
    resolution: {integrity: sha512-GpVkmM8vF2vQUkj2LvZmD35JxeJOLCwJ9cUkugyk2nuhbv3+mJvpLYYt+0+USMxE+oj+ey/lJEnhZw75x/OMcQ==}
    dev: true

  /commondir@1.0.1:
    resolution: {integrity: sha512-W9pAhw0ja1Edb5GVdIF1mjZw/ASI0AlShXM83UUGe2DVr5TdAPEA1OA8m/g8zWp9x6On7gqufY+FatDbC3MDQg==}
    dev: true

  /concat-map@0.0.1:
    resolution: {integrity: sha1-2Klr13/Wjfd5OnMDajug1UBdR3s=}
    dev: true

  /confusing-browser-globals@1.0.11:
    resolution: {integrity: sha512-JsPKdmh8ZkmnHxDk55FZ1TqVLvEQTvoByJZRN9jzI0UjxK/QgAmsphz7PGtqgPieQZ/CQcHWXCR7ATDNhGe+YA==}
    dev: true

  /convert-source-map@2.0.0:
    resolution: {integrity: sha512-Kvp459HrV2FEJ1CAsi1Ku+MY3kasH19TFykTz2xWmMeq6bk2NU3XXvfJ+Q61m0xktWwt+1HSYf3JZsTms3aRJg==}
    dev: true

  /core-js-compat@3.36.1:
    resolution: {integrity: sha512-Dk997v9ZCt3X/npqzyGdTlq6t7lDBhZwGvV94PKzDArjp7BTRm7WlDAXYd/OWdeFHO8OChQYRJNJvUCqCbrtKA==}
    dependencies:
      browserslist: 4.23.0
    dev: true

  /cross-spawn@5.1.0:
    resolution: {integrity: sha512-pTgQJ5KC0d2hcY8eyL1IzlBPYjTkyH72XRZPnLyKus2mBfNjQs3klqbJU2VILqZryAZUt9JOb3h/mWMy23/f5A==}
    dependencies:
      lru-cache: 4.1.5
      shebang-command: 1.2.0
      which: 1.3.1
    dev: true

  /cross-spawn@7.0.3:
    resolution: {integrity: sha512-iRDPJKUPVEND7dHPO8rkbOnPpyDygcDFtWjpeWNCgy8WP2rXcxXL8TskReQl6OrB2G7+UJrags1q15Fudc7G6w==}
    engines: {node: '>= 8'}
    dependencies:
      path-key: 3.1.1
      shebang-command: 2.0.0
      which: 2.0.2
    dev: true

  /cssstyle@4.0.1:
    resolution: {integrity: sha512-8ZYiJ3A/3OkDd093CBT/0UKDWry7ak4BdPTFP2+QEP7cmhouyq/Up709ASSj2cK02BbZiMgk7kYjZNS4QP5qrQ==}
    engines: {node: '>=18'}
    dependencies:
      rrweb-cssom: 0.6.0
    dev: true

  /csv-generate@3.4.3:
    resolution: {integrity: sha512-w/T+rqR0vwvHqWs/1ZyMDWtHHSJaN06klRqJXBEpDJaM/+dZkso0OKh1VcuuYvK3XM53KysVNq8Ko/epCK8wOw==}
    dev: true

  /csv-parse@4.16.3:
    resolution: {integrity: sha512-cO1I/zmz4w2dcKHVvpCr7JVRu8/FymG5OEpmvsZYlccYolPBLoVGKUHgNoc4ZGkFeFlWGEDmMyBM+TTqRdW/wg==}
    dev: true

  /csv-stringify@5.6.5:
    resolution: {integrity: sha512-PjiQ659aQ+fUTQqSrd1XEDnOr52jh30RBurfzkscaE2tPaFsDH5wOAHJiw8XAHphRknCwMUE9KRayc4K/NbO8A==}
    dev: true

  /csv@5.5.3:
    resolution: {integrity: sha512-QTaY0XjjhTQOdguARF0lGKm5/mEq9PD9/VhZZegHDIBq2tQwgNpHc3dneD4mGo2iJs+fTKv5Bp0fZ+BRuY3Z0g==}
    engines: {node: '>= 0.1.90'}
    dependencies:
      csv-generate: 3.4.3
      csv-parse: 4.16.3
      csv-stringify: 5.6.5
      stream-transform: 2.1.3
    dev: true

  /data-urls@5.0.0:
    resolution: {integrity: sha512-ZYP5VBHshaDAiVZxjbRVcFJpc+4xGgT0bK3vzy1HLN8jTO975HEbuYzZJcHoQEY5K1a0z8YayJkyVETa08eNTg==}
    engines: {node: '>=18'}
    dependencies:
      whatwg-mimetype: 4.0.0
      whatwg-url: 14.0.0
    dev: true

  /dataloader@1.4.0:
    resolution: {integrity: sha512-68s5jYdlvasItOJnCuI2Q9s4q98g0pCyL3HrcKJu8KNugUl8ahgmZYg38ysLTgQjjXX3H8CJLkAvWrclWfcalw==}
    dev: true

  /debug@3.2.7:
    resolution: {integrity: sha512-CFjzYYAi4ThfiQvizrFQevTTXHtnCqWfe7x1AhgEscTz6ZbLbfoLRLPugTQyBth6f8ZERVUSyWHFD/7Wu4t1XQ==}
    peerDependencies:
      supports-color: '*'
    peerDependenciesMeta:
      supports-color:
        optional: true
    dependencies:
      ms: 2.1.3
    dev: true

  /debug@4.3.4:
    resolution: {integrity: sha512-PRWFHuSU3eDtQJPvnNY7Jcket1j0t5OuOsFzPPzsekD52Zl8qUfFIPEiswXqIvHWGVHOgX+7G/vCNNhehwxfkQ==}
    engines: {node: '>=6.0'}
    peerDependencies:
      supports-color: '*'
    peerDependenciesMeta:
      supports-color:
        optional: true
    dependencies:
      ms: 2.1.2
    dev: true

  /decamelize-keys@1.1.1:
    resolution: {integrity: sha512-WiPxgEirIV0/eIOMcnFBA3/IJZAZqKnwAwWyvvdi4lsr1WCN22nhdf/3db3DoZcUjTV2SqfzIwNyp6y2xs3nmg==}
    engines: {node: '>=0.10.0'}
    dependencies:
      decamelize: 1.2.0
      map-obj: 1.0.1
    dev: true

  /decamelize@1.2.0:
    resolution: {integrity: sha512-z2S+W9X73hAUUki+N+9Za2lBlun89zigOyGrsax+KUQ6wKW4ZoWpEYBkGhQjwAjjDCkWxhY0VKEhk8wzY7F5cA==}
    engines: {node: '>=0.10.0'}
    dev: true

  /decimal.js@10.4.3:
    resolution: {integrity: sha512-VBBaLc1MgL5XpzgIP7ny5Z6Nx3UrRkIViUkPUdtl9aya5amy3De1gsUUSB1g3+3sExYNjCAsAznmukyxCb1GRA==}
    dev: true

  /deep-eql@4.1.3:
    resolution: {integrity: sha512-WaEtAOpRA1MQ0eohqZjpGD8zdI0Ovsm8mmFhaDN8dvDZzyoUMcYDnf5Y6iu7HTXxf8JDS23qWa4a+hKCDyOPzw==}
    engines: {node: '>=6'}
    dependencies:
      type-detect: 4.0.8
    dev: true

  /deep-is@0.1.4:
    resolution: {integrity: sha512-oIPzksmTg4/MriiaYGO+okXDT7ztn/w3Eptv/+gSIdMdKsJo0u4CfYNFJPy+4SKMuCqGw2wxnA+URMg3t8a/bQ==}
    dev: true

  /deepmerge@4.3.1:
    resolution: {integrity: sha512-3sUqbMEc77XqpdNO7FRyRog+eW3ph+GYCbj+rK+uYyRMuwsVy0rMiVtPn+QJlKFvWP/1PYpapqYn0Me2knFn+A==}
    engines: {node: '>=0.10.0'}
    dev: true

  /defaults@1.0.4:
    resolution: {integrity: sha512-eFuaLoy/Rxalv2kr+lqMlUnrDWV+3j4pljOIJgLIhI058IQfWJ7vXhyEIHu+HtC738klGALYxOKDO0bQP3tg8A==}
    dependencies:
      clone: 1.0.4
    dev: true

  /define-data-property@1.1.1:
    resolution: {integrity: sha512-E7uGkTzkk1d0ByLeSc6ZsFS79Axg+m1P/VsgYsxHgiuc3tFSj+MjMIwe90FC4lOAZzNBdY7kkO2P2wKdsQ1vgQ==}
    engines: {node: '>= 0.4'}
    dependencies:
      get-intrinsic: 1.2.2
      gopd: 1.0.1
      has-property-descriptors: 1.0.1
    dev: true

  /define-properties@1.2.1:
    resolution: {integrity: sha512-8QmQKqEASLd5nx0U1B1okLElbUuuttJ/AnYmRXbbbGDWh6uS208EjD4Xqq/I9wK7u0v6O08XhTWnt5XtEbR6Dg==}
    engines: {node: '>= 0.4'}
    dependencies:
      define-data-property: 1.1.1
      has-property-descriptors: 1.0.1
      object-keys: 1.1.1
    dev: true

  /del@5.1.0:
    resolution: {integrity: sha512-wH9xOVHnczo9jN2IW68BabcecVPxacIA3g/7z6vhSU/4stOKQzeCRK0yD0A24WiAAUJmmVpWqrERcTxnLo3AnA==}
    engines: {node: '>=8'}
    dependencies:
      globby: 10.0.2
      graceful-fs: 4.2.11
      is-glob: 4.0.3
      is-path-cwd: 2.2.0
      is-path-inside: 3.0.3
      p-map: 3.0.0
      rimraf: 3.0.2
      slash: 3.0.0
    dev: true

  /delayed-stream@1.0.0:
    resolution: {integrity: sha512-ZySD7Nf91aLB0RxL4KGrKHBXl7Eds1DAmEdcoVawXnLD7SDhpNgtuII2aAkg7a7QS41jxPSZ17p4VdGnMHk3MQ==}
    engines: {node: '>=0.4.0'}
    dev: true

  /detect-indent@6.1.0:
    resolution: {integrity: sha512-reYkTUJAZb9gUuZ2RvVCNhVHdg62RHnJ7WJl8ftMi4diZ6NWlciOzQN88pUhSELEwflJht4oQDv0F0BMlwaYtA==}
    engines: {node: '>=8'}
    dev: true

  /diff-sequences@29.6.3:
    resolution: {integrity: sha512-EjePK1srD3P08o2j4f0ExnylqRs5B9tJjcp9t1krH2qRi8CCdsYfwe9JgSLurFBWwq4uOlipzfk5fHNvwFKr8Q==}
    engines: {node: ^14.15.0 || ^16.10.0 || >=18.0.0}
    dev: true

  /dir-glob@3.0.1:
    resolution: {integrity: sha512-WkrWp9GR4KXfKGYzOLmTuGVi1UWFfws377n9cc55/tb6DuqyF6pcQ5AbiHEshaDpY9v6oaSr2XCDidGmMwdzIA==}
    engines: {node: '>=8'}
    dependencies:
      path-type: 4.0.0
    dev: true

  /doctrine@2.1.0:
    resolution: {integrity: sha512-35mSku4ZXK0vfCuHEDAwt55dg2jNajHZ1odvF+8SSr82EsZY4QmXfuWso8oEd8zRhVObSN18aM0CjSdoBX7zIw==}
    engines: {node: '>=0.10.0'}
    dependencies:
      esutils: 2.0.3
    dev: true

  /doctrine@3.0.0:
    resolution: {integrity: sha512-yS+Q5i3hBf7GBkd4KG8a7eBNNWNGLTaEwwYWUijIYM7zrlYDM0BFXHjjPWlWZ1Rg7UaddZeIDmi9jF3HmqiQ2w==}
    engines: {node: '>=6.0.0'}
    dependencies:
      esutils: 2.0.3
    dev: true

  /dotenv@8.6.0:
    resolution: {integrity: sha512-IrPdXQsk2BbzvCBGBOTmmSH5SodmqZNt4ERAZDmW4CT+tL8VtvinqywuANaFu4bOMWki16nqf0e4oC0QIaDr/g==}
    engines: {node: '>=10'}
    dev: true

  /downlevel-dts@0.11.0:
    resolution: {integrity: sha512-vo835pntK7kzYStk7xUHDifiYJvXxVhUapt85uk2AI94gUUAQX9HNRtrcMHNSc3YHJUEHGbYIGsM99uIbgAtxw==}
    hasBin: true
    dependencies:
      semver: 7.6.0
      shelljs: 0.8.5
<<<<<<< HEAD
      typescript: 5.5.0-dev.20240321
=======
      typescript: 5.5.0-dev.20240404
>>>>>>> b1e41d5b
    dev: true

  /electron-to-chromium@1.4.724:
    resolution: {integrity: sha512-RTRvkmRkGhNBPPpdrgtDKvmOEYTrPlXDfc0J/Nfq5s29tEahAwhiX4mmhNzj6febWMleulxVYPh7QwCSL/EldA==}
    dev: true

  /email-addresses@5.0.0:
    resolution: {integrity: sha512-4OIPYlA6JXqtVn8zpHpGiI7vE6EQOAg16aGnDMIAlZVinnoZ8208tW1hAbjWydgN/4PLTT9q+O1K6AH/vALJGw==}
    dev: true

  /emoji-regex@8.0.0:
    resolution: {integrity: sha512-MSjYzcWNOA0ewAHpz0MxpYFvwg6yjy1NG3xteoqz644VCo/RPgnr1/GGt+ic3iJTzQ8Eu3TdM14SawnVUmGE6A==}
    dev: true

  /enhanced-resolve@5.15.0:
    resolution: {integrity: sha512-LXYT42KJ7lpIKECr2mAXIaMldcNCh/7E0KBKOu4KSfkHmP+mZmSs+8V5gBAqisWBy0OO4W5Oyys0GO1Y8KtdKg==}
    engines: {node: '>=10.13.0'}
    dependencies:
      graceful-fs: 4.2.11
      tapable: 2.2.1
    dev: true

  /enquirer@2.4.1:
    resolution: {integrity: sha512-rRqJg/6gd538VHvR3PSrdRBb/1Vy2YfzHqzvbhGIQpDRKIa4FgV/54b5Q1xYSxOOwKvjXweS26E0Q+nAMwp2pQ==}
    engines: {node: '>=8.6'}
    dependencies:
      ansi-colors: 4.1.3
      strip-ansi: 6.0.1
    dev: true

  /entities@4.5.0:
    resolution: {integrity: sha512-V0hjH4dGPh9Ao5p0MoRY6BVqtwCjhz6vI5LT8AJ55H+4g9/4vbHx1I54fS0XuclLhDHArPQCiMjDxjaL8fPxhw==}
    engines: {node: '>=0.12'}
    dev: true

  /error-ex@1.3.2:
    resolution: {integrity: sha512-7dFHNmqeFSEt2ZBsCriorKnn3Z2pj+fd9kmI6QoWw4//DL+icEBfc0U7qJCisqrTsKTjw4fNFy2pW9OqStD84g==}
    dependencies:
      is-arrayish: 0.2.1
    dev: true

  /es-abstract@1.22.3:
    resolution: {integrity: sha512-eiiY8HQeYfYH2Con2berK+To6GrK2RxbPawDkGq4UiCQQfZHb6wX9qQqkbpPqaxQFcl8d9QzZqo0tGE0VcrdwA==}
    engines: {node: '>= 0.4'}
    dependencies:
      array-buffer-byte-length: 1.0.0
      arraybuffer.prototype.slice: 1.0.2
      available-typed-arrays: 1.0.5
      call-bind: 1.0.5
      es-set-tostringtag: 2.0.2
      es-to-primitive: 1.2.1
      function.prototype.name: 1.1.6
      get-intrinsic: 1.2.2
      get-symbol-description: 1.0.0
      globalthis: 1.0.3
      gopd: 1.0.1
      has-property-descriptors: 1.0.1
      has-proto: 1.0.1
      has-symbols: 1.0.3
      hasown: 2.0.0
      internal-slot: 1.0.6
      is-array-buffer: 3.0.2
      is-callable: 1.2.7
      is-negative-zero: 2.0.2
      is-regex: 1.1.4
      is-shared-array-buffer: 1.0.2
      is-string: 1.0.7
      is-typed-array: 1.1.12
      is-weakref: 1.0.2
      object-inspect: 1.13.1
      object-keys: 1.1.1
      object.assign: 4.1.4
      regexp.prototype.flags: 1.5.1
      safe-array-concat: 1.0.1
      safe-regex-test: 1.0.0
      string.prototype.trim: 1.2.8
      string.prototype.trimend: 1.0.7
      string.prototype.trimstart: 1.0.7
      typed-array-buffer: 1.0.0
      typed-array-byte-length: 1.0.0
      typed-array-byte-offset: 1.0.0
      typed-array-length: 1.0.4
      unbox-primitive: 1.0.2
      which-typed-array: 1.1.13
    dev: true

  /es-module-lexer@1.3.1:
    resolution: {integrity: sha512-JUFAyicQV9mXc3YRxPnDlrfBKpqt6hUYzz9/boprUJHs4e4KVr3XwOF70doO6gwXUor6EWZJAyWAfKki84t20Q==}
    dev: true

  /es-set-tostringtag@2.0.2:
    resolution: {integrity: sha512-BuDyupZt65P9D2D2vA/zqcI3G5xRsklm5N3xCwuiy+/vKy8i0ifdsQP1sLgO4tZDSCaQUSnmC48khknGMV3D2Q==}
    engines: {node: '>= 0.4'}
    dependencies:
      get-intrinsic: 1.2.2
      has-tostringtag: 1.0.0
      hasown: 2.0.0
    dev: true

  /es-shim-unscopables@1.0.2:
    resolution: {integrity: sha512-J3yBRXCzDu4ULnQwxyToo/OjdMx6akgVC7K6few0a7F/0wLtmKKN7I73AH5T2836UuXRqN7Qg+IIUw/+YJksRw==}
    dependencies:
      hasown: 2.0.0
    dev: true

  /es-to-primitive@1.2.1:
    resolution: {integrity: sha512-QCOllgZJtaUo9miYBcLChTUaHNjJF3PYs1VidD7AwiEj1kYxKeQTctLAezAOH5ZKRH0g2IgPn6KwB4IT8iRpvA==}
    engines: {node: '>= 0.4'}
    dependencies:
      is-callable: 1.2.7
      is-date-object: 1.0.5
      is-symbol: 1.0.4
    dev: true

  /esbuild@0.19.11:
    resolution: {integrity: sha512-HJ96Hev2hX/6i5cDVwcqiJBBtuo9+FeIJOtZ9W1kA5M6AMJRHUZlpYZ1/SbEwtO0ioNAW8rUooVpC/WehY2SfA==}
    engines: {node: '>=12'}
    hasBin: true
    requiresBuild: true
    optionalDependencies:
      '@esbuild/aix-ppc64': 0.19.11
      '@esbuild/android-arm': 0.19.11
      '@esbuild/android-arm64': 0.19.11
      '@esbuild/android-x64': 0.19.11
      '@esbuild/darwin-arm64': 0.19.11
      '@esbuild/darwin-x64': 0.19.11
      '@esbuild/freebsd-arm64': 0.19.11
      '@esbuild/freebsd-x64': 0.19.11
      '@esbuild/linux-arm': 0.19.11
      '@esbuild/linux-arm64': 0.19.11
      '@esbuild/linux-ia32': 0.19.11
      '@esbuild/linux-loong64': 0.19.11
      '@esbuild/linux-mips64el': 0.19.11
      '@esbuild/linux-ppc64': 0.19.11
      '@esbuild/linux-riscv64': 0.19.11
      '@esbuild/linux-s390x': 0.19.11
      '@esbuild/linux-x64': 0.19.11
      '@esbuild/netbsd-x64': 0.19.11
      '@esbuild/openbsd-x64': 0.19.11
      '@esbuild/sunos-x64': 0.19.11
      '@esbuild/win32-arm64': 0.19.11
      '@esbuild/win32-ia32': 0.19.11
      '@esbuild/win32-x64': 0.19.11
    dev: true

  /escalade@3.1.1:
    resolution: {integrity: sha512-k0er2gUkLf8O0zKJiAhmkTnJlTvINGv7ygDNPbeIsX/TJjGJZHuh9B2UxbsaEkmlEo9MfhrSzmhIlhRlI2GXnw==}
    engines: {node: '>=6'}
    dev: true

  /escape-string-regexp@1.0.5:
    resolution: {integrity: sha512-vbRorB5FUQWvla16U8R/qgaFIya2qGzwDrNmCZuYKrbdSUMG6I1ZCGQRefkRVhuOkIGVne7BQ35DSfo1qvJqFg==}
    engines: {node: '>=0.8.0'}
    dev: true

  /escape-string-regexp@4.0.0:
    resolution: {integrity: sha512-TtpcNJ3XAzx3Gq8sWRzJaVajRs0uVxA2YAkdb1jm2YkPz4G6egUFAyA3n5vtEIZefPk5Wa4UXbKuS5fKkJWdgA==}
    engines: {node: '>=10'}
    dev: true

  /eslint-compat-utils@0.5.0(eslint@8.57.0):
    resolution: {integrity: sha512-dc6Y8tzEcSYZMHa+CMPLi/hyo1FzNeonbhJL7Ol0ccuKQkwopJcJBA9YL/xmMTLU1eKigXo9vj9nALElWYSowg==}
    engines: {node: '>=12'}
    peerDependencies:
      eslint: '>=6.0.0'
    dependencies:
      eslint: 8.57.0
      semver: 7.6.0
    dev: true

  /eslint-config-airbnb-base@15.0.0(eslint-plugin-import@2.29.1)(eslint@8.57.0):
    resolution: {integrity: sha512-xaX3z4ZZIcFLvh2oUNvcX5oEofXda7giYmuplVxoOg5A7EXJMrUyqRgR+mhDhPK8LZ4PttFOBvCYDbX3sUoUig==}
    engines: {node: ^10.12.0 || >=12.0.0}
    peerDependencies:
      eslint: ^7.32.0 || ^8.2.0
      eslint-plugin-import: ^2.25.2
    dependencies:
      confusing-browser-globals: 1.0.11
      eslint: 8.57.0
      eslint-plugin-import: 2.29.1(@typescript-eslint/parser@5.62.0)(eslint@8.57.0)
      object.assign: 4.1.4
      object.entries: 1.1.7
      semver: 6.3.1
    dev: true

  /eslint-config-airbnb-typescript@17.1.0(@typescript-eslint/eslint-plugin@5.62.0)(@typescript-eslint/parser@5.62.0)(eslint-plugin-import@2.29.1)(eslint@8.57.0):
    resolution: {integrity: sha512-GPxI5URre6dDpJ0CtcthSZVBAfI+Uw7un5OYNVxP2EYi3H81Jw701yFP7AU+/vCE7xBtFmjge7kfhhk4+RAiig==}
    peerDependencies:
      '@typescript-eslint/eslint-plugin': ^5.13.0 || ^6.0.0
      '@typescript-eslint/parser': ^5.0.0 || ^6.0.0
      eslint: ^7.32.0 || ^8.2.0
      eslint-plugin-import: ^2.25.3
    dependencies:
      '@typescript-eslint/eslint-plugin': 5.62.0(@typescript-eslint/parser@5.62.0)(eslint@8.57.0)(typescript@5.4.3)
      '@typescript-eslint/parser': 5.62.0(eslint@8.57.0)(typescript@5.4.3)
      eslint: 8.57.0
      eslint-config-airbnb-base: 15.0.0(eslint-plugin-import@2.29.1)(eslint@8.57.0)
      eslint-plugin-import: 2.29.1(@typescript-eslint/parser@5.62.0)(eslint@8.57.0)
    dev: true

  /eslint-config-prettier@9.1.0(eslint@8.57.0):
    resolution: {integrity: sha512-NSWl5BFQWEPi1j4TjVNItzYV7dZXZ+wP6I6ZhrBGpChQhZRUaElihE9uRRkcbRnNb76UMKDF3r+WTmNcGPKsqw==}
    hasBin: true
    peerDependencies:
      eslint: '>=7.0.0'
    dependencies:
      eslint: 8.57.0
    dev: true

  /eslint-import-resolver-node@0.3.9:
    resolution: {integrity: sha512-WFj2isz22JahUv+B788TlO3N6zL3nNJGU8CcZbPZvVEkBPaJdCV4vy5wyghty5ROFbCRnm132v8BScu5/1BQ8g==}
    dependencies:
      debug: 3.2.7
      is-core-module: 2.13.1
      resolve: 1.22.8
    transitivePeerDependencies:
      - supports-color
    dev: true

  /eslint-module-utils@2.8.0(@typescript-eslint/parser@5.62.0)(eslint-import-resolver-node@0.3.9)(eslint@8.57.0):
    resolution: {integrity: sha512-aWajIYfsqCKRDgUfjEXNN/JlrzauMuSEy5sbd7WXbtW3EH6A6MpwEh42c7qD+MqQo9QMJ6fWLAeIJynx0g6OAw==}
    engines: {node: '>=4'}
    peerDependencies:
      '@typescript-eslint/parser': '*'
      eslint: '*'
      eslint-import-resolver-node: '*'
      eslint-import-resolver-typescript: '*'
      eslint-import-resolver-webpack: '*'
    peerDependenciesMeta:
      '@typescript-eslint/parser':
        optional: true
      eslint:
        optional: true
      eslint-import-resolver-node:
        optional: true
      eslint-import-resolver-typescript:
        optional: true
      eslint-import-resolver-webpack:
        optional: true
    dependencies:
      '@typescript-eslint/parser': 5.62.0(eslint@8.57.0)(typescript@5.4.3)
      debug: 3.2.7
      eslint: 8.57.0
      eslint-import-resolver-node: 0.3.9
    transitivePeerDependencies:
      - supports-color
    dev: true

  /eslint-plugin-ecmascript-compat@3.2.1(eslint@8.57.0):
    resolution: {integrity: sha512-ONunl+ucRFb9yarnVJSLzrmTYBdaWvUgzq6lXEk4OjIEV+CVxmMt9agZzzk5Ev/kaOHdkhsidAzyAS4sxEFfdg==}
    engines: {node: '>=16.0.0'}
    peerDependencies:
      eslint: '>=8'
    dependencies:
      '@mdn/browser-compat-data': 5.5.6
      browserslist: 4.23.0
      eslint: 8.57.0
      eslint-plugin-es-x: 7.6.0(eslint@8.57.0)
      lodash: 4.17.21
    dev: true

  /eslint-plugin-es-x@7.6.0(eslint@8.57.0):
    resolution: {integrity: sha512-I0AmeNgevgaTR7y2lrVCJmGYF0rjoznpDvqV/kIkZSZbZ8Rw3eu4cGlvBBULScfkSOCzqKbff5LR4CNrV7mZHA==}
    engines: {node: ^14.18.0 || >=16.0.0}
    peerDependencies:
      eslint: '>=8'
    dependencies:
      '@eslint-community/eslint-utils': 4.4.0(eslint@8.57.0)
      '@eslint-community/regexpp': 4.10.0
      eslint: 8.57.0
      eslint-compat-utils: 0.5.0(eslint@8.57.0)
    dev: true

  /eslint-plugin-import@2.29.1(@typescript-eslint/parser@5.62.0)(eslint@8.57.0):
    resolution: {integrity: sha512-BbPC0cuExzhiMo4Ff1BTVwHpjjv28C5R+btTOGaCRC7UEz801up0JadwkeSk5Ued6TG34uaczuVuH6qyy5YUxw==}
    engines: {node: '>=4'}
    peerDependencies:
      '@typescript-eslint/parser': '*'
      eslint: ^2 || ^3 || ^4 || ^5 || ^6 || ^7.2.0 || ^8
    peerDependenciesMeta:
      '@typescript-eslint/parser':
        optional: true
    dependencies:
      '@typescript-eslint/parser': 5.62.0(eslint@8.57.0)(typescript@5.4.3)
      array-includes: 3.1.7
      array.prototype.findlastindex: 1.2.3
      array.prototype.flat: 1.3.2
      array.prototype.flatmap: 1.3.2
      debug: 3.2.7
      doctrine: 2.1.0
      eslint: 8.57.0
      eslint-import-resolver-node: 0.3.9
      eslint-module-utils: 2.8.0(@typescript-eslint/parser@5.62.0)(eslint-import-resolver-node@0.3.9)(eslint@8.57.0)
      hasown: 2.0.0
      is-core-module: 2.13.1
      is-glob: 4.0.3
      minimatch: 3.1.2
      object.fromentries: 2.0.7
      object.groupby: 1.0.1
      object.values: 1.1.7
      semver: 6.3.1
      tsconfig-paths: 3.15.0
    transitivePeerDependencies:
      - eslint-import-resolver-typescript
      - eslint-import-resolver-webpack
      - supports-color
    dev: true

  /eslint-scope@5.1.1:
    resolution: {integrity: sha512-2NxwbF/hZ0KpepYN0cNbo+FN6XoK7GaHlQhgx/hIZl6Va0bF45RQOOwhLIy8lQDbuCiadSLCBnH2CFYquit5bw==}
    engines: {node: '>=8.0.0'}
    dependencies:
      esrecurse: 4.3.0
      estraverse: 4.3.0
    dev: true

  /eslint-scope@7.2.2:
    resolution: {integrity: sha512-dOt21O7lTMhDM+X9mB4GX+DZrZtCUJPL/wlcTqxyrx5IvO0IYtILdtrQGQp+8n5S0gwSVmOf9NQrjMOgfQZlIg==}
    engines: {node: ^12.22.0 || ^14.17.0 || >=16.0.0}
    dependencies:
      esrecurse: 4.3.0
      estraverse: 5.3.0
    dev: true

  /eslint-visitor-keys@3.4.3:
    resolution: {integrity: sha512-wpc+LXeiyiisxPlEkUzU6svyS1frIO3Mgxj1fdy7Pm8Ygzguax2N3Fa/D/ag1WqbOprdI+uY6wMUl8/a2G+iag==}
    engines: {node: ^12.22.0 || ^14.17.0 || >=16.0.0}
    dev: true

  /eslint@8.57.0:
    resolution: {integrity: sha512-dZ6+mexnaTIbSBZWgou51U6OmzIhYM2VcNdtiTtI7qPNZm35Akpr0f6vtw3w1Kmn5PYo+tZVfh13WrhpS6oLqQ==}
    engines: {node: ^12.22.0 || ^14.17.0 || >=16.0.0}
    hasBin: true
    dependencies:
      '@eslint-community/eslint-utils': 4.4.0(eslint@8.57.0)
      '@eslint-community/regexpp': 4.10.0
      '@eslint/eslintrc': 2.1.4
      '@eslint/js': 8.57.0
      '@humanwhocodes/config-array': 0.11.14
      '@humanwhocodes/module-importer': 1.0.1
      '@nodelib/fs.walk': 1.2.8
      '@ungap/structured-clone': 1.2.0
      ajv: 6.12.6
      chalk: 4.1.2
      cross-spawn: 7.0.3
      debug: 4.3.4
      doctrine: 3.0.0
      escape-string-regexp: 4.0.0
      eslint-scope: 7.2.2
      eslint-visitor-keys: 3.4.3
      espree: 9.6.1
      esquery: 1.5.0
      esutils: 2.0.3
      fast-deep-equal: 3.1.3
      file-entry-cache: 6.0.1
      find-up: 5.0.0
      glob-parent: 6.0.2
      globals: 13.23.0
      graphemer: 1.4.0
      ignore: 5.2.4
      imurmurhash: 0.1.4
      is-glob: 4.0.3
      is-path-inside: 3.0.3
      js-yaml: 4.1.0
      json-stable-stringify-without-jsonify: 1.0.1
      levn: 0.4.1
      lodash.merge: 4.6.2
      minimatch: 3.1.2
      natural-compare: 1.4.0
      optionator: 0.9.3
      strip-ansi: 6.0.1
      text-table: 0.2.0
    transitivePeerDependencies:
      - supports-color
    dev: true

  /espree@9.6.1:
    resolution: {integrity: sha512-oruZaFkjorTpF32kDSI5/75ViwGeZginGGy2NoOSg3Q9bnwlnmDm4HLnkl0RE3n+njDXR037aY1+x58Z/zFdwQ==}
    engines: {node: ^12.22.0 || ^14.17.0 || >=16.0.0}
    dependencies:
      acorn: 8.11.3
      acorn-jsx: 5.3.2(acorn@8.11.3)
      eslint-visitor-keys: 3.4.3
    dev: true

  /esprima@4.0.1:
    resolution: {integrity: sha512-eGuFFw7Upda+g4p+QHvnW0RyTX/SVeJBDM/gCtMARO0cLuT2HcEKnTPvhjV6aGeqrCB/sbNop0Kszm0jsaWU4A==}
    engines: {node: '>=4'}
    hasBin: true
    dev: true

  /esquery@1.5.0:
    resolution: {integrity: sha512-YQLXUplAwJgCydQ78IMJywZCceoqk1oH01OERdSAJc/7U2AylwjhSCLDEtqwg811idIS/9fIU5GjG73IgjKMVg==}
    engines: {node: '>=0.10'}
    dependencies:
      estraverse: 5.3.0
    dev: true

  /esrecurse@4.3.0:
    resolution: {integrity: sha512-KmfKL3b6G+RXvP8N1vr3Tq1kL/oCFgn2NYXEtqP8/L3pKapUA4G8cFVaoF3SU323CD4XypR/ffioHmkti6/Tag==}
    engines: {node: '>=4.0'}
    dependencies:
      estraverse: 5.3.0
    dev: true

  /estraverse@4.3.0:
    resolution: {integrity: sha512-39nnKffWz8xN1BU/2c79n9nB9HDzo0niYUqx6xyqUnyoAnQyyWpOTdZEeiCch8BBu515t4wp9ZmgVfVhn9EBpw==}
    engines: {node: '>=4.0'}
    dev: true

  /estraverse@5.3.0:
    resolution: {integrity: sha512-MMdARuVEQziNTeJD8DgMqmhwR11BRQ/cBP+pLtYdSTnf3MIO8fFeiINEbX36ZdNlfU/7A9f3gUw49B3oQsvwBA==}
    engines: {node: '>=4.0'}
    dev: true

  /estree-walker@0.6.1:
    resolution: {integrity: sha512-SqmZANLWS0mnatqbSfRP5g8OXZC12Fgg1IwNtLsyHDzJizORW4khDfjPqJZsemPWBB2uqykUah5YpQ6epsqC/w==}
    dev: true

  /estree-walker@2.0.2:
    resolution: {integrity: sha512-Rfkk/Mp/DL7JVje3u18FxFujQlTNR2q6QfMSMB7AvCBx91NGj/ba3kCfza0f6dVDbw7YlRf/nDrn7pQrCCyQ/w==}
    dev: true

  /estree-walker@3.0.3:
    resolution: {integrity: sha512-7RUKfXgSMMkzt6ZuXmqapOurLGPPfgj6l9uRZ7lRGolvk0y2yocc35LdcxKC5PQZdn2DMqioAQ2NoWcrTKmm6g==}
    dependencies:
      '@types/estree': 1.0.5
    dev: true

  /esutils@2.0.3:
    resolution: {integrity: sha512-kVscqXk4OCp68SZ0dkgEKVi6/8ij300KBWTJq32P/dYeWTSwK41WyTxalN1eRmA5Z9UU/LX9D7FWSmV9SAYx6g==}
    engines: {node: '>=0.10.0'}
    dev: true

  /events@3.3.0:
    resolution: {integrity: sha512-mQw+2fkQbALzQ7V0MY0IqdnXNOeTtP4r0lN9z7AAawCXgqea7bDii20AYrIBrFd/Hx0M2Ocz6S111CaFkUcb0Q==}
    engines: {node: '>=0.8.x'}

  /execa@8.0.1:
    resolution: {integrity: sha512-VyhnebXciFV2DESc+p6B+y0LjSm0krU4OgJN44qFAhBY0TJ+1V61tYD2+wHusZ6F9n5K+vl8k0sTy7PEfV4qpg==}
    engines: {node: '>=16.17'}
    dependencies:
      cross-spawn: 7.0.3
      get-stream: 8.0.1
      human-signals: 5.0.0
      is-stream: 3.0.0
      merge-stream: 2.0.0
      npm-run-path: 5.3.0
      onetime: 6.0.0
      signal-exit: 4.1.0
      strip-final-newline: 3.0.0
    dev: true

  /extendable-error@0.1.7:
    resolution: {integrity: sha512-UOiS2in6/Q0FK0R0q6UY9vYpQ21mr/Qn1KOnte7vsACuNJf514WvCCUHSRCPcgjPT2bAhNIJdlE6bVap1GKmeg==}
    dev: true

  /external-editor@3.1.0:
    resolution: {integrity: sha512-hMQ4CX1p1izmuLYyZqLMO/qGNw10wSv9QDCPfzXfyFrOaCSSoRfqE1Kf1s5an66J5JZC62NewG+mK49jOCtQew==}
    engines: {node: '>=4'}
    dependencies:
      chardet: 0.7.0
      iconv-lite: 0.4.24
      tmp: 0.0.33
    dev: true

  /fast-deep-equal@3.1.3:
    resolution: {integrity: sha512-f3qQ9oQy9j2AhBe/H9VC91wLmKBCCU/gDOnKNAYG5hswO7BLKj09Hc5HYNz9cGI++xlpDCIgDaitVs03ATR84Q==}
    dev: true

  /fast-glob@3.3.2:
    resolution: {integrity: sha512-oX2ruAFQwf/Orj8m737Y5adxDQO0LAB7/S5MnxCdTNDd4p6BsyIVsv9JQsATbTSq8KHRpLwIHbVlUNatxd+1Ow==}
    engines: {node: '>=8.6.0'}
    dependencies:
      '@nodelib/fs.stat': 2.0.5
      '@nodelib/fs.walk': 1.2.8
      glob-parent: 5.1.2
      merge2: 1.4.1
      micromatch: 4.0.5
    dev: true

  /fast-json-stable-stringify@2.1.0:
    resolution: {integrity: sha512-lhd/wF+Lk98HZoTCtlVraHtfh5XYijIjalXck7saUtuanSDyLMxnHhSXEDJqHxD7msR8D0uCmqlkwjCV8xvwHw==}
    dev: true

  /fast-levenshtein@2.0.6:
    resolution: {integrity: sha512-DCXu6Ifhqcks7TZKY3Hxp3y6qphY5SJZmrWMDrKcERSOXWQdMhU9Ig/PYrzyw/ul9jOIyh0N4M0tbC5hodg8dw==}
    dev: true

  /fastq@1.15.0:
    resolution: {integrity: sha512-wBrocU2LCXXa+lWBt8RoIRD89Fi8OdABODa/kEnyeyjS5aZO5/GNvI5sEINADqP/h8M29UHTHUb53sUu5Ihqdw==}
    dependencies:
      reusify: 1.0.4
    dev: true

  /file-entry-cache@6.0.1:
    resolution: {integrity: sha512-7Gps/XWymbLk2QLYK4NzpMOrYjMhdIxXuIvy2QBsLE6ljuodKvdkWs/cpyJJ3CVIVpH0Oi1Hvg1ovbMzLdFBBg==}
    engines: {node: ^10.12.0 || >=12.0.0}
    dependencies:
      flat-cache: 3.1.1
    dev: true

  /filename-reserved-regex@2.0.0:
    resolution: {integrity: sha512-lc1bnsSr4L4Bdif8Xb/qrtokGbq5zlsms/CYH8PP+WtCkGNF65DPiQY8vG3SakEdRn8Dlnm+gW/qWKKjS5sZzQ==}
    engines: {node: '>=4'}
    dev: true

  /filenamify@4.3.0:
    resolution: {integrity: sha512-hcFKyUG57yWGAzu1CMt/dPzYZuv+jAJUT85bL8mrXvNe6hWj6yEHEc4EdcgiA6Z3oi1/9wXJdZPXF2dZNgwgOg==}
    engines: {node: '>=8'}
    dependencies:
      filename-reserved-regex: 2.0.0
      strip-outer: 1.0.1
      trim-repeated: 1.0.0
    dev: true

  /fill-range@7.0.1:
    resolution: {integrity: sha512-qOo9F+dMUmC2Lcb4BbVvnKJxTPjCm+RRpe4gDuGrzkL7mEVl/djYSu2OdQ2Pa302N4oqkSg9ir6jaLWJ2USVpQ==}
    engines: {node: '>=8'}
    dependencies:
      to-regex-range: 5.0.1
    dev: true

  /find-cache-dir@3.3.2:
    resolution: {integrity: sha512-wXZV5emFEjrridIgED11OoUKLxiYjAcqot/NJdAkOhlJ+vGzwhOAfcG5OX1jP+S0PcjEn8bdMJv+g2jwQ3Onig==}
    engines: {node: '>=8'}
    dependencies:
      commondir: 1.0.1
      make-dir: 3.1.0
      pkg-dir: 4.2.0
    dev: true

  /find-up@4.1.0:
    resolution: {integrity: sha512-PpOwAdQ/YlXQ2vj8a3h8IipDuYRi3wceVQQGYWxNINccq40Anw7BlsEXCMbt1Zt+OLA6Fq9suIpIWD0OsnISlw==}
    engines: {node: '>=8'}
    dependencies:
      locate-path: 5.0.0
      path-exists: 4.0.0
    dev: true

  /find-up@5.0.0:
    resolution: {integrity: sha512-78/PXT1wlLLDgTzDs7sjq9hzz0vXD+zn+7wypEe4fXQxCmdmqfGsEPQxmiCSQI3ajFV91bVSsvNtrJRiW6nGng==}
    engines: {node: '>=10'}
    dependencies:
      locate-path: 6.0.0
      path-exists: 4.0.0
    dev: true

  /find-yarn-workspace-root2@1.2.16:
    resolution: {integrity: sha512-hr6hb1w8ePMpPVUK39S4RlwJzi+xPLuVuG8XlwXU3KD5Yn3qgBWVfy3AzNlDhWvE1EORCE65/Qm26rFQt3VLVA==}
    dependencies:
      micromatch: 4.0.5
      pkg-dir: 4.2.0
    dev: true

  /flat-cache@3.1.1:
    resolution: {integrity: sha512-/qM2b3LUIaIgviBQovTLvijfyOQXPtSRnRK26ksj2J7rzPIecePUIpJsZ4T02Qg+xiAEKIs5K8dsHEd+VaKa/Q==}
    engines: {node: '>=12.0.0'}
    dependencies:
      flatted: 3.2.9
      keyv: 4.5.4
      rimraf: 3.0.2
    dev: true

  /flatted@3.2.9:
    resolution: {integrity: sha512-36yxDn5H7OFZQla0/jFJmbIKTdZAQHngCedGxiMmpNfEZM0sdEeT+WczLQrjK6D7o2aiyLYDnkw0R3JK0Qv1RQ==}
    dev: true

  /for-each@0.3.3:
    resolution: {integrity: sha512-jqYfLp7mo9vIyQf8ykW2v7A+2N4QjeCeI5+Dz9XraiO1ign81wjiH7Fb9vSOWvQfNtmSa4H2RoQTrrXivdUZmw==}
    dependencies:
      is-callable: 1.2.7
    dev: true

  /form-data@4.0.0:
    resolution: {integrity: sha512-ETEklSGi5t0QMZuiXoA/Q6vcnxcLQP5vdugSpuAyi6SVGi2clPPp+xgEhuMaHC+zGgn31Kd235W35f7Hykkaww==}
    engines: {node: '>= 6'}
    dependencies:
      asynckit: 0.4.0
      combined-stream: 1.0.8
      mime-types: 2.1.35
    dev: true

  /fs-extra@10.1.0:
    resolution: {integrity: sha512-oRXApq54ETRj4eMiFzGnHWGy+zo5raudjuxN0b8H7s/RU2oW0Wvsx9O0ACRN/kRq9E8Vu/ReskGB5o3ji+FzHQ==}
    engines: {node: '>=12'}
    dependencies:
      graceful-fs: 4.2.11
      jsonfile: 6.1.0
      universalify: 2.0.1
    dev: true

  /fs-extra@11.1.1:
    resolution: {integrity: sha512-MGIE4HOvQCeUCzmlHs0vXpih4ysz4wg9qiSAu6cd42lVwPbTM1TjV7RusoyQqMmk/95gdQZX72u+YW+c3eEpFQ==}
    engines: {node: '>=14.14'}
    dependencies:
      graceful-fs: 4.2.11
      jsonfile: 6.1.0
      universalify: 2.0.1
    dev: true

  /fs-extra@7.0.1:
    resolution: {integrity: sha512-YJDaCJZEnBmcbw13fvdAM9AwNOJwOzrE4pqMqBq5nFiEqXUqHwlK4B+3pUw6JNvfSPtX05xFHtYy/1ni01eGCw==}
    engines: {node: '>=6 <7 || >=8'}
    dependencies:
      graceful-fs: 4.2.11
      jsonfile: 4.0.0
      universalify: 0.1.2
    dev: true

  /fs-extra@8.1.0:
    resolution: {integrity: sha512-yhlQgA6mnOJUKOsRUFsgJdQCvkKhcz8tlZG5HBQfReYZy46OwLcY+Zia0mtdHsOo9y/hP+CxMN0TU9QxoOtG4g==}
    engines: {node: '>=6 <7 || >=8'}
    dependencies:
      graceful-fs: 4.2.11
      jsonfile: 4.0.0
      universalify: 0.1.2
    dev: true

  /fs.realpath@1.0.0:
    resolution: {integrity: sha512-OO0pH2lK6a0hZnAdau5ItzHPI6pUlvI7jMVnxUQRtw4owF2wk8lOSabtGDCTP4Ggrg2MbGnWO9X8K1t4+fGMDw==}
    dev: true

  /fsevents@2.3.3:
    resolution: {integrity: sha512-5xoDfX+fL7faATnagmWPpbFtwh/R77WmMMqqHGS65C3vvB0YHrgF+B1YmZ3441tMj5n63k0212XNoJwzlhffQw==}
    engines: {node: ^8.16.0 || ^10.6.0 || >=11.0.0}
    os: [darwin]
    requiresBuild: true
    dev: true
    optional: true

  /function-bind@1.1.2:
    resolution: {integrity: sha512-7XHNxH7qX9xG5mIwxkhumTox/MIRNcOgDrxWsMt2pAr23WHp6MrRlN7FBSFpCpr+oVO0F744iUgR82nJMfG2SA==}
    dev: true

  /function.prototype.name@1.1.6:
    resolution: {integrity: sha512-Z5kx79swU5P27WEayXM1tBi5Ze/lbIyiNgU3qyXUOf9b2rgXYyF9Dy9Cx+IQv/Lc8WCG6L82zwUPpSS9hGehIg==}
    engines: {node: '>= 0.4'}
    dependencies:
      call-bind: 1.0.5
      define-properties: 1.2.1
      es-abstract: 1.22.3
      functions-have-names: 1.2.3
    dev: true

  /functions-have-names@1.2.3:
    resolution: {integrity: sha512-xckBUXyTIqT97tq2x2AMb+g163b5JFysYk0x4qxNFwbfQkmNZoiRHb6sPzI9/QV33WeuvVYBUIiD4NzNIyqaRQ==}
    dev: true

  /gensync@1.0.0-beta.2:
    resolution: {integrity: sha512-3hN7NaskYvMDLQY55gnW3NQ+mesEAepTqlg+VEbj7zzqEMBVNhzcGYYeqFo/TlYz6eQiFcp1HcsCZO+nGgS8zg==}
    engines: {node: '>=6.9.0'}
    dev: true

  /get-caller-file@2.0.5:
    resolution: {integrity: sha512-DyFP3BM/3YHTQOCUL/w0OZHR0lpKeGrxotcHWcqNEdnltqFwXVfhEBQ94eIo34AfQpo0rGki4cyIiftY06h2Fg==}
    engines: {node: 6.* || 8.* || >= 10.*}
    dev: true

  /get-func-name@2.0.2:
    resolution: {integrity: sha512-8vXOvuE167CtIc3OyItco7N/dpRtBbYOsPsXCz7X/PMnlGjYjSGuZJgM1Y7mmew7BKf9BqvLX2tnOVy1BBUsxQ==}
    dev: true

  /get-intrinsic@1.2.2:
    resolution: {integrity: sha512-0gSo4ml/0j98Y3lngkFEot/zhiCeWsbYIlZ+uZOVgzLyLaUw7wxUL+nCTP0XJvJg1AXulJRI3UJi8GsbDuxdGA==}
    dependencies:
      function-bind: 1.1.2
      has-proto: 1.0.1
      has-symbols: 1.0.3
      hasown: 2.0.0
    dev: true

  /get-stream@8.0.1:
    resolution: {integrity: sha512-VaUJspBffn/LMCJVoMvSAdmscJyS1auj5Zulnn5UoYcY531UWmdwhRWkcGKnGU93m5HSXP9LP2usOryrBtQowA==}
    engines: {node: '>=16'}
    dev: true

  /get-symbol-description@1.0.0:
    resolution: {integrity: sha512-2EmdH1YvIQiZpltCNgkuiUnyukzxM/R6NDJX31Ke3BG1Nq5b0S2PhX59UKi9vZpPDQVdqn+1IcaAwnzTT5vCjw==}
    engines: {node: '>= 0.4'}
    dependencies:
      call-bind: 1.0.5
      get-intrinsic: 1.2.2
    dev: true

  /gh-pages@6.1.1:
    resolution: {integrity: sha512-upnohfjBwN5hBP9w2dPE7HO5JJTHzSGMV1JrLrHvNuqmjoYHg6TBrCcnEoorjG/e0ejbuvnwyKMdTyM40PEByw==}
    engines: {node: '>=10'}
    hasBin: true
    dependencies:
      async: 3.2.5
      commander: 11.1.0
      email-addresses: 5.0.0
      filenamify: 4.3.0
      find-cache-dir: 3.3.2
      fs-extra: 11.1.1
      globby: 6.1.0
    dev: true

  /glob-parent@5.1.2:
    resolution: {integrity: sha512-AOIgSQCepiJYwP3ARnGx+5VnTu2HBYdzbGP45eLw1vr3zB3vZLeyed1sC9hnbcOc9/SrMyM5RPQrkGz4aS9Zow==}
    engines: {node: '>= 6'}
    dependencies:
      is-glob: 4.0.3
    dev: true

  /glob-parent@6.0.2:
    resolution: {integrity: sha512-XxwI8EOhVQgWp6iDL+3b0r86f4d6AX6zSU55HfB4ydCEuXLXc5FcYeOu+nnGftS4TEju/11rt4KJPTMgbfmv4A==}
    engines: {node: '>=10.13.0'}
    dependencies:
      is-glob: 4.0.3
    dev: true

  /glob-to-regexp@0.4.1:
    resolution: {integrity: sha512-lkX1HJXwyMcprw/5YUZc2s7DrpAiHB21/V+E1rHUrVNokkvB6bqMzT0VfV6/86ZNabt1k14YOIaT7nDvOX3Iiw==}
    dev: true

  /glob@7.2.3:
    resolution: {integrity: sha512-nFR0zLpU2YCaRxwoCJvL6UvCH2JFyFVIvwTLsIf21AuHlMskA1hhTdk+LlYJtOlYt9v6dvszD2BGRqBL+iQK9Q==}
    dependencies:
      fs.realpath: 1.0.0
      inflight: 1.0.6
      inherits: 2.0.4
      minimatch: 3.1.2
      once: 1.4.0
      path-is-absolute: 1.0.1
    dev: true

  /glob@8.1.0:
    resolution: {integrity: sha512-r8hpEjiQEYlF2QU0df3dS+nxxSIreXQS1qRhMJM0Q5NDdR386C7jb7Hwwod8Fgiuex+k0GFjgft18yvxm5XoCQ==}
    engines: {node: '>=12'}
    dependencies:
      fs.realpath: 1.0.0
      inflight: 1.0.6
      inherits: 2.0.4
      minimatch: 5.1.6
      once: 1.4.0
    dev: true

  /globals@11.12.0:
    resolution: {integrity: sha512-WOBp/EEGUiIsJSp7wcv/y6MO+lV9UoncWqxuFfm8eBwzWNgyfBd6Gz+IeKQ9jCmyhoH99g15M3T+QaVHFjizVA==}
    engines: {node: '>=4'}
    dev: true

  /globals@13.23.0:
    resolution: {integrity: sha512-XAmF0RjlrjY23MA51q3HltdlGxUpXPvg0GioKiD9X6HD28iMjo2dKC8Vqwm7lne4GNr78+RHTfliktR6ZH09wA==}
    engines: {node: '>=8'}
    dependencies:
      type-fest: 0.20.2
    dev: true

  /globalthis@1.0.3:
    resolution: {integrity: sha512-sFdI5LyBiNTHjRd7cGPWapiHWMOXKyuBNX/cWJ3NfzrZQVa8GI/8cofCl74AOVqq9W5kNmguTIzJ/1s2gyI9wA==}
    engines: {node: '>= 0.4'}
    dependencies:
      define-properties: 1.2.1
    dev: true

  /globby@10.0.2:
    resolution: {integrity: sha512-7dUi7RvCoT/xast/o/dLN53oqND4yk0nsHkhRgn9w65C4PofCLOoJ39iSOg+qVDdWQPIEj+eszMHQ+aLVwwQSg==}
    engines: {node: '>=8'}
    dependencies:
      '@types/glob': 7.2.0
      array-union: 2.1.0
      dir-glob: 3.0.1
      fast-glob: 3.3.2
      glob: 7.2.3
      ignore: 5.2.4
      merge2: 1.4.1
      slash: 3.0.0
    dev: true

  /globby@11.1.0:
    resolution: {integrity: sha512-jhIXaOzy1sb8IyocaruWSn1TjmnBVs8Ayhcy83rmxNJ8q2uWKCAj3CnJY+KpGSXCueAPc0i05kVvVKtP1t9S3g==}
    engines: {node: '>=10'}
    dependencies:
      array-union: 2.1.0
      dir-glob: 3.0.1
      fast-glob: 3.3.2
      ignore: 5.2.4
      merge2: 1.4.1
      slash: 3.0.0
    dev: true

  /globby@6.1.0:
    resolution: {integrity: sha512-KVbFv2TQtbzCoxAnfD6JcHZTYCzyliEaaeM/gH8qQdkKr5s0OP9scEgvdcngyk7AVdY6YVW/TJHd+lQ/Df3Daw==}
    engines: {node: '>=0.10.0'}
    dependencies:
      array-union: 1.0.2
      glob: 7.2.3
      object-assign: 4.1.1
      pify: 2.3.0
      pinkie-promise: 2.0.1
    dev: true

  /gopd@1.0.1:
    resolution: {integrity: sha512-d65bNlIadxvpb/A2abVdlqKqV563juRnZ1Wtk6s1sIR8uNsXR70xqIzVqxVf1eTqDunwT2MkczEeaezCKTZhwA==}
    dependencies:
      get-intrinsic: 1.2.2
    dev: true

  /graceful-fs@4.2.11:
    resolution: {integrity: sha512-RbJ5/jmFcNNCcDV5o9eTnBLJ/HszWV0P73bc+Ff4nS/rJj+YaS6IGyiOL0VoBYX+l1Wrl3k63h/KrH+nhJ0XvQ==}
    dev: true

  /grapheme-splitter@1.0.4:
    resolution: {integrity: sha512-bzh50DW9kTPM00T8y4o8vQg89Di9oLJVLW/KaOGIXJWP/iqCN6WKYkbNOF04vFLJhwcpYUh9ydh/+5vpOqV4YQ==}
    dev: true

  /graphemer@1.4.0:
    resolution: {integrity: sha512-EtKwoO6kxCL9WO5xipiHTZlSzBm7WLT627TqC/uVRd0HKmq8NXyebnNYxDoBi7wt8eTWrUrKXCOVaFq9x1kgag==}
    dev: true

  /hard-rejection@2.1.0:
    resolution: {integrity: sha512-VIZB+ibDhx7ObhAe7OVtoEbuP4h/MuOTHJ+J8h/eBXotJYl0fBgR72xDFCKgIh22OJZIOVNxBMWuhAr10r8HdA==}
    engines: {node: '>=6'}
    dev: true

  /has-bigints@1.0.2:
    resolution: {integrity: sha512-tSvCKtBr9lkF0Ex0aQiP9N+OpV4zi2r/Nee5VkRDbaqv35RLYMzbwQfFSZZH0kR+Rd6302UJZ2p/bJCEoR3VoQ==}
    dev: true

  /has-flag@3.0.0:
    resolution: {integrity: sha512-sKJf1+ceQBr4SMkvQnBDNDtf4TXpVhVGateu0t918bl30FnbE2m4vNLX+VWe/dpjlb+HugGYzW7uQXH98HPEYw==}
    engines: {node: '>=4'}
    dev: true

  /has-flag@4.0.0:
    resolution: {integrity: sha512-EykJT/Q1KjTWctppgIAgfSO0tKVuZUjhgMr17kqTumMl6Afv3EISleU7qZUzoXDFTAHTDC4NOoG/ZxU3EvlMPQ==}
    engines: {node: '>=8'}
    dev: true

  /has-property-descriptors@1.0.1:
    resolution: {integrity: sha512-VsX8eaIewvas0xnvinAe9bw4WfIeODpGYikiWYLH+dma0Jw6KHYqWiWfhQlgOVK8D6PvjubK5Uc4P0iIhIcNVg==}
    dependencies:
      get-intrinsic: 1.2.2
    dev: true

  /has-proto@1.0.1:
    resolution: {integrity: sha512-7qE+iP+O+bgF9clE5+UoBFzE65mlBiVj3tKCrlNQ0Ogwm0BjpT/gK4SlLYDMybDh5I3TCTKnPPa0oMG7JDYrhg==}
    engines: {node: '>= 0.4'}
    dev: true

  /has-symbols@1.0.3:
    resolution: {integrity: sha512-l3LCuF6MgDNwTDKkdYGEihYjt5pRPbEg46rtlmnSPlUbgmB8LOIrKJbYYFBSbnPaJexMKtiPO8hmeRjRz2Td+A==}
    engines: {node: '>= 0.4'}
    dev: true

  /has-tostringtag@1.0.0:
    resolution: {integrity: sha512-kFjcSNhnlGV1kyoGk7OXKSawH5JOb/LzUc5w9B02hOTO0dfFRjbHQKvg1d6cf3HbeUmtU9VbbV3qzZ2Teh97WQ==}
    engines: {node: '>= 0.4'}
    dependencies:
      has-symbols: 1.0.3
    dev: true

  /hasown@2.0.0:
    resolution: {integrity: sha512-vUptKVTpIJhcczKBbgnS+RtcuYMB8+oNzPK2/Hp3hanz8JmpATdmmgLgSaadVREkDm+e2giHwY3ZRkyjSIDDFA==}
    engines: {node: '>= 0.4'}
    dependencies:
      function-bind: 1.1.2
    dev: true

  /hosted-git-info@2.8.9:
    resolution: {integrity: sha512-mxIDAb9Lsm6DoOJ7xH+5+X4y1LU/4Hi50L9C5sIswK3JzULS4bwk1FvjdBgvYR4bzT4tuUQiC15FE2f5HbLvYw==}
    dev: true

  /html-encoding-sniffer@4.0.0:
    resolution: {integrity: sha512-Y22oTqIU4uuPgEemfz7NDJz6OeKf12Lsu+QC+s3BVpda64lTiMYCyGwg5ki4vFxkMwQdeZDl2adZoqUgdFuTgQ==}
    engines: {node: '>=18'}
    dependencies:
      whatwg-encoding: 3.1.1
    dev: true

  /http-proxy-agent@7.0.0:
    resolution: {integrity: sha512-+ZT+iBxVUQ1asugqnD6oWoRiS25AkjNfG085dKJGtGxkdwLQrMKU5wJr2bOOFAXzKcTuqq+7fZlTMgG3SRfIYQ==}
    engines: {node: '>= 14'}
    dependencies:
      agent-base: 7.1.0
      debug: 4.3.4
    transitivePeerDependencies:
      - supports-color
    dev: true

  /https-proxy-agent@7.0.2:
    resolution: {integrity: sha512-NmLNjm6ucYwtcUmL7JQC1ZQ57LmHP4lT15FQ8D61nak1rO6DH+fz5qNK2Ap5UN4ZapYICE3/0KodcLYSPsPbaA==}
    engines: {node: '>= 14'}
    dependencies:
      agent-base: 7.1.0
      debug: 4.3.4
    transitivePeerDependencies:
      - supports-color
    dev: true

  /human-id@1.0.2:
    resolution: {integrity: sha512-UNopramDEhHJD+VR+ehk8rOslwSfByxPIZyJRfV739NDhN5LF1fa1MqnzKm2lGTQRjNrjK19Q5fhkgIfjlVUKw==}
    dev: true

  /human-signals@5.0.0:
    resolution: {integrity: sha512-AXcZb6vzzrFAUE61HnN4mpLqd/cSIwNQjtNWR0euPm6y0iqx3G4gOXaIDdtdDwZmhwe82LA6+zinmW4UBWVePQ==}
    engines: {node: '>=16.17.0'}
    dev: true

  /iconv-lite@0.4.24:
    resolution: {integrity: sha512-v3MXnZAcvnywkTUEZomIActle7RXXeedOR31wwl7VlyoXO4Qi9arvSenNQWne1TcRwhCL1HwLI21bEqdpj8/rA==}
    engines: {node: '>=0.10.0'}
    dependencies:
      safer-buffer: 2.1.2
    dev: true

  /iconv-lite@0.6.3:
    resolution: {integrity: sha512-4fCk79wshMdzMp2rH06qWrJE4iolqLhCUH+OiuIgU++RB0+94NlDL81atO7GX55uUKueo0txHNtvEyI6D7WdMw==}
    engines: {node: '>=0.10.0'}
    dependencies:
      safer-buffer: 2.1.2
    dev: true

  /ignore@5.2.4:
    resolution: {integrity: sha512-MAb38BcSbH0eHNBxn7ql2NH/kX33OkB3lZ1BNdh7ENeRChHTYsTvWrMubiIAMNS2llXEEgZ1MUOBtXChP3kaFQ==}
    engines: {node: '>= 4'}
    dev: true

  /import-fresh@3.3.0:
    resolution: {integrity: sha512-veYYhQa+D1QBKznvhUHxb8faxlrwUnxseDAbAp457E0wLNio2bOSKnjYDhMj+YiAq61xrMGhQk9iXVk5FzgQMw==}
    engines: {node: '>=6'}
    dependencies:
      parent-module: 1.0.1
      resolve-from: 4.0.0
    dev: true

  /imurmurhash@0.1.4:
    resolution: {integrity: sha512-JmXMZ6wuvDmLiHEml9ykzqO6lwFbof0GG4IkcGaENdCRDDmMVnny7s5HsIgHCbaq0w2MyPhDqkhTUgS2LU2PHA==}
    engines: {node: '>=0.8.19'}
    dev: true

  /indent-string@4.0.0:
    resolution: {integrity: sha512-EdDDZu4A2OyIK7Lr/2zG+w5jmbuk1DVBnEwREQvBzspBJkCEbRa8GxU1lghYcaGJCnRWibjDXlq779X1/y5xwg==}
    engines: {node: '>=8'}
    dev: true

  /inflight@1.0.6:
    resolution: {integrity: sha512-k92I/b08q4wvFscXCLvqfsHCrjrF7yiXsQuIVvVE7N82W3+aqpzuUdBbfhWcy/FZR3/4IgflMgKLOsvPDrGCJA==}
    dependencies:
      once: 1.4.0
      wrappy: 1.0.2
    dev: true

  /inherits@2.0.4:
    resolution: {integrity: sha512-k/vGaX4/Yla3WzyMCvTQOXYeIHvqOKtnqBduzTHpzpQZzAskKMhZ2K+EnBiSM9zGSoIFeMpXKxa4dYeZIQqewQ==}
    dev: true

  /internal-slot@1.0.6:
    resolution: {integrity: sha512-Xj6dv+PsbtwyPpEflsejS+oIZxmMlV44zAhG479uYu89MsjcYOhCFnNyKrkJrihbsiasQyY0afoCl/9BLR65bg==}
    engines: {node: '>= 0.4'}
    dependencies:
      get-intrinsic: 1.2.2
      hasown: 2.0.0
      side-channel: 1.0.4
    dev: true

  /interpret@1.4.0:
    resolution: {integrity: sha512-agE4QfB2Lkp9uICn7BAqoscw4SZP9kTE2hxiFI3jBPmXJfdqiahTbUuKGsMoN2GtqL9AxhYioAcVvgsb1HvRbA==}
    engines: {node: '>= 0.10'}
    dev: true

  /is-array-buffer@3.0.2:
    resolution: {integrity: sha512-y+FyyR/w8vfIRq4eQcM1EYgSTnmHXPqaF+IgzgraytCFq5Xh8lllDVmAZolPJiZttZLeFSINPYMaEJ7/vWUa1w==}
    dependencies:
      call-bind: 1.0.5
      get-intrinsic: 1.2.2
      is-typed-array: 1.1.12
    dev: true

  /is-arrayish@0.2.1:
    resolution: {integrity: sha512-zz06S8t0ozoDXMG+ube26zeCTNXcKIPJZJi8hBrF4idCLms4CG9QtK7qBl1boi5ODzFpjswb5JPmHCbMpjaYzg==}
    dev: true

  /is-bigint@1.0.4:
    resolution: {integrity: sha512-zB9CruMamjym81i2JZ3UMn54PKGsQzsJeo6xvN3HJJ4CAsQNB6iRutp2To77OfCNuoxspsIhzaPoO1zyCEhFOg==}
    dependencies:
      has-bigints: 1.0.2
    dev: true

  /is-binary-path@2.1.0:
    resolution: {integrity: sha512-ZMERYes6pDydyuGidse7OsHxtbI7WVeUEozgR/g7rd0xUimYNlvZRE/K2MgZTjWy725IfelLeVcEM97mmtRGXw==}
    engines: {node: '>=8'}
    dependencies:
      binary-extensions: 2.2.0
    dev: true

  /is-boolean-object@1.1.2:
    resolution: {integrity: sha512-gDYaKHJmnj4aWxyj6YHyXVpdQawtVLHU5cb+eztPGczf6cjuTdwve5ZIEfgXqH4e57An1D1AKf8CZ3kYrQRqYA==}
    engines: {node: '>= 0.4'}
    dependencies:
      call-bind: 1.0.5
      has-tostringtag: 1.0.0
    dev: true

  /is-builtin-module@3.2.1:
    resolution: {integrity: sha512-BSLE3HnV2syZ0FK0iMA/yUGplUeMmNz4AW5fnTunbCIqZi4vG3WjJT9FHMy5D69xmAYBHXQhJdALdpwVxV501A==}
    engines: {node: '>=6'}
    dependencies:
      builtin-modules: 3.3.0
    dev: true

  /is-callable@1.2.7:
    resolution: {integrity: sha512-1BC0BVFhS/p0qtw6enp8e+8OD0UrK0oFLztSjNzhcKA3WDuJxxAPXzPuPtKkjEY9UUoEWlX/8fgKeu2S8i9JTA==}
    engines: {node: '>= 0.4'}
    dev: true

  /is-core-module@2.13.1:
    resolution: {integrity: sha512-hHrIjvZsftOsvKSn2TRYl63zvxsgE0K+0mYMoH6gD4omR5IWB2KynivBQczo3+wF1cCkjzvptnI9Q0sPU66ilw==}
    dependencies:
      hasown: 2.0.0
    dev: true

  /is-date-object@1.0.5:
    resolution: {integrity: sha512-9YQaSxsAiSwcvS33MBk3wTCVnWK+HhF8VZR2jRxehM16QcVOdHqPn4VPHmRK4lSr38n9JriurInLcP90xsYNfQ==}
    engines: {node: '>= 0.4'}
    dependencies:
      has-tostringtag: 1.0.0
    dev: true

  /is-extglob@2.1.1:
    resolution: {integrity: sha512-SbKbANkN603Vi4jEZv49LeVJMn4yGwsbzZworEoyEiutsN3nJYdbO36zfhGJ6QEDpOZIFkDtnq5JRxmvl3jsoQ==}
    engines: {node: '>=0.10.0'}
    dev: true

  /is-fullwidth-code-point@3.0.0:
    resolution: {integrity: sha512-zymm5+u+sCsSWyD9qNaejV3DFvhCKclKdizYaJUuHA83RLjb7nSuGnddCHGv0hk+KY7BMAlsWeK4Ueg6EV6XQg==}
    engines: {node: '>=8'}
    dev: true

  /is-glob@4.0.3:
    resolution: {integrity: sha512-xelSayHH36ZgE7ZWhli7pW34hNbNl8Ojv5KVmkJD4hBdD3th8Tfk9vYasLM+mXWOZhFkgZfxhLSnrwRr4elSSg==}
    engines: {node: '>=0.10.0'}
    dependencies:
      is-extglob: 2.1.1
    dev: true

  /is-module@1.0.0:
    resolution: {integrity: sha512-51ypPSPCoTEIN9dy5Oy+h4pShgJmPCygKfyRCISBI+JoWT/2oJvK8QPxmwv7b/p239jXrm9M1mlQbyKJ5A152g==}
    dev: true

  /is-negative-zero@2.0.2:
    resolution: {integrity: sha512-dqJvarLawXsFbNDeJW7zAz8ItJ9cd28YufuuFzh0G8pNHjJMnY08Dv7sYX2uF5UpQOwieAeOExEYAWWfu7ZZUA==}
    engines: {node: '>= 0.4'}
    dev: true

  /is-number-object@1.0.7:
    resolution: {integrity: sha512-k1U0IRzLMo7ZlYIfzRu23Oh6MiIFasgpb9X76eqfFZAqwH44UI4KTBvBYIZ1dSL9ZzChTB9ShHfLkR4pdW5krQ==}
    engines: {node: '>= 0.4'}
    dependencies:
      has-tostringtag: 1.0.0
    dev: true

  /is-number@7.0.0:
    resolution: {integrity: sha512-41Cifkg6e8TylSpdtTpeLVMqvSBEVzTttHvERD741+pnZ8ANv0004MRL43QKPDlK9cGvNp6NZWZUBlbGXYxxng==}
    engines: {node: '>=0.12.0'}
    dev: true

  /is-path-cwd@2.2.0:
    resolution: {integrity: sha512-w942bTcih8fdJPJmQHFzkS76NEP8Kzzvmw92cXsazb8intwLqPibPPdXf4ANdKV3rYMuuQYGIWtvz9JilB3NFQ==}
    engines: {node: '>=6'}
    dev: true

  /is-path-inside@3.0.3:
    resolution: {integrity: sha512-Fd4gABb+ycGAmKou8eMftCupSir5lRxqf4aD/vd0cD2qc4HL07OjCeuHMr8Ro4CoMaeCKDB0/ECBOVWjTwUvPQ==}
    engines: {node: '>=8'}
    dev: true

  /is-plain-obj@1.1.0:
    resolution: {integrity: sha512-yvkRyxmFKEOQ4pNXCmJG5AEQNlXJS5LaONXo5/cLdTZdWvsZ1ioJEonLGAosKlMWE8lwUy/bJzMjcw8az73+Fg==}
    engines: {node: '>=0.10.0'}
    dev: true

  /is-potential-custom-element-name@1.0.1:
    resolution: {integrity: sha512-bCYeRA2rVibKZd+s2625gGnGF/t7DSqDs4dP7CrLA1m7jKWz6pps0LpYLJN8Q64HtmPKJ1hrN3nzPNKFEKOUiQ==}
    dev: true

  /is-reference@1.2.1:
    resolution: {integrity: sha512-U82MsXXiFIrjCK4otLT+o2NA2Cd2g5MLoOVXUZjIOhLurrRxpEXzI8O0KZHr3IjLvlAH1kTPYSuqer5T9ZVBKQ==}
    dependencies:
      '@types/estree': 1.0.5
    dev: true

  /is-regex@1.1.4:
    resolution: {integrity: sha512-kvRdxDsxZjhzUX07ZnLydzS1TU/TJlTUHHY4YLL87e37oUA49DfkLqgy+VjFocowy29cKvcSiu+kIv728jTTVg==}
    engines: {node: '>= 0.4'}
    dependencies:
      call-bind: 1.0.5
      has-tostringtag: 1.0.0
    dev: true

  /is-shared-array-buffer@1.0.2:
    resolution: {integrity: sha512-sqN2UDu1/0y6uvXyStCOzyhAjCSlHceFoMKJW8W9EU9cvic/QdsZ0kEU93HEy3IUEFZIiH/3w+AH/UQbPHNdhA==}
    dependencies:
      call-bind: 1.0.5
    dev: true

  /is-stream@3.0.0:
    resolution: {integrity: sha512-LnQR4bZ9IADDRSkvpqMGvt/tEJWclzklNgSw48V5EAaAeDd6qGvN8ei6k5p0tvxSR171VmGyHuTiAOfxAbr8kA==}
    engines: {node: ^12.20.0 || ^14.13.1 || >=16.0.0}
    dev: true

  /is-string@1.0.7:
    resolution: {integrity: sha512-tE2UXzivje6ofPW7l23cjDOMa09gb7xlAqG6jG5ej6uPV32TlWP3NKPigtaGeHNu9fohccRYvIiZMfOOnOYUtg==}
    engines: {node: '>= 0.4'}
    dependencies:
      has-tostringtag: 1.0.0
    dev: true

  /is-subdir@1.2.0:
    resolution: {integrity: sha512-2AT6j+gXe/1ueqbW6fLZJiIw3F8iXGJtt0yDrZaBhAZEG1raiTxKWU+IPqMCzQAXOUCKdA4UDMgacKH25XG2Cw==}
    engines: {node: '>=4'}
    dependencies:
      better-path-resolve: 1.0.0
    dev: true

  /is-symbol@1.0.4:
    resolution: {integrity: sha512-C/CPBqKWnvdcxqIARxyOh4v1UUEOCHpgDa0WYgpKDFMszcrPcffg5uhwSgPCLD2WWxmq6isisz87tzT01tuGhg==}
    engines: {node: '>= 0.4'}
    dependencies:
      has-symbols: 1.0.3
    dev: true

  /is-typed-array@1.1.12:
    resolution: {integrity: sha512-Z14TF2JNG8Lss5/HMqt0//T9JeHXttXy5pH/DBU4vi98ozO2btxzq9MwYDZYnKwU8nRsz/+GVFVRDq3DkVuSPg==}
    engines: {node: '>= 0.4'}
    dependencies:
      which-typed-array: 1.1.13
    dev: true

  /is-weakref@1.0.2:
    resolution: {integrity: sha512-qctsuLZmIQ0+vSSMfoVvyFe2+GSEvnmZ2ezTup1SBse9+twCCeial6EEi3Nc2KFcf6+qz2FBPnjXsk8xhKSaPQ==}
    dependencies:
      call-bind: 1.0.5
    dev: true

  /is-windows@1.0.2:
    resolution: {integrity: sha512-eXK1UInq2bPmjyX6e3VHIzMLobc4J94i4AWn+Hpq3OU5KkrRC96OAcR3PRJ/pGu6m8TRnBHP9dkXQVsT/COVIA==}
    engines: {node: '>=0.10.0'}
    dev: true

  /isarray@2.0.5:
    resolution: {integrity: sha512-xHjhDr3cNBK0BzdUJSPXZntQUx/mwMS5Rw4A7lPJ90XGAO6ISP/ePDNuo0vhqOZU+UD5JoodwCAAoZQd3FeAKw==}
    dev: true

  /isexe@2.0.0:
    resolution: {integrity: sha512-RHxMLp9lnKHGHRng9QFhRCMbYAcVpn69smSGcq3f36xjgVVWThj4qqLbTLlq7Ssj8B+fIQ1EuCEGI2lKsyQeIw==}
    dev: true

  /javascript-natural-sort@0.7.1:
    resolution: {integrity: sha512-nO6jcEfZWQXDhOiBtG2KvKyEptz7RVbpGP4vTD2hLBdmNQSsCiicO2Ioinv6UI4y9ukqnBpy+XZ9H6uLNgJTlw==}
    dev: true

  /jest-worker@27.5.1:
    resolution: {integrity: sha512-7vuh85V5cdDofPyxn58nrPjBktZo0u9x1g8WtjQol+jZDaE+fhN+cIvTj11GndBnMnyfrUOG1sZQxCdjKh+DKg==}
    engines: {node: '>= 10.13.0'}
    dependencies:
      '@types/node': 20.8.10
      merge-stream: 2.0.0
      supports-color: 8.1.1
    dev: true

  /js-tokens@4.0.0:
    resolution: {integrity: sha512-RdJUflcE3cUzKiMqQgsCu06FPu9UdIJO0beYbPhHN4k6apgJtifcoCtT9bcxOpYBtpD2kCM6Sbzg4CausW/PKQ==}
    dev: true

  /js-tokens@9.0.0:
    resolution: {integrity: sha512-WriZw1luRMlmV3LGJaR6QOJjWwgLUTf89OwT2lUOyjX2dJGBwgmIkbcz+7WFZjrZM635JOIR517++e/67CP9dQ==}
    dev: true

  /js-yaml@3.14.1:
    resolution: {integrity: sha512-okMH7OXXJ7YrN9Ok3/SXrnu4iX9yOk+25nqX4imS2npuvTYDmo/QEZoqwZkYaIDk3jVvBOTOIEgEhaLOynBS9g==}
    hasBin: true
    dependencies:
      argparse: 1.0.10
      esprima: 4.0.1
    dev: true

  /js-yaml@4.1.0:
    resolution: {integrity: sha512-wpxZs9NoxZaJESJGIZTyDEaYpl0FKSA+FB9aJiyemKhMwkxQg63h4T1KJgUGHpTqPDNRcmmYLugrRjJlBtWvRA==}
    hasBin: true
    dependencies:
      argparse: 2.0.1
    dev: true

  /jsdom@24.0.0:
    resolution: {integrity: sha512-UDS2NayCvmXSXVP6mpTj+73JnNQadZlr9N68189xib2tx5Mls7swlTNao26IoHv46BZJFvXygyRtyXd1feAk1A==}
    engines: {node: '>=18'}
    peerDependencies:
      canvas: ^2.11.2
    peerDependenciesMeta:
      canvas:
        optional: true
    dependencies:
      cssstyle: 4.0.1
      data-urls: 5.0.0
      decimal.js: 10.4.3
      form-data: 4.0.0
      html-encoding-sniffer: 4.0.0
      http-proxy-agent: 7.0.0
      https-proxy-agent: 7.0.2
      is-potential-custom-element-name: 1.0.1
      nwsapi: 2.2.7
      parse5: 7.1.2
      rrweb-cssom: 0.6.0
      saxes: 6.0.0
      symbol-tree: 3.2.4
      tough-cookie: 4.1.3
      w3c-xmlserializer: 5.0.0
      webidl-conversions: 7.0.0
      whatwg-encoding: 3.1.1
      whatwg-mimetype: 4.0.0
      whatwg-url: 14.0.0
      ws: 8.16.0
      xml-name-validator: 5.0.0
    transitivePeerDependencies:
      - bufferutil
      - supports-color
      - utf-8-validate
    dev: true

  /jsesc@0.5.0:
    resolution: {integrity: sha512-uZz5UnB7u4T9LvwmFqXii7pZSouaRPorGs5who1Ip7VO0wxanFvBL7GkM6dTHlgX+jhBApRetaWpnDabOeTcnA==}
    hasBin: true
    dev: true

  /jsesc@2.5.2:
    resolution: {integrity: sha512-OYu7XEzjkCQ3C5Ps3QIZsQfNpqoJyZZA99wd9aWd05NCtC5pWOkShK2mkL6HXQR6/Cy2lbNdPlZBpuQHXE63gA==}
    engines: {node: '>=4'}
    hasBin: true
    dev: true

  /json-buffer@3.0.1:
    resolution: {integrity: sha512-4bV5BfR2mqfQTJm+V5tPPdf+ZpuhiIvTuAB5g8kcrXOZpTT/QwwVRWBywX1ozr6lEuPdbHxwaJlm9G6mI2sfSQ==}
    dev: true

  /json-parse-even-better-errors@2.3.1:
    resolution: {integrity: sha512-xyFwyhro/JEof6Ghe2iz2NcXoj2sloNsWr/XsERDK/oiPCfaNhl5ONfp+jQdAZRQQ0IJWNzH9zIZF7li91kh2w==}
    dev: true

  /json-schema-traverse@0.4.1:
    resolution: {integrity: sha512-xbbCH5dCYU5T8LcEhhuh7HJ88HXuW3qsI3Y0zOZFKfZEHcpWiHU/Jxzk629Brsab/mMiHQti9wMP+845RPe3Vg==}
    dev: true

  /json-stable-stringify-without-jsonify@1.0.1:
    resolution: {integrity: sha512-Bdboy+l7tA3OGW6FjyFHWkP5LuByj1Tk33Ljyq0axyzdk9//JSi2u3fP1QSmd1KNwq6VOKYGlAu87CisVir6Pw==}
    dev: true

  /json5@1.0.2:
    resolution: {integrity: sha512-g1MWMLBiz8FKi1e4w0UyVL3w+iJceWAFBAaBnnGKOpNa5f8TLktkbre1+s6oICydWAm+HRUGTmI+//xv2hvXYA==}
    hasBin: true
    dependencies:
      minimist: 1.2.8
    dev: true

  /json5@2.2.3:
    resolution: {integrity: sha512-XmOWe7eyHYH14cLdVPoyg+GOH3rYX++KpzrylJwSW98t3Nk+U8XOl8FWKOgwtzdb8lXGf6zYwDUzeHMWfxasyg==}
    engines: {node: '>=6'}
    hasBin: true
    dev: true

  /jsonc-parser@3.2.1:
    resolution: {integrity: sha512-AilxAyFOAcK5wA1+LeaySVBrHsGQvUFCDWXKpZjzaL0PqW+xfBOttn8GNtWKFWqneyMZj41MWF9Kl6iPWLwgOA==}
    dev: true

  /jsonfile@4.0.0:
    resolution: {integrity: sha512-m6F1R3z8jjlf2imQHS2Qez5sjKWQzbuuhuJ/FKYFRZvPE3PuHcSMVZzfsLhGVOkfd20obL5SWEBew5ShlquNxg==}
    optionalDependencies:
      graceful-fs: 4.2.11
    dev: true

  /jsonfile@6.1.0:
    resolution: {integrity: sha512-5dgndWOriYSm5cnYaJNhalLNDKOqFwyDB/rr1E9ZsGciGvKPs8R2xYGCacuf3z6K1YKDz182fd+fY3cn3pMqXQ==}
    dependencies:
      universalify: 2.0.1
    optionalDependencies:
      graceful-fs: 4.2.11
    dev: true

  /keyv@4.5.4:
    resolution: {integrity: sha512-oxVHkHR/EJf2CNXnWxRLW6mg7JyCCUcG0DtEGmL2ctUo1PNTin1PUil+r/+4r5MpVgC/fn1kjsx7mjSujKqIpw==}
    dependencies:
      json-buffer: 3.0.1
    dev: true

  /kind-of@6.0.3:
    resolution: {integrity: sha512-dcS1ul+9tmeD95T+x28/ehLgd9mENa3LsvDTtzm3vyBEO7RPptvAD+t44WVXaUjTBRcrpFeFlC8WCruUR456hw==}
    engines: {node: '>=0.10.0'}
    dev: true

  /kleur@4.1.5:
    resolution: {integrity: sha512-o+NO+8WrRiQEE4/7nwRJhN1HWpVmJm511pBHUxPLtp0BUISzlBplORYSmTclCnJvQq2tKu/sgl3xVpkc7ZWuQQ==}
    engines: {node: '>=6'}
    dev: true

  /levn@0.4.1:
    resolution: {integrity: sha512-+bT2uH4E5LGE7h/n3evcS/sQlJXCpIp6ym8OWJ5eV6+67Dsql/LaaT7qJBAt2rzfoa/5QBGBhxDix1dMt2kQKQ==}
    engines: {node: '>= 0.8.0'}
    dependencies:
      prelude-ls: 1.2.1
      type-check: 0.4.0
    dev: true

  /lilconfig@2.1.0:
    resolution: {integrity: sha512-utWOt/GHzuUxnLKxB6dk81RoOeoNeHgbrXiuGk4yyF5qlRz+iIVWu56E2fqGHFrXz0QNUhLB/8nKqvRH66JKGQ==}
    engines: {node: '>=10'}
    dev: true

  /lines-and-columns@1.2.4:
    resolution: {integrity: sha512-7ylylesZQ/PV29jhEDl3Ufjo6ZX7gCqJr5F7PKrqc93v7fzSymt1BpwEU8nAUXs8qzzvqhbjhK5QZg6Mt/HkBg==}
    dev: true

  /load-yaml-file@0.2.0:
    resolution: {integrity: sha512-OfCBkGEw4nN6JLtgRidPX6QxjBQGQf72q3si2uvqyFEMbycSFFHwAZeXx6cJgFM9wmLrf9zBwCP3Ivqa+LLZPw==}
    engines: {node: '>=6'}
    dependencies:
      graceful-fs: 4.2.11
      js-yaml: 3.14.1
      pify: 4.0.1
      strip-bom: 3.0.0
    dev: true

  /loader-runner@4.3.0:
    resolution: {integrity: sha512-3R/1M+yS3j5ou80Me59j7F9IMs4PXs3VqRrm0TU3AbKPxlmpoY1TNscJV/oGJXo8qCatFGTfDbY6W6ipGOYXfg==}
    engines: {node: '>=6.11.5'}
    dev: true

  /local-pkg@0.5.0:
    resolution: {integrity: sha512-ok6z3qlYyCDS4ZEU27HaU6x/xZa9Whf8jD4ptH5UZTQYZVYeb9bnZ3ojVhiJNLiXK1Hfc0GNbLXcmZ5plLDDBg==}
    engines: {node: '>=14'}
    dependencies:
      mlly: 1.6.1
      pkg-types: 1.0.3
    dev: true

  /locate-path@5.0.0:
    resolution: {integrity: sha512-t7hw9pI+WvuwNJXwk5zVHpyhIqzg2qTlklJOf0mVxGSbe3Fp2VieZcduNYjaLDoy6p9uGpQEGWG87WpMKlNq8g==}
    engines: {node: '>=8'}
    dependencies:
      p-locate: 4.1.0
    dev: true

  /locate-path@6.0.0:
    resolution: {integrity: sha512-iPZK6eYjbxRu3uB4/WZ3EsEIMJFMqAoopl3R+zuq0UjcAm/MO6KCweDgPfP3elTztoKP3KtnVHxTn2NHBSDVUw==}
    engines: {node: '>=10'}
    dependencies:
      p-locate: 5.0.0
    dev: true

  /lodash.debounce@4.0.8:
    resolution: {integrity: sha512-FT1yDzDYEoYWhnSGnpE/4Kj1fLZkDFyqRb7fNt6FdYOSxlUWAtp42Eh6Wb0rGIv/m9Bgo7x4GhQbm5Ys4SG5ow==}
    dev: true

  /lodash.merge@4.6.2:
    resolution: {integrity: sha512-0KpjqXRVvrYyCsX1swR/XTK0va6VQkQM6MNo7PqW77ByjAhoARA8EfrP1N4+KlKj8YS0ZUCtRT/YUuhyYDujIQ==}
    dev: true

  /lodash.startcase@4.4.0:
    resolution: {integrity: sha512-+WKqsK294HMSc2jEbNgpHpd0JfIBhp7rEV4aqXWqFr6AlXov+SlcgB1Fv01y2kGe3Gc8nMW7VA0SrGuSkRfIEg==}
    dev: true

  /lodash@4.17.21:
    resolution: {integrity: sha512-v2kDEe57lecTulaDIuNTPy3Ry4gLGJ6Z1O3vE1krgXZNrsQ+LFTGHVxVjcXPs17LhbZVGedAJv8XZ1tvj5FvSg==}
    dev: true

  /loglevel@1.8.1:
    resolution: {integrity: sha512-tCRIJM51SHjAayKwC+QAg8hT8vg6z7GSgLJKGvzuPb1Wc+hLzqtuVLxp6/HzSPOozuK+8ErAhy7U/sVzw8Dgfg==}
    engines: {node: '>= 0.6.0'}
    dev: false

  /loupe@2.3.7:
    resolution: {integrity: sha512-zSMINGVYkdpYSOBmLi0D1Uo7JU9nVdQKrHxC8eYlV+9YKK9WePqAlL7lSlorG/U2Fw1w0hTBmaa/jrQ3UbPHtA==}
    dependencies:
      get-func-name: 2.0.2
    dev: true

  /lru-cache@4.1.5:
    resolution: {integrity: sha512-sWZlbEP2OsHNkXrMl5GYk/jKk70MBng6UU4YI/qGDYbgf6YbP4EvmqISbXCoJiRKs+1bSpFHVgQxvJ17F2li5g==}
    dependencies:
      pseudomap: 1.0.2
      yallist: 2.1.2
    dev: true

  /lru-cache@5.1.1:
    resolution: {integrity: sha512-KpNARQA3Iwv+jTA0utUVVbrh+Jlrr1Fv0e56GGzAFOXN7dk/FviaDW8LHmK52DlcH4WP2n6gI8vN1aesBFgo9w==}
    dependencies:
      yallist: 3.1.1
    dev: true

  /lru-cache@6.0.0:
    resolution: {integrity: sha512-Jo6dJ04CmSjuznwJSS3pUeWmd/H0ffTlkXXgwZi+eq1UCmqQwCh+eLsYOYCwY991i2Fah4h1BEMCx4qThGbsiA==}
    engines: {node: '>=10'}
    dependencies:
      yallist: 4.0.0
    dev: true

  /lunr@2.3.9:
    resolution: {integrity: sha512-zTU3DaZaF3Rt9rhN3uBMGQD3dD2/vFQqnvZCDv4dl5iOzq2IZQqTxu90r4E5J+nP70J3ilqVCrbho2eWaeW8Ow==}
    dev: true

  /magic-string@0.16.0:
    resolution: {integrity: sha512-c4BEos3y6G2qO0B9X7K0FVLOPT9uGrjYwYRLFmDqyl5YMboUviyecnXWp94fJTSMwPw2/sf+CEYt5AGpmklkkQ==}
    dependencies:
      vlq: 0.2.3
    dev: true

  /magic-string@0.30.8:
    resolution: {integrity: sha512-ISQTe55T2ao7XtlAStud6qwYPZjE4GK1S/BeVPus4jrq6JuOnQ00YKQC581RWhR122W7msZV263KzVeLoqidyQ==}
    engines: {node: '>=12'}
    dependencies:
      '@jridgewell/sourcemap-codec': 1.4.15
    dev: true

  /make-dir@3.1.0:
    resolution: {integrity: sha512-g3FeP20LNwhALb/6Cz6Dd4F2ngze0jz7tbzrD2wAV+o9FeNHe4rL+yK2md0J/fiSf1sa1ADhXqi5+oVwOM/eGw==}
    engines: {node: '>=8'}
    dependencies:
      semver: 6.3.1
    dev: true

  /map-obj@1.0.1:
    resolution: {integrity: sha512-7N/q3lyZ+LVCp7PzuxrJr4KMbBE2hW7BT7YNia330OFxIf4d3r5zVpicP2650l7CPN6RM9zOJRl3NGpqSiw3Eg==}
    engines: {node: '>=0.10.0'}
    dev: true

  /map-obj@4.3.0:
    resolution: {integrity: sha512-hdN1wVrZbb29eBGiGjJbeP8JbKjq1urkHJ/LIP/NY48MZ1QVXUsQBV1G1zvYFHn1XE06cwjBsOI2K3Ulnj1YXQ==}
    engines: {node: '>=8'}
    dev: true

  /marked@4.3.0:
    resolution: {integrity: sha512-PRsaiG84bK+AMvxziE/lCFss8juXjNaWzVbN5tXAm4XjeaS9NAHhop+PjQxz2A9h8Q4M/xGmzP8vqNwy6JeK0A==}
    engines: {node: '>= 12'}
    hasBin: true
    dev: true

  /meow@6.1.1:
    resolution: {integrity: sha512-3YffViIt2QWgTy6Pale5QpopX/IvU3LPL03jOTqp6pGj3VjesdO/U8CuHMKpnQr4shCNCM5fd5XFFvIIl6JBHg==}
    engines: {node: '>=8'}
    dependencies:
      '@types/minimist': 1.2.5
      camelcase-keys: 6.2.2
      decamelize-keys: 1.1.1
      hard-rejection: 2.1.0
      minimist-options: 4.1.0
      normalize-package-data: 2.5.0
      read-pkg-up: 7.0.1
      redent: 3.0.0
      trim-newlines: 3.0.1
      type-fest: 0.13.1
      yargs-parser: 18.1.3
    dev: true

  /merge-stream@2.0.0:
    resolution: {integrity: sha512-abv/qOcuPfk3URPfDzmZU1LKmuw8kT+0nIHvKrKgFrwifol/doWcdA4ZqsWQ8ENrFKkd67Mfpo/LovbIUsbt3w==}
    dev: true

  /merge2@1.4.1:
    resolution: {integrity: sha512-8q7VEgMJW4J8tcfVPy8g09NcQwZdbwFEqhe/WZkoIzjn/3TGDwtOCYtXGxA3O8tPzpczCCDgv+P2P5y00ZJOOg==}
    engines: {node: '>= 8'}
    dev: true

  /micromatch@4.0.5:
    resolution: {integrity: sha512-DMy+ERcEW2q8Z2Po+WNXuw3c5YaUSFjAO5GsJqfEl7UjvtIuFKO6ZrKvcItdy98dwFI2N1tg3zNIdKaQT+aNdA==}
    engines: {node: '>=8.6'}
    dependencies:
      braces: 3.0.2
      picomatch: 2.3.1
    dev: true

  /mime-db@1.52.0:
    resolution: {integrity: sha512-sPU4uV7dYlvtWJxwwxHD0PuihVNiE7TyAbQ5SWxDCB9mUYvOgroQOwYQQOKPJ8CIbE+1ETVlOoK1UC2nU3gYvg==}
    engines: {node: '>= 0.6'}
    dev: true

  /mime-types@2.1.35:
    resolution: {integrity: sha512-ZDY+bPm5zTTF+YpCrAU9nK0UgICYPT0QtT1NZWFv4s++TNkcgVaT0g6+4R2uI4MjQjzysHB1zxuWL50hzaeXiw==}
    engines: {node: '>= 0.6'}
    dependencies:
      mime-db: 1.52.0
    dev: true

  /mimic-fn@4.0.0:
    resolution: {integrity: sha512-vqiC06CuhBTUdZH+RYl8sFrL096vA45Ok5ISO6sE/Mr1jRbGH4Csnhi8f3wKVl7x8mO4Au7Ir9D3Oyv1VYMFJw==}
    engines: {node: '>=12'}
    dev: true

  /min-indent@1.0.1:
    resolution: {integrity: sha512-I9jwMn07Sy/IwOj3zVkVik2JTvgpaykDZEigL6Rx6N9LbMywwUSMtxET+7lVoDLLd3O3IXwJwvuuns8UB/HeAg==}
    engines: {node: '>=4'}
    dev: true

  /minimatch@3.1.2:
    resolution: {integrity: sha512-J7p63hRiAjw1NDEww1W7i37+ByIrOWO5XQQAzZ3VOcL0PNybwpfmV/N05zFAzwQ9USyEcX6t3UO+K5aqBQOIHw==}
    dependencies:
      brace-expansion: 1.1.11
    dev: true

  /minimatch@5.1.6:
    resolution: {integrity: sha512-lKwV/1brpG6mBUFHtb7NUmtABCb2WZZmm2wNiOA5hAb8VdCS4B3dtMWyvcoViccwAW/COERjXLt0zP1zXUN26g==}
    engines: {node: '>=10'}
    dependencies:
      brace-expansion: 2.0.1
    dev: true

  /minimatch@9.0.3:
    resolution: {integrity: sha512-RHiac9mvaRw0x3AYRgDC1CxAP7HTcNrrECeA8YYJeWnpo+2Q5CegtZjaotWTWxDG3UeGA1coE05iH1mPjT/2mg==}
    engines: {node: '>=16 || 14 >=14.17'}
    dependencies:
      brace-expansion: 2.0.1
    dev: true

  /minimist-options@4.1.0:
    resolution: {integrity: sha512-Q4r8ghd80yhO/0j1O3B2BjweX3fiHg9cdOwjJd2J76Q135c+NDxGCqdYKQ1SKBuFfgWbAUzBfvYjPUEeNgqN1A==}
    engines: {node: '>= 6'}
    dependencies:
      arrify: 1.0.1
      is-plain-obj: 1.1.0
      kind-of: 6.0.3
    dev: true

  /minimist@1.2.8:
    resolution: {integrity: sha512-2yyAR8qBkN3YuheJanUpWC5U3bb5osDywNB8RzDVlDwDHbocAJveqqj1u8+SVD7jkWT4yvsHCpWqqWqAxb0zCA==}
    dev: true

  /mixme@0.5.9:
    resolution: {integrity: sha512-VC5fg6ySUscaWUpI4gxCBTQMH2RdUpNrk+MsbpCYtIvf9SBJdiUey4qE7BXviJsJR4nDQxCZ+3yaYNW3guz/Pw==}
    engines: {node: '>= 8.0.0'}
    dev: true

  /mlly@1.6.1:
    resolution: {integrity: sha512-vLgaHvaeunuOXHSmEbZ9izxPx3USsk8KCQ8iC+aTlp5sKRSoZvwhHh5L9VbKSaVC6sJDqbyohIS76E2VmHIPAA==}
    dependencies:
      acorn: 8.11.3
      pathe: 1.1.2
      pkg-types: 1.0.3
      ufo: 1.5.3
    dev: true

  /ms@2.1.2:
    resolution: {integrity: sha512-sGkPx+VjMtmA6MX27oA4FBFELFCZZ4S4XqeGOXCv68tT+jb3vk/RyaKWP0PTKyWtmLSM0b+adUTEvbs1PEaH2w==}
    dev: true

  /ms@2.1.3:
    resolution: {integrity: sha512-6FlzubTLZG3J2a/NVCAleEhjzq5oxgHyaCU9yYXvcLsvoVaHJq/s5xXI6/XXP6tz7R9xAOtHnSO/tXtF3WRTlA==}
    dev: true

  /nanoid@3.3.7:
    resolution: {integrity: sha512-eSRppjcPIatRIMC1U6UngP8XFcz8MQWGQdt1MTBQ7NaAmvXDfvNxbvWV3x2y6CdEUciCSsDHDQZbhYaB8QEo2g==}
    engines: {node: ^10 || ^12 || ^13.7 || ^14 || >=15.0.1}
    hasBin: true
    dev: true

  /nanospinner@1.1.0:
    resolution: {integrity: sha512-yFvNYMig4AthKYfHFl1sLj7B2nkHL4lzdig4osvl9/LdGbXwrdFRoqBS98gsEsOakr0yH+r5NZ/1Y9gdVB8trA==}
    dependencies:
      picocolors: 1.0.0
    dev: true

  /natural-compare-lite@1.4.0:
    resolution: {integrity: sha512-Tj+HTDSJJKaZnfiuw+iaF9skdPpTo2GtEly5JHnWV/hfv2Qj/9RKsGISQtLh2ox3l5EAGw487hnBee0sIJ6v2g==}
    dev: true

  /natural-compare@1.4.0:
    resolution: {integrity: sha512-OWND8ei3VtNC9h7V60qff3SVobHr996CTwgxubgyQYEpg290h9J0buyECNNJexkFm5sOajh5G116RYA1c8ZMSw==}
    dev: true

  /neo-async@2.6.2:
    resolution: {integrity: sha512-Yd3UES5mWCSqR+qNT93S3UoYUkqAZ9lLg8a7g9rimsWmYGK8cVToA4/sF3RrshdyV3sAGMXVUmpMYOw+dLpOuw==}
    dev: true

  /node-fetch@2.7.0:
    resolution: {integrity: sha512-c4FRfUm/dbcWZ7U+1Wq0AwCyFL+3nt2bEw05wfxSz+DWpWsitgmSgYmy2dQdWyKC1694ELPqMs/YzUSNozLt8A==}
    engines: {node: 4.x || >=6.0.0}
    peerDependencies:
      encoding: ^0.1.0
    peerDependenciesMeta:
      encoding:
        optional: true
    dependencies:
      whatwg-url: 5.0.0
    dev: true

  /node-releases@2.0.14:
    resolution: {integrity: sha512-y10wOWt8yZpqXmOgRo77WaHEmhYQYGNA6y421PKsKYWEK8aW+cqAphborZDhqfyKrbZEN92CN1X2KbafY2s7Yw==}
    dev: true

  /normalize-package-data@2.5.0:
    resolution: {integrity: sha512-/5CMN3T0R4XTj4DcGaexo+roZSdSFW/0AOOTROrjxzCG1wrWXEsGbRKevjlIL+ZDE4sZlJr5ED4YW0yqmkK+eA==}
    dependencies:
      hosted-git-info: 2.8.9
      resolve: 1.22.8
      semver: 5.7.2
      validate-npm-package-license: 3.0.4
    dev: true

  /normalize-path@3.0.0:
    resolution: {integrity: sha512-6eZs5Ls3WtCisHWp9S2GUy8dqkpGi4BVSz3GaqiE6ezub0512ESztXUwUB6C6IKbQkY2Pnb/mD4WYojCRwcwLA==}
    engines: {node: '>=0.10.0'}
    dev: true

  /npm-run-path@5.3.0:
    resolution: {integrity: sha512-ppwTtiJZq0O/ai0z7yfudtBpWIoxM8yE6nHi1X47eFR2EWORqfbu6CnPlNsjeN683eT0qG6H/Pyf9fCcvjnnnQ==}
    engines: {node: ^12.20.0 || ^14.13.1 || >=16.0.0}
    dependencies:
      path-key: 4.0.0
    dev: true

  /nwsapi@2.2.7:
    resolution: {integrity: sha512-ub5E4+FBPKwAZx0UwIQOjYWGHTEq5sPqHQNRN8Z9e4A7u3Tj1weLJsL59yH9vmvqEtBHaOmT6cYQKIZOxp35FQ==}
    dev: true

  /object-assign@4.1.1:
    resolution: {integrity: sha512-rJgTQnkUnH1sFw8yT6VSU3zD3sWmu6sZhIseY8VX+GRu3P6F7Fu+JNDoXfklElbLJSnc3FUQHVe4cU5hj+BcUg==}
    engines: {node: '>=0.10.0'}
    dev: true

  /object-inspect@1.13.1:
    resolution: {integrity: sha512-5qoj1RUiKOMsCCNLV1CBiPYE10sziTsnmNxkAI/rZhiD63CF7IqdFGC/XzjWjpSgLf0LxXX3bDFIh0E18f6UhQ==}
    dev: true

  /object-keys@1.1.1:
    resolution: {integrity: sha512-NuAESUOUMrlIXOfHKzD6bpPu3tYt3xvjNdRIQ+FeT0lNb4K8WR70CaDxhuNguS2XG+GjkyMwOzsN5ZktImfhLA==}
    engines: {node: '>= 0.4'}
    dev: true

  /object.assign@4.1.4:
    resolution: {integrity: sha512-1mxKf0e58bvyjSCtKYY4sRe9itRk3PJpquJOjeIkz885CczcI4IvJJDLPS72oowuSh+pBxUFROpX+TU++hxhZQ==}
    engines: {node: '>= 0.4'}
    dependencies:
      call-bind: 1.0.5
      define-properties: 1.2.1
      has-symbols: 1.0.3
      object-keys: 1.1.1
    dev: true

  /object.entries@1.1.7:
    resolution: {integrity: sha512-jCBs/0plmPsOnrKAfFQXRG2NFjlhZgjjcBLSmTnEhU8U6vVTsVe8ANeQJCHTl3gSsI4J+0emOoCgoKlmQPMgmA==}
    engines: {node: '>= 0.4'}
    dependencies:
      call-bind: 1.0.5
      define-properties: 1.2.1
      es-abstract: 1.22.3
    dev: true

  /object.fromentries@2.0.7:
    resolution: {integrity: sha512-UPbPHML6sL8PI/mOqPwsH4G6iyXcCGzLin8KvEPenOZN5lpCNBZZQ+V62vdjB1mQHrmqGQt5/OJzemUA+KJmEA==}
    engines: {node: '>= 0.4'}
    dependencies:
      call-bind: 1.0.5
      define-properties: 1.2.1
      es-abstract: 1.22.3
    dev: true

  /object.groupby@1.0.1:
    resolution: {integrity: sha512-HqaQtqLnp/8Bn4GL16cj+CUYbnpe1bh0TtEaWvybszDG4tgxCJuRpV8VGuvNaI1fAnI4lUJzDG55MXcOH4JZcQ==}
    dependencies:
      call-bind: 1.0.5
      define-properties: 1.2.1
      es-abstract: 1.22.3
      get-intrinsic: 1.2.2
    dev: true

  /object.values@1.1.7:
    resolution: {integrity: sha512-aU6xnDFYT3x17e/f0IiiwlGPTy2jzMySGfUB4fq6z7CV8l85CWHDk5ErhyhpfDHhrOMwGFhSQkhMGHaIotA6Ng==}
    engines: {node: '>= 0.4'}
    dependencies:
      call-bind: 1.0.5
      define-properties: 1.2.1
      es-abstract: 1.22.3
    dev: true

  /once@1.4.0:
    resolution: {integrity: sha512-lNaJgI+2Q5URQBkccEKHTQOPaXdUxnZZElQTZY0MFUAuaEqe1E+Nyvgdz/aIyNi6Z9MzO5dv1H8n58/GELp3+w==}
    dependencies:
      wrappy: 1.0.2
    dev: true

  /onetime@6.0.0:
    resolution: {integrity: sha512-1FlR+gjXK7X+AsAHso35MnyN5KqGwJRi/31ft6x0M194ht7S+rWAvd7PHss9xSKMzE0asv1pyIHaJYq+BbacAQ==}
    engines: {node: '>=12'}
    dependencies:
      mimic-fn: 4.0.0
    dev: true

  /optionator@0.9.3:
    resolution: {integrity: sha512-JjCoypp+jKn1ttEFExxhetCKeJt9zhAgAve5FXHixTvFDW/5aEktX9bufBKLRRMdU7bNtpLfcGu94B3cdEJgjg==}
    engines: {node: '>= 0.8.0'}
    dependencies:
      '@aashutoshrathi/word-wrap': 1.2.6
      deep-is: 0.1.4
      fast-levenshtein: 2.0.6
      levn: 0.4.1
      prelude-ls: 1.2.1
      type-check: 0.4.0
    dev: true

  /os-tmpdir@1.0.2:
    resolution: {integrity: sha512-D2FR03Vir7FIu45XBY20mTb+/ZSWB00sjU9jdQXt83gDrI4Ztz5Fs7/yy74g2N5SVQY4xY1qDr4rNddwYRVX0g==}
    engines: {node: '>=0.10.0'}
    dev: true

  /outdent@0.5.0:
    resolution: {integrity: sha512-/jHxFIzoMXdqPzTaCpFzAAWhpkSjZPF4Vsn6jAfNpmbH/ymsmd7Qc6VE9BGn0L6YMj6uwpQLxCECpus4ukKS9Q==}
    dev: true

  /p-filter@2.1.0:
    resolution: {integrity: sha512-ZBxxZ5sL2HghephhpGAQdoskxplTwr7ICaehZwLIlfL6acuVgZPm8yBNuRAFBGEqtD/hmUeq9eqLg2ys9Xr/yw==}
    engines: {node: '>=8'}
    dependencies:
      p-map: 2.1.0
    dev: true

  /p-limit@2.3.0:
    resolution: {integrity: sha512-//88mFWSJx8lxCzwdAABTJL2MyWB12+eIY7MDL2SqLmAkeKU9qxRvWuSyTjm3FUmpBEMuFfckAIqEaVGUDxb6w==}
    engines: {node: '>=6'}
    dependencies:
      p-try: 2.2.0
    dev: true

  /p-limit@3.1.0:
    resolution: {integrity: sha512-TYOanM3wGwNGsZN2cVTYPArw454xnXj5qmWF1bEoAc4+cU/ol7GVh7odevjp1FNHduHc3KZMcFduxU5Xc6uJRQ==}
    engines: {node: '>=10'}
    dependencies:
      yocto-queue: 0.1.0
    dev: true

  /p-limit@5.0.0:
    resolution: {integrity: sha512-/Eaoq+QyLSiXQ4lyYV23f14mZRQcXnxfHrN0vCai+ak9G0pp9iEQukIIZq5NccEvwRB8PUnZT0KsOoDCINS1qQ==}
    engines: {node: '>=18'}
    dependencies:
      yocto-queue: 1.0.0
    dev: true

  /p-locate@4.1.0:
    resolution: {integrity: sha512-R79ZZ/0wAxKGu3oYMlz8jy/kbhsNrS7SKZ7PxEHBgJ5+F2mtFW2fK2cOtBh1cHYkQsbzFV7I+EoRKe6Yt0oK7A==}
    engines: {node: '>=8'}
    dependencies:
      p-limit: 2.3.0
    dev: true

  /p-locate@5.0.0:
    resolution: {integrity: sha512-LaNjtRWUBY++zB5nE/NwcaoMylSPk+S+ZHNB1TzdbMJMny6dynpAGt7X/tl/QYq3TIeE6nxHppbo2LGymrG5Pw==}
    engines: {node: '>=10'}
    dependencies:
      p-limit: 3.1.0
    dev: true

  /p-map@2.1.0:
    resolution: {integrity: sha512-y3b8Kpd8OAN444hxfBbFfj1FY/RjtTd8tzYwhUqNYXx0fXx2iX4maP4Qr6qhIKbQXI02wTLAda4fYUbDagTUFw==}
    engines: {node: '>=6'}
    dev: true

  /p-map@3.0.0:
    resolution: {integrity: sha512-d3qXVTF/s+W+CdJ5A29wywV2n8CQQYahlgz2bFiA+4eVNJbHJodPZ+/gXwPGh0bOqA+j8S+6+ckmvLGPk1QpxQ==}
    engines: {node: '>=8'}
    dependencies:
      aggregate-error: 3.1.0
    dev: true

  /p-try@2.2.0:
    resolution: {integrity: sha512-R4nPAVTAU0B9D35/Gk3uJf/7XYbQcyohSKdvAxIRSNghFl4e71hVoGnBNQz9cWaXxO2I10KTC+3jMdvvoKw6dQ==}
    engines: {node: '>=6'}
    dev: true

  /parent-module@1.0.1:
    resolution: {integrity: sha512-GQ2EWRpQV8/o+Aw8YqtfZZPfNRWZYkbidE9k5rpl/hC3vtHHBfGm2Ifi6qWV+coDGkrUKZAxE3Lot5kcsRlh+g==}
    engines: {node: '>=6'}
    dependencies:
      callsites: 3.1.0
    dev: true

  /parse-json@5.2.0:
    resolution: {integrity: sha512-ayCKvm/phCGxOkYRSCM82iDwct8/EonSEgCSxWxD7ve6jHggsFl4fZVQBPRNgQoKiuV/odhFrGzQXZwbifC8Rg==}
    engines: {node: '>=8'}
    dependencies:
      '@babel/code-frame': 7.24.2
      error-ex: 1.3.2
      json-parse-even-better-errors: 2.3.1
      lines-and-columns: 1.2.4
    dev: true

  /parse5@7.1.2:
    resolution: {integrity: sha512-Czj1WaSVpaoj0wbhMzLmWD69anp2WH7FXMB9n1Sy8/ZFF9jolSQVMu1Ij5WIyGmcBmhk7EOndpO4mIpihVqAXw==}
    dependencies:
      entities: 4.5.0
    dev: true

  /path-exists@4.0.0:
    resolution: {integrity: sha512-ak9Qy5Q7jYb2Wwcey5Fpvg2KoAc/ZIhLSLOSBmRmygPsGwkVVt0fZa0qrtMz+m6tJTAHfZQ8FnmB4MG4LWy7/w==}
    engines: {node: '>=8'}
    dev: true

  /path-is-absolute@1.0.1:
    resolution: {integrity: sha512-AVbw3UJ2e9bq64vSaS9Am0fje1Pa8pbGqTTsmXfaIiMpnr5DlDhfJOuLj9Sf95ZPVDAUerDfEk88MPmPe7UCQg==}
    engines: {node: '>=0.10.0'}
    dev: true

  /path-key@3.1.1:
    resolution: {integrity: sha512-ojmeN0qd+y0jszEtoY48r0Peq5dwMEkIlCOu6Q5f41lfkswXuKtYrhgoTpLnyIcHm24Uhqx+5Tqm2InSwLhE6Q==}
    engines: {node: '>=8'}
    dev: true

  /path-key@4.0.0:
    resolution: {integrity: sha512-haREypq7xkM7ErfgIyA0z+Bj4AGKlMSdlQE2jvJo6huWD1EdkKYV+G/T4nq0YEF2vgTT8kqMFKo1uHn950r4SQ==}
    engines: {node: '>=12'}
    dev: true

  /path-parse@1.0.7:
    resolution: {integrity: sha512-LDJzPVEEEPR+y48z93A0Ed0yXb8pAByGWo/k5YYdYgpY2/2EsOsksJrq7lOHxryrVOn1ejG6oAp8ahvOIQD8sw==}
    dev: true

  /path-type@4.0.0:
    resolution: {integrity: sha512-gDKb8aZMDeD/tZWs9P6+q0J9Mwkdl6xMV8TjnGP3qJVJ06bdMgkbBlLU8IdfOsIsFz2BW1rNVT3XuNEl8zPAvw==}
    engines: {node: '>=8'}
    dev: true

  /pathe@1.1.2:
    resolution: {integrity: sha512-whLdWMYL2TwI08hn8/ZqAbrVemu0LNaNNJZX73O6qaIdCTfXutsLhMkjdENX0qhsQ9uIimo4/aQOmXkoon2nDQ==}
    dev: true

  /pathval@1.1.1:
    resolution: {integrity: sha512-Dp6zGqpTdETdR63lehJYPeIOqpiNBNtc7BpWSLrOje7UaIsE5aY92r/AunQA7rsXvet3lrJ3JnZX29UPTKXyKQ==}
    dev: true

  /picocolors@1.0.0:
    resolution: {integrity: sha512-1fygroTLlHu66zi26VoTDv8yRgm0Fccecssto+MhsZ0D/DGW2sm8E8AjW7NU5VVTRt5GxbeZ5qBuJr+HyLYkjQ==}
    dev: true

  /picomatch@2.3.1:
    resolution: {integrity: sha512-JU3teHTNjmE2VCGFzuY8EXzCDVwEqB2a8fsIvwaStHhAWJEeVd1o1QD80CU6+ZdEXXSLbSsuLwJjkCBWqRQUVA==}
    engines: {node: '>=8.6'}
    dev: true

  /pify@2.3.0:
    resolution: {integrity: sha512-udgsAY+fTnvv7kI7aaxbqwWNb0AHiB0qBO89PZKPkoTmGOgdbrHDKD+0B2X4uTfJ/FT1R09r9gTsjUjNJotuog==}
    engines: {node: '>=0.10.0'}
    dev: true

  /pify@4.0.1:
    resolution: {integrity: sha512-uB80kBFb/tfd68bVleG9T5GGsGPjJrLAUpR5PZIrhBnIaRTQRjqdJSsIKkOP6OAIFbj7GOrcudc5pNjZ+geV2g==}
    engines: {node: '>=6'}
    dev: true

  /pinkie-promise@2.0.1:
    resolution: {integrity: sha512-0Gni6D4UcLTbv9c57DfxDGdr41XfgUjqWZu492f0cIGr16zDU06BWP/RAEvOuo7CQ0CNjHaLlM59YJJFm3NWlw==}
    engines: {node: '>=0.10.0'}
    dependencies:
      pinkie: 2.0.4
    dev: true

  /pinkie@2.0.4:
    resolution: {integrity: sha512-MnUuEycAemtSaeFSjXKW/aroV7akBbY+Sv+RkyqFjgAe73F+MR0TBWKBRDkmfWq/HiFmdavfZ1G7h4SPZXaCSg==}
    engines: {node: '>=0.10.0'}
    dev: true

  /pkg-dir@4.2.0:
    resolution: {integrity: sha512-HRDzbaKjC+AOWVXxAU/x54COGeIv9eb+6CkDSQoNTt4XyWoIJvuPsXizxu/Fr23EiekbtZwmh1IcIG/l/a10GQ==}
    engines: {node: '>=8'}
    dependencies:
      find-up: 4.1.0
    dev: true

  /pkg-types@1.0.3:
    resolution: {integrity: sha512-nN7pYi0AQqJnoLPC9eHFQ8AcyaixBUOwvqc5TDnIKCMEE6I0y8P7OKA7fPexsXGCGxQDl/cmrLAp26LhcwxZ4A==}
    dependencies:
      jsonc-parser: 3.2.1
      mlly: 1.6.1
      pathe: 1.1.2
    dev: true

  /postcss@8.4.32:
    resolution: {integrity: sha512-D/kj5JNu6oo2EIy+XL/26JEDTlIbB8hw85G8StOE6L74RQAVVP5rej6wxCNqyMbR4RkPfqvezVbPw81Ngd6Kcw==}
    engines: {node: ^10 || ^12 || >=14}
    dependencies:
      nanoid: 3.3.7
      picocolors: 1.0.0
      source-map-js: 1.0.2
    dev: true

  /preferred-pm@3.1.2:
    resolution: {integrity: sha512-nk7dKrcW8hfCZ4H6klWcdRknBOXWzNQByJ0oJyX97BOupsYD+FzLS4hflgEu/uPUEHZCuRfMxzCBsuWd7OzT8Q==}
    engines: {node: '>=10'}
    dependencies:
      find-up: 5.0.0
      find-yarn-workspace-root2: 1.2.16
      path-exists: 4.0.0
      which-pm: 2.0.0
    dev: true

  /prelude-ls@1.2.1:
    resolution: {integrity: sha512-vkcDPrRZo1QZLbn5RLGPpg/WmIQ65qoWWhcGKf/b5eplkkarX0m9z8ppCat4mlOqUsWpyNuYgO3VRyrYHSzX5g==}
    engines: {node: '>= 0.8.0'}
    dev: true

  /prettier@2.8.8:
    resolution: {integrity: sha512-tdN8qQGvNjw4CHbY+XXk0JgCXn9QiF21a55rBe5LJAU+kDyC4WQn4+awm2Xfk2lQMk5fKup9XgzTZtGkjBdP9Q==}
    engines: {node: '>=10.13.0'}
    hasBin: true
    dev: true

  /prettier@3.2.5:
    resolution: {integrity: sha512-3/GWa9aOC0YeD7LUfvOG2NiDyhOWRvt1k+rcKhOuYnMY24iiCphgneUfJDyFXd6rZCAnuLBv6UeAULtrhT/F4A==}
    engines: {node: '>=14'}
    hasBin: true
    dev: true

  /pretty-format@29.7.0:
    resolution: {integrity: sha512-Pdlw/oPxN+aXdmM9R00JVC9WVFoCLTKJvDVLgmJ+qAffBMxsV85l/Lu7sNx4zSzPyoL2euImuEwHhOXdEgNFZQ==}
    engines: {node: ^14.15.0 || ^16.10.0 || >=18.0.0}
    dependencies:
      '@jest/schemas': 29.6.3
      ansi-styles: 5.2.0
      react-is: 18.2.0
    dev: true

  /pseudomap@1.0.2:
    resolution: {integrity: sha512-b/YwNhb8lk1Zz2+bXXpS/LK9OisiZZ1SNsSLxN1x2OXVEhW2Ckr/7mWE5vrC1ZTiJlD9g19jWszTmJsB+oEpFQ==}
    dev: true

  /psl@1.9.0:
    resolution: {integrity: sha512-E/ZsdU4HLs/68gYzgGTkMicWTLPdAftJLfJFlLUAAKZGkStNU72sZjT66SnMDVOfOWY/YAoiD7Jxa9iHvngcag==}
    dev: true

  /punycode@2.3.1:
    resolution: {integrity: sha512-vYt7UD1U9Wg6138shLtLOvdAu+8DsC/ilFtEVHcH+wydcSpNE20AfSOduf6MkRFahL5FY7X1oU7nKVZFtfq8Fg==}
    engines: {node: '>=6'}
    dev: true

  /querystringify@2.2.0:
    resolution: {integrity: sha512-FIqgj2EUvTa7R50u0rGsyTftzjYmv/a3hO345bZNrqabNqjtgiDMgmo4mkUjd+nzU5oF3dClKqFIPUKybUyqoQ==}
    dev: true

  /queue-microtask@1.2.3:
    resolution: {integrity: sha512-NuaNSa6flKT5JaSYQzJok04JzTL1CA6aGhv5rfLW3PgqA+M2ChpZQnAC8h8i4ZFkBS8X5RqkDBHA7r4hej3K9A==}
    dev: true

  /quick-lru@4.0.1:
    resolution: {integrity: sha512-ARhCpm70fzdcvNQfPoy49IaanKkTlRWF2JMzqhcJbhSFRZv7nPTvZJdcY7301IPmvW+/p0RgIWnQDLJxifsQ7g==}
    engines: {node: '>=8'}
    dev: true

  /randombytes@2.1.0:
    resolution: {integrity: sha512-vYl3iOX+4CKUWuxGi9Ukhie6fsqXqS9FE2Zaic4tNFD2N2QQaXOMFbuKK4QmDHC0JO6B1Zp41J0LpT0oR68amQ==}
    dependencies:
      safe-buffer: 5.2.1
    dev: true

  /react-is@18.2.0:
    resolution: {integrity: sha512-xWGDIW6x921xtzPkhiULtthJHoJvBbF3q26fzloPCK0hsvxtPVelvftw3zjbHWSkR2km9Z+4uxbDDK/6Zw9B8w==}
    dev: true

  /read-pkg-up@7.0.1:
    resolution: {integrity: sha512-zK0TB7Xd6JpCLmlLmufqykGE+/TlOePD6qKClNW7hHDKFh/J7/7gCWGR7joEQEW1bKq3a3yUZSObOoWLFQ4ohg==}
    engines: {node: '>=8'}
    dependencies:
      find-up: 4.1.0
      read-pkg: 5.2.0
      type-fest: 0.8.1
    dev: true

  /read-pkg@5.2.0:
    resolution: {integrity: sha512-Ug69mNOpfvKDAc2Q8DRpMjjzdtrnv9HcSMX+4VsZxD1aZ6ZzrIE7rlzXBtWTyhULSMKg076AW6WR5iZpD0JiOg==}
    engines: {node: '>=8'}
    dependencies:
      '@types/normalize-package-data': 2.4.4
      normalize-package-data: 2.5.0
      parse-json: 5.2.0
      type-fest: 0.6.0
    dev: true

  /read-yaml-file@1.1.0:
    resolution: {integrity: sha512-VIMnQi/Z4HT2Fxuwg5KrY174U1VdUIASQVWXXyqtNRtxSr9IYkn1rsI6Tb6HsrHCmB7gVpNwX6JxPTHcH6IoTA==}
    engines: {node: '>=6'}
    dependencies:
      graceful-fs: 4.2.11
      js-yaml: 3.14.1
      pify: 4.0.1
      strip-bom: 3.0.0
    dev: true

  /readdirp@3.6.0:
    resolution: {integrity: sha512-hOS089on8RduqdbhvQ5Z37A0ESjsqz6qnRcffsMU3495FuTdqSm+7bhJ29JvIOsBDEEnan5DPu9t3To9VRlMzA==}
    engines: {node: '>=8.10.0'}
    dependencies:
      picomatch: 2.3.1
    dev: true

  /rechoir@0.6.2:
    resolution: {integrity: sha512-HFM8rkZ+i3zrV+4LQjwQ0W+ez98pApMGM3HUrN04j3CqzPOzl9nmP15Y8YXNm8QHGv/eacOVEjqhmWpkRV0NAw==}
    engines: {node: '>= 0.10'}
    dependencies:
      resolve: 1.22.8
    dev: true

  /redent@3.0.0:
    resolution: {integrity: sha512-6tDA8g98We0zd0GvVeMT9arEOnTw9qM03L9cJXaCjrip1OO764RDBLBfrB4cwzNGDj5OA5ioymC9GkizgWJDUg==}
    engines: {node: '>=8'}
    dependencies:
      indent-string: 4.0.0
      strip-indent: 3.0.0
    dev: true

  /regenerate-unicode-properties@10.1.1:
    resolution: {integrity: sha512-X007RyZLsCJVVrjgEFVpLUTZwyOZk3oiL75ZcuYjlIWd6rNJtOjkBwQc5AsRrpbKVkxN6sklw/k/9m2jJYOf8Q==}
    engines: {node: '>=4'}
    dependencies:
      regenerate: 1.4.2
    dev: true

  /regenerate@1.4.2:
    resolution: {integrity: sha512-zrceR/XhGYU/d/opr2EKO7aRHUeiBI8qjtfHqADTwZd6Szfy16la6kqD0MIUs5z5hx6AaKa+PixpPrR289+I0A==}
    dev: true

  /regenerator-runtime@0.14.0:
    resolution: {integrity: sha512-srw17NI0TUWHuGa5CFGGmhfNIeja30WMBfbslPNhf6JrqQlLN5gcrvig1oqPxiVaXb0oW0XRKtH6Nngs5lKCIA==}
    dev: true

  /regenerator-transform@0.15.2:
    resolution: {integrity: sha512-hfMp2BoF0qOk3uc5V20ALGDS2ddjQaLrdl7xrGXvAIow7qeWRM2VA2HuCHkUKk9slq3VwEwLNK3DFBqDfPGYtg==}
    dependencies:
      '@babel/runtime': 7.23.2
    dev: true

  /regexp.prototype.flags@1.5.1:
    resolution: {integrity: sha512-sy6TXMN+hnP/wMy+ISxg3krXx7BAtWVO4UouuCN/ziM9UEne0euamVNafDfvC83bRNr95y0V5iijeDQFUNpvrg==}
    engines: {node: '>= 0.4'}
    dependencies:
      call-bind: 1.0.5
      define-properties: 1.2.1
      set-function-name: 2.0.1
    dev: true

  /regexpu-core@5.3.2:
    resolution: {integrity: sha512-RAM5FlZz+Lhmo7db9L298p2vHP5ZywrVXmVXpmAD9GuL5MPH6t9ROw1iA/wfHkQ76Qe7AaPF0nGuim96/IrQMQ==}
    engines: {node: '>=4'}
    dependencies:
      '@babel/regjsgen': 0.8.0
      regenerate: 1.4.2
      regenerate-unicode-properties: 10.1.1
      regjsparser: 0.9.1
      unicode-match-property-ecmascript: 2.0.0
      unicode-match-property-value-ecmascript: 2.1.0
    dev: true

  /regjsparser@0.9.1:
    resolution: {integrity: sha512-dQUtn90WanSNl+7mQKcXAgZxvUe7Z0SqXlgzv0za4LwiUhyzBC58yQO3liFoUgu8GiJVInAhJjkj1N0EtQ5nkQ==}
    hasBin: true
    dependencies:
      jsesc: 0.5.0
    dev: true

  /require-directory@2.1.1:
    resolution: {integrity: sha512-fGxEI7+wsG9xrvdjsrlmL22OMTTiHRwAMroiEeMgq8gzoLC/PQr7RsRDSTLUg/bZAZtF+TVIkHc6/4RIKrui+Q==}
    engines: {node: '>=0.10.0'}
    dev: true

  /require-main-filename@2.0.0:
    resolution: {integrity: sha512-NKN5kMDylKuldxYLSUfrbo5Tuzh4hd+2E8NPPX02mZtn1VuREQToYe/ZdlJy+J3uCpfaiGF05e7B8W0iXbQHmg==}
    dev: true

  /requires-port@1.0.0:
    resolution: {integrity: sha512-KigOCHcocU3XODJxsu8i/j8T9tzT4adHiecwORRQ0ZZFcp7ahwXuRU1m+yuO90C5ZUyGeGfocHDI14M3L3yDAQ==}
    dev: true

  /resolve-from@4.0.0:
    resolution: {integrity: sha512-pb/MYmXstAkysRFx8piNI1tGFNQIFA3vkE3Gq4EuA1dF6gHp/+vgZqsCGJapvy8N3Q+4o7FwvquPJcnZ7RYy4g==}
    engines: {node: '>=4'}
    dev: true

  /resolve-from@5.0.0:
    resolution: {integrity: sha512-qYg9KP24dD5qka9J47d0aVky0N+b4fTU89LN9iDnjB5waksiC49rvMB0PrUJQGoTmH50XPiqOvAjDfaijGxYZw==}
    engines: {node: '>=8'}
    dev: true

  /resolve@1.22.8:
    resolution: {integrity: sha512-oKWePCxqpd6FlLvGV1VU0x7bkPmmCNolxzjMf4NczoDnQcIWrAF+cPtZn5i6n+RfD2d9i0tzpKnG6Yk168yIyw==}
    hasBin: true
    dependencies:
      is-core-module: 2.13.1
      path-parse: 1.0.7
      supports-preserve-symlinks-flag: 1.0.0
    dev: true

  /reusify@1.0.4:
    resolution: {integrity: sha512-U9nH88a3fc/ekCF1l0/UP1IosiuIjyTh7hBvXVMHYgVcfGvt897Xguj2UOLDeI5BG2m7/uwyaLVT6fbtCwTyzw==}
    engines: {iojs: '>=1.0.0', node: '>=0.10.0'}
    dev: true

  /rimraf@3.0.2:
    resolution: {integrity: sha512-JZkJMZkAGFFPP2YqXZXPbMlMBgsxzE8ILs4lMIX/2o0L9UBw9O/Y3o6wFw/i9YLapcUJWwqbi3kdxIPdC62TIA==}
    hasBin: true
    dependencies:
      glob: 7.2.3
    dev: true

  /rollup-plugin-delete@2.0.0:
    resolution: {integrity: sha512-/VpLMtDy+8wwRlDANuYmDa9ss/knGsAgrDhM+tEwB1npHwNu4DYNmDfUL55csse/GHs9Q+SMT/rw9uiaZ3pnzA==}
    engines: {node: '>=10'}
    dependencies:
      del: 5.1.0
    dev: true

  /rollup-plugin-re@1.0.7:
    resolution: {integrity: sha512-TyFf3QaV/eJ/50k4wp5BM0SodGy0Idq0uOgvA1q3gHRwgXLPVX5y3CRKkBuHzKTZPC9CTZX7igKw5UvgjDls8w==}
    dependencies:
      magic-string: 0.16.0
      rollup-pluginutils: 2.8.2
    dev: true

  /rollup-plugin-typescript2@0.36.0(rollup@4.14.0)(typescript@5.4.3):
    resolution: {integrity: sha512-NB2CSQDxSe9+Oe2ahZbf+B4bh7pHwjV5L+RSYpCu7Q5ROuN94F9b6ioWwKfz3ueL3KTtmX4o2MUH2cgHDIEUsw==}
    peerDependencies:
      rollup: '>=1.26.3'
      typescript: '>=2.4.0'
    dependencies:
      '@rollup/pluginutils': 4.2.1
      find-cache-dir: 3.3.2
      fs-extra: 10.1.0
      rollup: 4.14.0
      semver: 7.6.0
      tslib: 2.6.2
      typescript: 5.4.3
    dev: true

  /rollup-pluginutils@2.8.2:
    resolution: {integrity: sha512-EEp9NhnUkwY8aif6bxgovPHMoMoNr2FulJziTndpt5H9RdwC47GSGuII9XxpSdzVGM0GWrNPHV6ie1LTNJPaLQ==}
    dependencies:
      estree-walker: 0.6.1
    dev: true

  /rollup@4.14.0:
    resolution: {integrity: sha512-Qe7w62TyawbDzB4yt32R0+AbIo6m1/sqO7UPzFS8Z/ksL5mrfhA0v4CavfdmFav3D+ub4QeAgsGEe84DoWe/nQ==}
    engines: {node: '>=18.0.0', npm: '>=8.0.0'}
    hasBin: true
    dependencies:
      '@types/estree': 1.0.5
    optionalDependencies:
      '@rollup/rollup-android-arm-eabi': 4.14.0
      '@rollup/rollup-android-arm64': 4.14.0
      '@rollup/rollup-darwin-arm64': 4.14.0
      '@rollup/rollup-darwin-x64': 4.14.0
      '@rollup/rollup-linux-arm-gnueabihf': 4.14.0
      '@rollup/rollup-linux-arm64-gnu': 4.14.0
      '@rollup/rollup-linux-arm64-musl': 4.14.0
      '@rollup/rollup-linux-powerpc64le-gnu': 4.14.0
      '@rollup/rollup-linux-riscv64-gnu': 4.14.0
      '@rollup/rollup-linux-s390x-gnu': 4.14.0
      '@rollup/rollup-linux-x64-gnu': 4.14.0
      '@rollup/rollup-linux-x64-musl': 4.14.0
      '@rollup/rollup-win32-arm64-msvc': 4.14.0
      '@rollup/rollup-win32-ia32-msvc': 4.14.0
      '@rollup/rollup-win32-x64-msvc': 4.14.0
      fsevents: 2.3.3
    dev: true

  /rrweb-cssom@0.6.0:
    resolution: {integrity: sha512-APM0Gt1KoXBz0iIkkdB/kfvGOwC4UuJFeG/c+yV7wSc7q96cG/kJ0HiYCnzivD9SB53cLV1MlHFNfOuPaadYSw==}
    dev: true

  /run-parallel@1.2.0:
    resolution: {integrity: sha512-5l4VyZR86LZ/lDxZTR6jqL8AFE2S0IFLMP26AbjsLVADxHdhB/c0GUsH+y39UfCi3dzz8OlQuPmnaJOMoDHQBA==}
    dependencies:
      queue-microtask: 1.2.3
    dev: true

  /rxjs@7.8.1:
    resolution: {integrity: sha512-AA3TVj+0A2iuIoQkWEK/tqFjBq2j+6PO6Y0zJcvzLAFhEFIO3HL0vls9hWLncZbAAbK0mar7oZ4V079I/qPMxg==}
    requiresBuild: true
    dependencies:
      tslib: 2.6.2
    dev: false
    optional: true

  /safe-array-concat@1.0.1:
    resolution: {integrity: sha512-6XbUAseYE2KtOuGueyeobCySj9L4+66Tn6KQMOPQJrAJEowYKW/YR/MGJZl7FdydUdaFu4LYyDZjxf4/Nmo23Q==}
    engines: {node: '>=0.4'}
    dependencies:
      call-bind: 1.0.5
      get-intrinsic: 1.2.2
      has-symbols: 1.0.3
      isarray: 2.0.5
    dev: true

  /safe-buffer@5.2.1:
    resolution: {integrity: sha512-rp3So07KcdmmKbGvgaNxQSJr7bGVSVk5S9Eq1F+ppbRo70+YeaDxkw5Dd8NPN+GD6bjnYm2VuPuCXmpuYvmCXQ==}
    dev: true

  /safe-regex-test@1.0.0:
    resolution: {integrity: sha512-JBUUzyOgEwXQY1NuPtvcj/qcBDbDmEvWufhlnXZIm75DEHp+afM1r1ujJpJsV/gSM4t59tpDyPi1sd6ZaPFfsA==}
    dependencies:
      call-bind: 1.0.5
      get-intrinsic: 1.2.2
      is-regex: 1.1.4
    dev: true

  /safer-buffer@2.1.2:
    resolution: {integrity: sha512-YZo3K82SD7Riyi0E1EQPojLz7kpepnSQI9IyPbHHg1XXXevb5dJI7tpyN2ADxGcQbHG7vcyRHk0cbwqcQriUtg==}
    dev: true

  /saxes@6.0.0:
    resolution: {integrity: sha512-xAg7SOnEhrm5zI3puOOKyy1OMcMlIJZYNJY7xLBwSze0UjhPLnWfj2GF2EpT0jmzaJKIWKHLsaSSajf35bcYnA==}
    engines: {node: '>=v12.22.7'}
    dependencies:
      xmlchars: 2.2.0
    dev: true

  /schema-utils@3.3.0:
    resolution: {integrity: sha512-pN/yOAvcC+5rQ5nERGuwrjLlYvLTbCibnZ1I7B1LaiAz9BRBlE9GMgE/eqV30P7aJQUf7Ddimy/RsbYO/GrVGg==}
    engines: {node: '>= 10.13.0'}
    dependencies:
      '@types/json-schema': 7.0.15
      ajv: 6.12.6
      ajv-keywords: 3.5.2(ajv@6.12.6)
    dev: true

  /sdp-transform@2.14.1:
    resolution: {integrity: sha512-RjZyX3nVwJyCuTo5tGPx+PZWkDMCg7oOLpSlhjDdZfwUoNqG1mM8nyj31IGHyaPWXhjbP7cdK3qZ2bmkJ1GzRw==}
    hasBin: true
    dev: false

  /sdp@3.2.0:
    resolution: {integrity: sha512-d7wDPgDV3DDiqulJjKiV2865wKsJ34YI+NDREbm+FySq6WuKOikwyNQcm+doLAZ1O6ltdO0SeKle2xMpN3Brgw==}
    dev: false

  /semver@5.7.2:
    resolution: {integrity: sha512-cBznnQ9KjJqU67B52RMC65CMarK2600WFnbkcaiwWq3xy/5haFJlshgnpjovMVJ+Hff49d8GEn0b87C5pDQ10g==}
    hasBin: true
    dev: true

  /semver@6.3.1:
    resolution: {integrity: sha512-BR7VvDCVHO+q2xBEWskxS6DJE1qRnb7DxzUrogb71CWoSficBxYsiAGd+Kl0mmq/MprG9yArRkyrQxTO6XjMzA==}
    hasBin: true
    dev: true

  /semver@7.5.3:
    resolution: {integrity: sha512-QBlUtyVk/5EeHbi7X0fw6liDZc7BBmEaSYn01fMU1OUYbf6GPsbTtd8WmnqbI20SeycoHSeiybkE/q1Q+qlThQ==}
    engines: {node: '>=10'}
    hasBin: true
    dependencies:
      lru-cache: 6.0.0
    dev: true

  /semver@7.6.0:
    resolution: {integrity: sha512-EnwXhrlwXMk9gKu5/flx5sv/an57AkRplG3hTK68W7FRDN+k+OWBj65M7719OkA82XLBxrcX0KSHj+X5COhOVg==}
    engines: {node: '>=10'}
    hasBin: true
    dependencies:
      lru-cache: 6.0.0
    dev: true

  /serialize-javascript@6.0.1:
    resolution: {integrity: sha512-owoXEFjWRllis8/M1Q+Cw5k8ZH40e3zhp/ovX+Xr/vi1qj6QesbyXXViFbpNvWvPNAD62SutwEXavefrLJWj7w==}
    dependencies:
      randombytes: 2.1.0
    dev: true

  /set-blocking@2.0.0:
    resolution: {integrity: sha512-KiKBS8AnWGEyLzofFfmvKwpdPzqiy16LvQfK3yv/fVH7Bj13/wl3JSR1J+rfgRE9q7xUJK4qvgS8raSOeLUehw==}
    dev: true

  /set-function-length@1.1.1:
    resolution: {integrity: sha512-VoaqjbBJKiWtg4yRcKBQ7g7wnGnLV3M8oLvVWwOk2PdYY6PEFegR1vezXR0tw6fZGF9csVakIRjrJiy2veSBFQ==}
    engines: {node: '>= 0.4'}
    dependencies:
      define-data-property: 1.1.1
      get-intrinsic: 1.2.2
      gopd: 1.0.1
      has-property-descriptors: 1.0.1
    dev: true

  /set-function-name@2.0.1:
    resolution: {integrity: sha512-tMNCiqYVkXIZgc2Hnoy2IvC/f8ezc5koaRFkCjrpWzGpCd3qbZXPzVy9MAZzK1ch/X0jvSkojys3oqJN0qCmdA==}
    engines: {node: '>= 0.4'}
    dependencies:
      define-data-property: 1.1.1
      functions-have-names: 1.2.3
      has-property-descriptors: 1.0.1
    dev: true

  /shebang-command@1.2.0:
    resolution: {integrity: sha512-EV3L1+UQWGor21OmnvojK36mhg+TyIKDh3iFBKBohr5xeXIhNBcx8oWdgkTEEQ+BEFFYdLRuqMfd5L84N1V5Vg==}
    engines: {node: '>=0.10.0'}
    dependencies:
      shebang-regex: 1.0.0
    dev: true

  /shebang-command@2.0.0:
    resolution: {integrity: sha512-kHxr2zZpYtdmrN1qDjrrX/Z1rR1kG8Dx+gkpK1G4eXmvXswmcE1hTWBWYUzlraYw1/yZp6YuDY77YtvbN0dmDA==}
    engines: {node: '>=8'}
    dependencies:
      shebang-regex: 3.0.0
    dev: true

  /shebang-regex@1.0.0:
    resolution: {integrity: sha512-wpoSFAxys6b2a2wHZ1XpDSgD7N9iVjg29Ph9uV/uaP9Ex/KXlkTZTeddxDPSYQpgvzKLGJke2UU0AzoGCjNIvQ==}
    engines: {node: '>=0.10.0'}
    dev: true

  /shebang-regex@3.0.0:
    resolution: {integrity: sha512-7++dFhtcx3353uBaq8DDR4NuxBetBzC7ZQOhmTQInHEd6bSrXdiEyzCvG07Z44UYdLShWUyXt5M/yhz8ekcb1A==}
    engines: {node: '>=8'}
    dev: true

  /shelljs@0.8.5:
    resolution: {integrity: sha512-TiwcRcrkhHvbrZbnRcFYMLl30Dfov3HKqzp5tO5b4pt6G/SezKcYhmDg15zXVBswHmctSAQKznqNW2LO5tTDow==}
    engines: {node: '>=4'}
    hasBin: true
    dependencies:
      glob: 7.2.3
      interpret: 1.4.0
      rechoir: 0.6.2
    dev: true

  /shiki@0.14.7:
    resolution: {integrity: sha512-dNPAPrxSc87ua2sKJ3H5dQ/6ZaY8RNnaAqK+t0eG7p0Soi2ydiqbGOTaZCqaYvA/uZYfS1LJnemt3Q+mSfcPCg==}
    dependencies:
      ansi-sequence-parser: 1.1.1
      jsonc-parser: 3.2.1
      vscode-oniguruma: 1.7.0
      vscode-textmate: 8.0.0
    dev: true

  /side-channel@1.0.4:
    resolution: {integrity: sha512-q5XPytqFEIKHkGdiMIrY10mvLRvnQh42/+GoBlFW3b2LXLE2xxJpZFdm94we0BaoV3RwJyGqg5wS7epxTv0Zvw==}
    dependencies:
      call-bind: 1.0.5
      get-intrinsic: 1.2.2
      object-inspect: 1.13.1
    dev: true

  /siginfo@2.0.0:
    resolution: {integrity: sha512-ybx0WO1/8bSBLEWXZvEd7gMW3Sn3JFlW3TvX1nREbDLRNQNaeNN8WK0meBwPdAaOI7TtRRRJn/Es1zhrrCHu7g==}
    dev: true

  /signal-exit@3.0.7:
    resolution: {integrity: sha512-wnD2ZE+l+SPC/uoS0vXeE9L1+0wuaMqKlfz9AMUo38JsyLSBWSFcHR1Rri62LZc12vLr1gb3jl7iwQhgwpAbGQ==}
    dev: true

  /signal-exit@4.1.0:
    resolution: {integrity: sha512-bzyZ1e88w9O1iNJbKnOlvYTrWPDl46O1bG0D3XInv+9tkPrxrN8jUUTiFlDkkmKWgn1M6CfIA13SuGqOa9Korw==}
    engines: {node: '>=14'}
    dev: true

  /size-limit@8.2.6:
    resolution: {integrity: sha512-zpznim/tX/NegjoQuRKgWTF4XiB0cn2qt90uJzxYNTFAqexk4b94DOAkBD3TwhC6c3kw2r0KcnA5upziVMZqDg==}
    engines: {node: ^14.0.0 || ^16.0.0 || >=18.0.0}
    hasBin: true
    dependencies:
      bytes-iec: 3.1.1
      chokidar: 3.5.3
      globby: 11.1.0
      lilconfig: 2.1.0
      nanospinner: 1.1.0
      picocolors: 1.0.0
    dev: true

  /slash@3.0.0:
    resolution: {integrity: sha512-g9Q1haeby36OSStwb4ntCGGGaKsaVSjQ68fBxoQcutl5fS1vuY18H3wSt3jFyFtrkx+Kz0V1G85A4MyAdDMi2Q==}
    engines: {node: '>=8'}
    dev: true

  /smartwrap@2.0.2:
    resolution: {integrity: sha512-vCsKNQxb7PnCNd2wY1WClWifAc2lwqsG8OaswpJkVJsvMGcnEntdTCDajZCkk93Ay1U3t/9puJmb525Rg5MZBA==}
    engines: {node: '>=6'}
    hasBin: true
    dependencies:
      array.prototype.flat: 1.3.2
      breakword: 1.0.6
      grapheme-splitter: 1.0.4
      strip-ansi: 6.0.1
      wcwidth: 1.0.1
      yargs: 15.4.1
    dev: true

  /smob@1.4.1:
    resolution: {integrity: sha512-9LK+E7Hv5R9u4g4C3p+jjLstaLe11MDsL21UpYaCNmapvMkYhqCV4A/f/3gyH8QjMyh6l68q9xC85vihY9ahMQ==}
    dev: true

  /source-map-js@1.0.2:
    resolution: {integrity: sha512-R0XvVJ9WusLiqTCEiGCmICCMplcCkIwwR11mOSD9CR5u+IXYdiseeEuXCVAjS54zqwkLcPNnmU4OeJ6tUrWhDw==}
    engines: {node: '>=0.10.0'}
    dev: true

  /source-map-support@0.5.21:
    resolution: {integrity: sha512-uBHU3L3czsIyYXKX88fdrGovxdSCoTGDRZ6SYXtSRxLZUzHg5P/66Ht6uoUlHu9EZod+inXhKo3qQgwXUT/y1w==}
    dependencies:
      buffer-from: 1.1.2
      source-map: 0.6.1
    dev: true

  /source-map@0.5.7:
    resolution: {integrity: sha512-LbrmJOMUSdEVxIKvdcJzQC+nQhe8FUZQTXQy6+I75skNgn3OoQ0DZA8YnFa7gp8tqtL3KPf1kmo0R5DoApeSGQ==}
    engines: {node: '>=0.10.0'}
    dev: true

  /source-map@0.6.1:
    resolution: {integrity: sha512-UjgapumWlbMhkBgzT7Ykc5YXUT46F0iKu8SGXq0bcwP5dz/h0Plj6enJqjz1Zbq2l5WaqYnrVbwWOWMyF3F47g==}
    engines: {node: '>=0.10.0'}
    dev: true

  /spawndamnit@2.0.0:
    resolution: {integrity: sha512-j4JKEcncSjFlqIwU5L/rp2N5SIPsdxaRsIv678+TZxZ0SRDJTm8JrxJMjE/XuiEZNEir3S8l0Fa3Ke339WI4qA==}
    dependencies:
      cross-spawn: 5.1.0
      signal-exit: 3.0.7
    dev: true

  /spdx-correct@3.2.0:
    resolution: {integrity: sha512-kN9dJbvnySHULIluDHy32WHRUu3Og7B9sbY7tsFLctQkIqnMh3hErYgdMjTYuqmcXX+lK5T1lnUt3G7zNswmZA==}
    dependencies:
      spdx-expression-parse: 3.0.1
      spdx-license-ids: 3.0.16
    dev: true

  /spdx-exceptions@2.3.0:
    resolution: {integrity: sha512-/tTrYOC7PPI1nUAgx34hUpqXuyJG+DTHJTnIULG4rDygi4xu/tfgmq1e1cIRwRzwZgo4NLySi+ricLkZkw4i5A==}
    dev: true

  /spdx-expression-parse@3.0.1:
    resolution: {integrity: sha512-cbqHunsQWnJNE6KhVSMsMeH5H/L9EpymbzqTQ3uLwNCLZ1Q481oWaofqH7nO6V07xlXwY6PhQdQ2IedWx/ZK4Q==}
    dependencies:
      spdx-exceptions: 2.3.0
      spdx-license-ids: 3.0.16
    dev: true

  /spdx-license-ids@3.0.16:
    resolution: {integrity: sha512-eWN+LnM3GR6gPu35WxNgbGl8rmY1AEmoMDvL/QD6zYmPWgywxWqJWNdLGT+ke8dKNWrcYgYjPpG5gbTfghP8rw==}
    dev: true

  /sprintf-js@1.0.3:
    resolution: {integrity: sha512-D9cPgkvLlV3t3IzL0D0YLvGA9Ahk4PcvVwUbN0dSGr1aP0Nrt4AEnTUbuGvquEC0mA64Gqt1fzirlRs5ibXx8g==}
    dev: true

  /stackback@0.0.2:
    resolution: {integrity: sha512-1XMJE5fQo1jGH6Y/7ebnwPOBEkIEnT4QF32d5R1+VXdXveM0IBMJt8zfaxX1P3QhVwrYe+576+jkANtSS2mBbw==}
    dev: true

  /std-env@3.7.0:
    resolution: {integrity: sha512-JPbdCEQLj1w5GilpiHAx3qJvFndqybBysA3qUOnznweH4QbNYUsW/ea8QzSrnh0vNsezMMw5bcVool8lM0gwzg==}
    dev: true

  /stream-transform@2.1.3:
    resolution: {integrity: sha512-9GHUiM5hMiCi6Y03jD2ARC1ettBXkQBoQAe7nJsPknnI0ow10aXjTnew8QtYQmLjzn974BnmWEAJgCY6ZP1DeQ==}
    dependencies:
      mixme: 0.5.9
    dev: true

  /string-width@4.2.3:
    resolution: {integrity: sha512-wKyQRQpjJ0sIp62ErSZdGsjMJWsap5oRNihHhu6G7JVO/9jIB6UyevL+tXuOqrng8j/cxKTWyWUwvSTriiZz/g==}
    engines: {node: '>=8'}
    dependencies:
      emoji-regex: 8.0.0
      is-fullwidth-code-point: 3.0.0
      strip-ansi: 6.0.1
    dev: true

  /string.prototype.trim@1.2.8:
    resolution: {integrity: sha512-lfjY4HcixfQXOfaqCvcBuOIapyaroTXhbkfJN3gcB1OtyupngWK4sEET9Knd0cXd28kTUqu/kHoV4HKSJdnjiQ==}
    engines: {node: '>= 0.4'}
    dependencies:
      call-bind: 1.0.5
      define-properties: 1.2.1
      es-abstract: 1.22.3
    dev: true

  /string.prototype.trimend@1.0.7:
    resolution: {integrity: sha512-Ni79DqeB72ZFq1uH/L6zJ+DKZTkOtPIHovb3YZHQViE+HDouuU4mBrLOLDn5Dde3RF8qw5qVETEjhu9locMLvA==}
    dependencies:
      call-bind: 1.0.5
      define-properties: 1.2.1
      es-abstract: 1.22.3
    dev: true

  /string.prototype.trimstart@1.0.7:
    resolution: {integrity: sha512-NGhtDFu3jCEm7B4Fy0DpLewdJQOZcQ0rGbwQ/+stjnrp2i+rlKeCvos9hOIeCmqwratM47OBxY7uFZzjxHXmrg==}
    dependencies:
      call-bind: 1.0.5
      define-properties: 1.2.1
      es-abstract: 1.22.3
    dev: true

  /strip-ansi@6.0.1:
    resolution: {integrity: sha512-Y38VPSHcqkFrCpFnQ9vuSXmquuv5oXOKpGeT6aGrr3o3Gc9AlVa6JBfUSOCnbxGGZF+/0ooI7KrPuUSztUdU5A==}
    engines: {node: '>=8'}
    dependencies:
      ansi-regex: 5.0.1
    dev: true

  /strip-bom@3.0.0:
    resolution: {integrity: sha512-vavAMRXOgBVNF6nyEEmL3DBK19iRpDcoIwW+swQ+CbGiu7lju6t+JklA1MHweoWtadgt4ISVUsXLyDq34ddcwA==}
    engines: {node: '>=4'}
    dev: true

  /strip-final-newline@3.0.0:
    resolution: {integrity: sha512-dOESqjYr96iWYylGObzd39EuNTa5VJxyvVAEm5Jnh7KGo75V43Hk1odPQkNDyXNmUR6k+gEiDVXnjB8HJ3crXw==}
    engines: {node: '>=12'}
    dev: true

  /strip-indent@3.0.0:
    resolution: {integrity: sha512-laJTa3Jb+VQpaC6DseHhF7dXVqHTfJPCRDaEbid/drOhgitgYku/letMUqOXFoWV0zIIUbjpdH2t+tYj4bQMRQ==}
    engines: {node: '>=8'}
    dependencies:
      min-indent: 1.0.1
    dev: true

  /strip-json-comments@3.1.1:
    resolution: {integrity: sha512-6fPc+R4ihwqP6N/aIv2f1gMH8lOVtWQHoqC4yK6oSDVVocumAsfCqjkXnqiYMhmMwS/mEHLp7Vehlt3ql6lEig==}
    engines: {node: '>=8'}
    dev: true

  /strip-literal@2.1.0:
    resolution: {integrity: sha512-Op+UycaUt/8FbN/Z2TWPBLge3jWrP3xj10f3fnYxf052bKuS3EKs1ZQcVGjnEMdsNVAM+plXRdmjrZ/KgG3Skw==}
    dependencies:
      js-tokens: 9.0.0
    dev: true

  /strip-outer@1.0.1:
    resolution: {integrity: sha512-k55yxKHwaXnpYGsOzg4Vl8+tDrWylxDEpknGjhTiZB8dFRU5rTo9CAzeycivxV3s+zlTKwrs6WxMxR95n26kwg==}
    engines: {node: '>=0.10.0'}
    dependencies:
      escape-string-regexp: 1.0.5
    dev: true

  /supports-color@5.5.0:
    resolution: {integrity: sha512-QjVjwdXIt408MIiAqCX4oUKsgU2EqAGzs2Ppkm4aQYbjm+ZEWEcW4SfFNTr4uMNZma0ey4f5lgLrkB0aX0QMow==}
    engines: {node: '>=4'}
    dependencies:
      has-flag: 3.0.0
    dev: true

  /supports-color@7.2.0:
    resolution: {integrity: sha512-qpCAvRl9stuOHveKsn7HncJRvv501qIacKzQlO/+Lwxc9+0q2wLyv4Dfvt80/DPn2pqOBsJdDiogXGR9+OvwRw==}
    engines: {node: '>=8'}
    dependencies:
      has-flag: 4.0.0
    dev: true

  /supports-color@8.1.1:
    resolution: {integrity: sha512-MpUEN2OodtUzxvKQl72cUF7RQ5EiHsGvSsVG0ia9c5RbWGL2CI4C7EpPS8UTBIplnlzZiNuV56w+FuNxy3ty2Q==}
    engines: {node: '>=10'}
    dependencies:
      has-flag: 4.0.0
    dev: true

  /supports-preserve-symlinks-flag@1.0.0:
    resolution: {integrity: sha512-ot0WnXS9fgdkgIcePe6RHNk1WA8+muPa6cSjeR3V8K27q9BB1rTE3R1p7Hv0z1ZyAc8s6Vvv8DIyWf681MAt0w==}
    engines: {node: '>= 0.4'}
    dev: true

  /symbol-tree@3.2.4:
    resolution: {integrity: sha512-9QNk5KwDF+Bvz+PyObkmSYjI5ksVUYtjW7AU22r2NKcfLJcXp96hkDWU3+XndOsUb+AQ9QhfzfCT2O+CNWT5Tw==}
    dev: true

  /tapable@2.2.1:
    resolution: {integrity: sha512-GNzQvQTOIP6RyTfE2Qxb8ZVlNmw0n88vp1szwWRimP02mnTsx3Wtn5qRdqY9w2XduFNUgvOwhNnQsjwCp+kqaQ==}
    engines: {node: '>=6'}
    dev: true

  /term-size@2.2.1:
    resolution: {integrity: sha512-wK0Ri4fOGjv/XPy8SBHZChl8CM7uMc5VML7SqiQ0zG7+J5Vr+RMQDoHa2CNT6KHUnTGIXH34UDMkPzAUyapBZg==}
    engines: {node: '>=8'}
    dev: true

  /terser-webpack-plugin@5.3.9(webpack@5.89.0):
    resolution: {integrity: sha512-ZuXsqE07EcggTWQjXUj+Aot/OMcD0bMKGgF63f7UxYcu5/AJF53aIpK1YoP5xR9l6s/Hy2b+t1AM0bLNPRuhwA==}
    engines: {node: '>= 10.13.0'}
    peerDependencies:
      '@swc/core': '*'
      esbuild: '*'
      uglify-js: '*'
      webpack: ^5.1.0
    peerDependenciesMeta:
      '@swc/core':
        optional: true
      esbuild:
        optional: true
      uglify-js:
        optional: true
    dependencies:
      '@jridgewell/trace-mapping': 0.3.25
      jest-worker: 27.5.1
      schema-utils: 3.3.0
      serialize-javascript: 6.0.1
      terser: 5.24.0
      webpack: 5.89.0
    dev: true

  /terser@5.24.0:
    resolution: {integrity: sha512-ZpGR4Hy3+wBEzVEnHvstMvqpD/nABNelQn/z2r0fjVWGQsN3bpOLzQlqDxmb4CDZnXq5lpjnQ+mHQLAOpfM5iw==}
    engines: {node: '>=10'}
    hasBin: true
    dependencies:
      '@jridgewell/source-map': 0.3.5
      acorn: 8.11.3
      commander: 2.20.3
      source-map-support: 0.5.21
    dev: true

  /text-table@0.2.0:
    resolution: {integrity: sha512-N+8UisAXDGk8PFXP4HAzVR9nbfmVJ3zYLAWiTIoqC5v5isinhr+r5uaO8+7r3BMfuNIufIsA7RdpVgacC2cSpw==}
    dev: true

  /tinybench@2.6.0:
    resolution: {integrity: sha512-N8hW3PG/3aOoZAN5V/NSAEDz0ZixDSSt5b/a05iqtpgfLWMSVuCo7w0k2vVvEjdrIoeGqZzweX2WlyioNIHchA==}
    dev: true

  /tinypool@0.8.3:
    resolution: {integrity: sha512-Ud7uepAklqRH1bvwy22ynrliC7Dljz7Tm8M/0RBUW+YRa4YHhZ6e4PpgE+fu1zr/WqB1kbeuVrdfeuyIBpy4tw==}
    engines: {node: '>=14.0.0'}
    dev: true

  /tinyspy@2.2.1:
    resolution: {integrity: sha512-KYad6Vy5VDWV4GH3fjpseMQ/XU2BhIYP7Vzd0LG44qRWm/Yt2WCOTicFdvmgo6gWaqooMQCawTtILVQJupKu7A==}
    engines: {node: '>=14.0.0'}
    dev: true

  /tmp@0.0.33:
    resolution: {integrity: sha512-jRCJlojKnZ3addtTOjdIqoRuPEKBvNXcGYqzO6zWZX8KfKEpnGY5jfggJQ3EjKuu8D4bJRr0y+cYJFmYbImXGw==}
    engines: {node: '>=0.6.0'}
    dependencies:
      os-tmpdir: 1.0.2
    dev: true

  /to-fast-properties@2.0.0:
    resolution: {integrity: sha512-/OaKK0xYrs3DmxRYqL/yDc+FxFUVYhDlXMhRmv3z915w2HF1tnN1omB354j8VUGO/hbRzyD6Y3sA7v7GS/ceog==}
    engines: {node: '>=4'}
    dev: true

  /to-regex-range@5.0.1:
    resolution: {integrity: sha512-65P7iz6X5yEr1cwcgvQxbbIw7Uk3gOy5dIdtZ4rDveLqhrdJP+Li/Hx6tyK0NEb+2GCyneCMJiGqrADCSNk8sQ==}
    engines: {node: '>=8.0'}
    dependencies:
      is-number: 7.0.0
    dev: true

  /tough-cookie@4.1.3:
    resolution: {integrity: sha512-aX/y5pVRkfRnfmuX+OdbSdXvPe6ieKX/G2s7e98f4poJHnqH3281gDPm/metm6E/WRamfx7WC4HUqkWHfQHprw==}
    engines: {node: '>=6'}
    dependencies:
      psl: 1.9.0
      punycode: 2.3.1
      universalify: 0.2.0
      url-parse: 1.5.10
    dev: true

  /tr46@0.0.3:
    resolution: {integrity: sha512-N3WMsuqV66lT30CrXNbEjx4GEwlow3v6rr4mCcv6prnfwhS01rkgyFdjPNBYd9br7LpXV1+Emh01fHnq2Gdgrw==}
    dev: true

  /tr46@5.0.0:
    resolution: {integrity: sha512-tk2G5R2KRwBd+ZN0zaEXpmzdKyOYksXwywulIX95MBODjSzMIuQnQ3m8JxgbhnL1LeVo7lqQKsYa1O3Htl7K5g==}
    engines: {node: '>=18'}
    dependencies:
      punycode: 2.3.1
    dev: true

  /trim-newlines@3.0.1:
    resolution: {integrity: sha512-c1PTsA3tYrIsLGkJkzHF+w9F2EyxfXGo4UyJc4pFL++FMjnq0HJS69T3M7d//gKrFKwy429bouPescbjecU+Zw==}
    engines: {node: '>=8'}
    dev: true

  /trim-repeated@1.0.0:
    resolution: {integrity: sha512-pkonvlKk8/ZuR0D5tLW8ljt5I8kmxp2XKymhepUeOdCEfKpZaktSArkLHZt76OB1ZvO9bssUsDty4SWhLvZpLg==}
    engines: {node: '>=0.10.0'}
    dependencies:
      escape-string-regexp: 1.0.5
    dev: true

  /ts-debounce@4.0.0:
    resolution: {integrity: sha512-+1iDGY6NmOGidq7i7xZGA4cm8DAa6fqdYcvO5Z6yBevH++Bdo9Qt/mN0TzHUgcCcKv1gmh9+W5dHqz8pMWbCbg==}
    dev: false

  /tsconfig-paths@3.15.0:
    resolution: {integrity: sha512-2Ac2RgzDe/cn48GvOe3M+o82pEFewD3UPbyoUHHdKasHwJKjds4fLXWf/Ux5kATBKN20oaFGu+jbElp1pos0mg==}
    dependencies:
      '@types/json5': 0.0.29
      json5: 1.0.2
      minimist: 1.2.8
      strip-bom: 3.0.0
    dev: true

  /tslib@1.14.1:
    resolution: {integrity: sha512-Xni35NKzjgMrwevysHTCArtLDpPvye8zV/0E4EyYn43P7/7qvQwPh9BGkHewbMulVntbigmcT7rdX3BNo9wRJg==}
    dev: true

  /tslib@2.6.2:
    resolution: {integrity: sha512-AEYxH93jGFPn/a2iVAwW87VuUIkR1FVUKB77NwMF7nBTDkDrrT/Hpt/IrCJ0QXhW27jTBDcf5ZY7w6RiqTMw2Q==}

  /tsutils@3.21.0(typescript@5.4.3):
    resolution: {integrity: sha512-mHKK3iUXL+3UF6xL5k0PEhKRUBKPBCv/+RkEOpjRWxxx27KKRBmmA60A9pgOUvMi8GKhRMPEmjBRPzs2W7O1OA==}
    engines: {node: '>= 6'}
    peerDependencies:
      typescript: '>=2.8.0 || >= 3.2.0-dev || >= 3.3.0-dev || >= 3.4.0-dev || >= 3.5.0-dev || >= 3.6.0-dev || >= 3.6.0-beta || >= 3.7.0-dev || >= 3.7.0-beta'
    dependencies:
      tslib: 1.14.1
      typescript: 5.4.3
    dev: true

  /tty-table@4.2.3:
    resolution: {integrity: sha512-Fs15mu0vGzCrj8fmJNP7Ynxt5J7praPXqFN0leZeZBXJwkMxv9cb2D454k1ltrtUSJbZ4yH4e0CynsHLxmUfFA==}
    engines: {node: '>=8.0.0'}
    hasBin: true
    dependencies:
      chalk: 4.1.2
      csv: 5.5.3
      kleur: 4.1.5
      smartwrap: 2.0.2
      strip-ansi: 6.0.1
      wcwidth: 1.0.1
      yargs: 17.7.2
    dev: true

  /type-check@0.4.0:
    resolution: {integrity: sha512-XleUoc9uwGXqjWwXaUTZAmzMcFZ5858QA2vvx1Ur5xIcixXIP+8LnFDgRplU30us6teqdlskFfu+ae4K79Ooew==}
    engines: {node: '>= 0.8.0'}
    dependencies:
      prelude-ls: 1.2.1
    dev: true

  /type-detect@4.0.8:
    resolution: {integrity: sha512-0fr/mIH1dlO+x7TlcMy+bIDqKPsw/70tVyeHW787goQjhmqaZe10uwLujubK9q9Lg6Fiho1KUKDYz0Z7k7g5/g==}
    engines: {node: '>=4'}
    dev: true

  /type-fest@0.13.1:
    resolution: {integrity: sha512-34R7HTnG0XIJcBSn5XhDd7nNFPRcXYRZrBB2O2jdKqYODldSzBAqzsWoZYYvduky73toYS/ESqxPvkDf/F0XMg==}
    engines: {node: '>=10'}
    dev: true

  /type-fest@0.20.2:
    resolution: {integrity: sha512-Ne+eE4r0/iWnpAxD852z3A+N0Bt5RN//NjJwRd2VFHEmrywxf5vsZlh4R6lixl6B+wz/8d+maTSAkN1FIkI3LQ==}
    engines: {node: '>=10'}
    dev: true

  /type-fest@0.6.0:
    resolution: {integrity: sha512-q+MB8nYR1KDLrgr4G5yemftpMC7/QLqVndBmEEdqzmNj5dcFOO4Oo8qlwZE3ULT3+Zim1F8Kq4cBnikNhlCMlg==}
    engines: {node: '>=8'}
    dev: true

  /type-fest@0.8.1:
    resolution: {integrity: sha512-4dbzIzqvjtgiM5rw1k5rEHtBANKmdudhGyBEajN01fEyhaAIhsoKNy6y7+IN93IfpFtwY9iqi7kD+xwKhQsNJA==}
    engines: {node: '>=8'}
    dev: true

  /typed-array-buffer@1.0.0:
    resolution: {integrity: sha512-Y8KTSIglk9OZEr8zywiIHG/kmQ7KWyjseXs1CbSo8vC42w7hg2HgYTxSWwP0+is7bWDc1H+Fo026CpHFwm8tkw==}
    engines: {node: '>= 0.4'}
    dependencies:
      call-bind: 1.0.5
      get-intrinsic: 1.2.2
      is-typed-array: 1.1.12
    dev: true

  /typed-array-byte-length@1.0.0:
    resolution: {integrity: sha512-Or/+kvLxNpeQ9DtSydonMxCx+9ZXOswtwJn17SNLvhptaXYDJvkFFP5zbfU/uLmvnBJlI4yrnXRxpdWH/M5tNA==}
    engines: {node: '>= 0.4'}
    dependencies:
      call-bind: 1.0.5
      for-each: 0.3.3
      has-proto: 1.0.1
      is-typed-array: 1.1.12
    dev: true

  /typed-array-byte-offset@1.0.0:
    resolution: {integrity: sha512-RD97prjEt9EL8YgAgpOkf3O4IF9lhJFr9g0htQkm0rchFp/Vx7LW5Q8fSXXub7BXAODyUQohRMyOc3faCPd0hg==}
    engines: {node: '>= 0.4'}
    dependencies:
      available-typed-arrays: 1.0.5
      call-bind: 1.0.5
      for-each: 0.3.3
      has-proto: 1.0.1
      is-typed-array: 1.1.12
    dev: true

  /typed-array-length@1.0.4:
    resolution: {integrity: sha512-KjZypGq+I/H7HI5HlOoGHkWUUGq+Q0TPhQurLbyrVrvnKTBgzLhIJ7j6J/XTQOi0d1RjyZ0wdas8bKs2p0x3Ng==}
    dependencies:
      call-bind: 1.0.5
      for-each: 0.3.3
      is-typed-array: 1.1.12
    dev: true

  /typed-emitter@2.1.0:
    resolution: {integrity: sha512-g/KzbYKbH5C2vPkaXGu8DJlHrGKHLsM25Zg9WuC9pMGfuvT+X25tZQWo5fK1BjBm8+UrVE9LDCvaY0CQk+fXDA==}
    optionalDependencies:
      rxjs: 7.8.1
    dev: false

  /typedoc-plugin-no-inherit@1.4.0(typedoc@0.25.12):
    resolution: {integrity: sha512-cAvqQ8X9xh1xztVoDKtF4nYRSBx9XwttN3OBbNNpA0YaJSRM8XvpVVhugq8FoO1HdWjF3aizS0JzdUOMDt0y9g==}
    peerDependencies:
      typedoc: '>=0.23.0'
    dependencies:
      typedoc: 0.25.12(typescript@5.4.3)
    dev: true

  /typedoc@0.25.12(typescript@5.4.3):
    resolution: {integrity: sha512-F+qhkK2VoTweDXd1c42GS/By2DvI2uDF4/EpG424dTexSHdtCH52C6IcAvMA6jR3DzAWZjHpUOW+E02kyPNUNw==}
    engines: {node: '>= 16'}
    hasBin: true
    peerDependencies:
      typescript: 4.6.x || 4.7.x || 4.8.x || 4.9.x || 5.0.x || 5.1.x || 5.2.x || 5.3.x || 5.4.x
    dependencies:
      lunr: 2.3.9
      marked: 4.3.0
      minimatch: 9.0.3
      shiki: 0.14.7
      typescript: 5.4.3
    dev: true

  /typescript@4.5.2:
    resolution: {integrity: sha512-5BlMof9H1yGt0P8/WF+wPNw6GfctgGjXp5hkblpyT+8rkASSmkUKMXrxR0Xg8ThVCi/JnHQiKXeBaEwCeQwMFw==}
    engines: {node: '>=4.2.0'}
    hasBin: true
    dev: true

  /typescript@5.4.3:
    resolution: {integrity: sha512-KrPd3PKaCLr78MalgiwJnA25Nm8HAmdwN3mYUYZgG/wizIo9EainNVQI9/yDavtVFRN2h3k8uf3GLHuhDMgEHg==}
    engines: {node: '>=14.17'}
    hasBin: true
    dev: true

<<<<<<< HEAD
  /typescript@5.5.0-dev.20240321:
    resolution: {integrity: sha512-QEUqMB18VAUQBHtHlq8BfjxGZzFkavH5fhZn+I97N67mDZTa86n1S8kiRKmrbxVwPAdvn3DYtJzcGq5OvdWkmQ==}
=======
  /typescript@5.5.0-dev.20240404:
    resolution: {integrity: sha512-Knb9Yx0JJHc0mmqXLEPPKNSwOvPQrtYZEDLQY7Wns7LckkQl82AZ+OGTPG/ofwqx2QeDCHCtKjutZPy1UEiwKA==}
>>>>>>> b1e41d5b
    engines: {node: '>=14.17'}
    hasBin: true
    dev: true

  /ufo@1.5.3:
    resolution: {integrity: sha512-Y7HYmWaFwPUmkoQCUIAYpKqkOf+SbVj/2fJJZ4RJMCfZp0rTGwRbzQD+HghfnhKOjL9E01okqz+ncJskGYfBNw==}
    dev: true

  /unbox-primitive@1.0.2:
    resolution: {integrity: sha512-61pPlCD9h51VoreyJ0BReideM3MDKMKnh6+V9L08331ipq6Q8OFXZYiqP6n/tbHx4s5I9uRhcye6BrbkizkBDw==}
    dependencies:
      call-bind: 1.0.5
      has-bigints: 1.0.2
      has-symbols: 1.0.3
      which-boxed-primitive: 1.0.2
    dev: true

  /undici-types@5.26.5:
    resolution: {integrity: sha512-JlCMO+ehdEIKqlFxk6IfVoAUVmgz7cU7zD/h9XZ0qzeosSHmUJVOzSQvvYSYWXkFXC+IfLKSIffhv0sVZup6pA==}
    dev: true

  /unicode-canonical-property-names-ecmascript@2.0.0:
    resolution: {integrity: sha512-yY5PpDlfVIU5+y/BSCxAJRBIS1Zc2dDG3Ujq+sR0U+JjUevW2JhocOF+soROYDSaAezOzOKuyyixhD6mBknSmQ==}
    engines: {node: '>=4'}
    dev: true

  /unicode-match-property-ecmascript@2.0.0:
    resolution: {integrity: sha512-5kaZCrbp5mmbz5ulBkDkbY0SsPOjKqVS35VpL9ulMPfSl0J0Xsm+9Evphv9CoIZFwre7aJoa94AY6seMKGVN5Q==}
    engines: {node: '>=4'}
    dependencies:
      unicode-canonical-property-names-ecmascript: 2.0.0
      unicode-property-aliases-ecmascript: 2.1.0
    dev: true

  /unicode-match-property-value-ecmascript@2.1.0:
    resolution: {integrity: sha512-qxkjQt6qjg/mYscYMC0XKRn3Rh0wFPlfxB0xkt9CfyTvpX1Ra0+rAmdX2QyAobptSEvuy4RtpPRui6XkV+8wjA==}
    engines: {node: '>=4'}
    dev: true

  /unicode-property-aliases-ecmascript@2.1.0:
    resolution: {integrity: sha512-6t3foTQI9qne+OZoVQB/8x8rk2k1eVy1gRXhV3oFQ5T6R1dqQ1xtin3XqSlx3+ATBkliTaR/hHyJBm+LVPNM8w==}
    engines: {node: '>=4'}
    dev: true

  /universalify@0.1.2:
    resolution: {integrity: sha512-rBJeI5CXAlmy1pV+617WB9J63U6XcazHHF2f2dbJix4XzpUF0RS3Zbj0FGIOCAva5P/d/GBOYaACQ1w+0azUkg==}
    engines: {node: '>= 4.0.0'}
    dev: true

  /universalify@0.2.0:
    resolution: {integrity: sha512-CJ1QgKmNg3CwvAv/kOFmtnEN05f0D/cn9QntgNOQlQF9dgvVTHj3t+8JPdjqawCHk7V/KA+fbUqzZ9XWhcqPUg==}
    engines: {node: '>= 4.0.0'}
    dev: true

  /universalify@2.0.1:
    resolution: {integrity: sha512-gptHNQghINnc/vTGIk0SOFGFNXw7JVrlRUtConJRlvaw6DuX0wO5Jeko9sWrMBhh+PsYAZ7oXAiOnf/UKogyiw==}
    engines: {node: '>= 10.0.0'}
    dev: true

  /update-browserslist-db@1.0.13(browserslist@4.23.0):
    resolution: {integrity: sha512-xebP81SNcPuNpPP3uzeW1NYXxI3rxyJzF3pD6sH4jE7o/IX+WtSpwnVU+qIsDPyk0d3hmFQ7mjqc6AtV604hbg==}
    hasBin: true
    peerDependencies:
      browserslist: '>= 4.21.0'
    dependencies:
      browserslist: 4.23.0
      escalade: 3.1.1
      picocolors: 1.0.0
    dev: true

  /uri-js@4.4.1:
    resolution: {integrity: sha512-7rKUyy33Q1yc98pQ1DAmLtwX109F7TIfWlW1Ydo8Wl1ii1SeHieeh0HHfPeL2fMXK6z0s8ecKs9frCuLJvndBg==}
    dependencies:
      punycode: 2.3.1
    dev: true

  /url-parse@1.5.10:
    resolution: {integrity: sha512-WypcfiRhfeUP9vvF0j6rw0J3hrWrw6iZv3+22h6iRMJ/8z1Tj6XfLP4DsUix5MhMPnXpiHDoKyoZ/bdCkwBCiQ==}
    dependencies:
      querystringify: 2.2.0
      requires-port: 1.0.0
    dev: true

  /validate-npm-package-license@3.0.4:
    resolution: {integrity: sha512-DpKm2Ui/xN7/HQKCtpZxoRWBhZ9Z0kqtygG8XCgNQ8ZlDnxuQmWhj566j8fN4Cu3/JmbhsDo7fcAJq4s9h27Ew==}
    dependencies:
      spdx-correct: 3.2.0
      spdx-expression-parse: 3.0.1
    dev: true

  /vite-node@1.4.0:
    resolution: {integrity: sha512-VZDAseqjrHgNd4Kh8icYHWzTKSCZMhia7GyHfhtzLW33fZlG9SwsB6CEhgyVOWkJfJ2pFLrp/Gj1FSfAiqH9Lw==}
    engines: {node: ^18.0.0 || >=20.0.0}
    hasBin: true
    dependencies:
      cac: 6.7.14
      debug: 4.3.4
      pathe: 1.1.2
      picocolors: 1.0.0
      vite: 5.0.12
    transitivePeerDependencies:
      - '@types/node'
      - less
      - lightningcss
      - sass
      - stylus
      - sugarss
      - supports-color
      - terser
    dev: true

  /vite@5.0.12:
    resolution: {integrity: sha512-4hsnEkG3q0N4Tzf1+t6NdN9dg/L3BM+q8SWgbSPnJvrgH2kgdyzfVJwbR1ic69/4uMJJ/3dqDZZE5/WwqW8U1w==}
    engines: {node: ^18.0.0 || >=20.0.0}
    hasBin: true
    peerDependencies:
      '@types/node': ^18.0.0 || >=20.0.0
      less: '*'
      lightningcss: ^1.21.0
      sass: '*'
      stylus: '*'
      sugarss: '*'
      terser: ^5.4.0
    peerDependenciesMeta:
      '@types/node':
        optional: true
      less:
        optional: true
      lightningcss:
        optional: true
      sass:
        optional: true
      stylus:
        optional: true
      sugarss:
        optional: true
      terser:
        optional: true
    dependencies:
      esbuild: 0.19.11
      postcss: 8.4.32
      rollup: 4.14.0
    optionalDependencies:
      fsevents: 2.3.3
    dev: true

  /vitest@1.4.0(jsdom@24.0.0):
    resolution: {integrity: sha512-gujzn0g7fmwf83/WzrDTnncZt2UiXP41mHuFYFrdwaLRVQ6JYQEiME2IfEjU3vcFL3VKa75XhI3lFgn+hfVsQw==}
    engines: {node: ^18.0.0 || >=20.0.0}
    hasBin: true
    peerDependencies:
      '@edge-runtime/vm': '*'
      '@types/node': ^18.0.0 || >=20.0.0
      '@vitest/browser': 1.4.0
      '@vitest/ui': 1.4.0
      happy-dom: '*'
      jsdom: '*'
    peerDependenciesMeta:
      '@edge-runtime/vm':
        optional: true
      '@types/node':
        optional: true
      '@vitest/browser':
        optional: true
      '@vitest/ui':
        optional: true
      happy-dom:
        optional: true
      jsdom:
        optional: true
    dependencies:
      '@vitest/expect': 1.4.0
      '@vitest/runner': 1.4.0
      '@vitest/snapshot': 1.4.0
      '@vitest/spy': 1.4.0
      '@vitest/utils': 1.4.0
      acorn-walk: 8.3.2
      chai: 4.4.1
      debug: 4.3.4
      execa: 8.0.1
      jsdom: 24.0.0
      local-pkg: 0.5.0
      magic-string: 0.30.8
      pathe: 1.1.2
      picocolors: 1.0.0
      std-env: 3.7.0
      strip-literal: 2.1.0
      tinybench: 2.6.0
      tinypool: 0.8.3
      vite: 5.0.12
      vite-node: 1.4.0
      why-is-node-running: 2.2.2
    transitivePeerDependencies:
      - less
      - lightningcss
      - sass
      - stylus
      - sugarss
      - supports-color
      - terser
    dev: true

  /vlq@0.2.3:
    resolution: {integrity: sha512-DRibZL6DsNhIgYQ+wNdWDL2SL3bKPlVrRiBqV5yuMm++op8W4kGFtaQfCs4KEJn0wBZcHVHJ3eoywX8983k1ow==}
    dev: true

  /vscode-oniguruma@1.7.0:
    resolution: {integrity: sha512-L9WMGRfrjOhgHSdOYgCt/yRMsXzLDJSL7BPrOZt73gU0iWO4mpqzqQzOz5srxqTvMBaR0XZTSrVWo4j55Rc6cA==}
    dev: true

  /vscode-textmate@8.0.0:
    resolution: {integrity: sha512-AFbieoL7a5LMqcnOF04ji+rpXadgOXnZsxQr//r83kLPr7biP7am3g9zbaZIaBGwBRWeSvoMD4mgPdX3e4NWBg==}
    dev: true

  /w3c-xmlserializer@5.0.0:
    resolution: {integrity: sha512-o8qghlI8NZHU1lLPrpi2+Uq7abh4GGPpYANlalzWxyWteJOCsr/P+oPBA49TOLu5FTZO4d3F9MnWJfiMo4BkmA==}
    engines: {node: '>=18'}
    dependencies:
      xml-name-validator: 5.0.0
    dev: true

  /watchpack@2.4.0:
    resolution: {integrity: sha512-Lcvm7MGST/4fup+ifyKi2hjyIAwcdI4HRgtvTpIUxBRhB+RFtUh8XtDOxUfctVCnhVi+QQj49i91OyvzkJl6cg==}
    engines: {node: '>=10.13.0'}
    dependencies:
      glob-to-regexp: 0.4.1
      graceful-fs: 4.2.11
    dev: true

  /wcwidth@1.0.1:
    resolution: {integrity: sha512-XHPEwS0q6TaxcvG85+8EYkbiCux2XtWG2mkc47Ng2A77BQu9+DqIOJldST4HgPkuea7dvKSj5VgX3P1d4rW8Tg==}
    dependencies:
      defaults: 1.0.4
    dev: true

  /webidl-conversions@3.0.1:
    resolution: {integrity: sha512-2JAn3z8AR6rjK8Sm8orRC0h/bcl/DqL7tRPdGZ4I1CjdF+EaMLmYxBHyXuKL849eucPFhvBoxMsflfOb8kxaeQ==}
    dev: true

  /webidl-conversions@7.0.0:
    resolution: {integrity: sha512-VwddBukDzu71offAQR975unBIGqfKZpM+8ZX6ySk8nYhVoo5CYaZyzt3YBvYtRtO+aoGlqxPg/B87NGVZ/fu6g==}
    engines: {node: '>=12'}
    dev: true

  /webpack-sources@3.2.3:
    resolution: {integrity: sha512-/DyMEOrDgLKKIG0fmvtz+4dUX/3Ghozwgm6iPp8KRhvn+eQf9+Q7GWxVNMk3+uCPWfdXYC4ExGBckIXdFEfH1w==}
    engines: {node: '>=10.13.0'}
    dev: true

  /webpack@5.89.0:
    resolution: {integrity: sha512-qyfIC10pOr70V+jkmud8tMfajraGCZMBWJtrmuBymQKCrLTRejBI8STDp1MCyZu/QTdZSeacCQYpYNQVOzX5kw==}
    engines: {node: '>=10.13.0'}
    hasBin: true
    peerDependencies:
      webpack-cli: '*'
    peerDependenciesMeta:
      webpack-cli:
        optional: true
    dependencies:
      '@types/eslint-scope': 3.7.7
      '@types/estree': 1.0.5
      '@webassemblyjs/ast': 1.11.6
      '@webassemblyjs/wasm-edit': 1.11.6
      '@webassemblyjs/wasm-parser': 1.11.6
      acorn: 8.11.3
      acorn-import-assertions: 1.9.0(acorn@8.11.3)
      browserslist: 4.23.0
      chrome-trace-event: 1.0.3
      enhanced-resolve: 5.15.0
      es-module-lexer: 1.3.1
      eslint-scope: 5.1.1
      events: 3.3.0
      glob-to-regexp: 0.4.1
      graceful-fs: 4.2.11
      json-parse-even-better-errors: 2.3.1
      loader-runner: 4.3.0
      mime-types: 2.1.35
      neo-async: 2.6.2
      schema-utils: 3.3.0
      tapable: 2.2.1
      terser-webpack-plugin: 5.3.9(webpack@5.89.0)
      watchpack: 2.4.0
      webpack-sources: 3.2.3
    transitivePeerDependencies:
      - '@swc/core'
      - esbuild
      - uglify-js
    dev: true

  /webrtc-adapter@8.2.3:
    resolution: {integrity: sha512-gnmRz++suzmvxtp3ehQts6s2JtAGPuDPjA1F3a9ckNpG1kYdYuHWYpazoAnL9FS5/B21tKlhkorbdCXat0+4xQ==}
    engines: {node: '>=6.0.0', npm: '>=3.10.0'}
    dependencies:
      sdp: 3.2.0
    dev: false

  /whatwg-encoding@3.1.1:
    resolution: {integrity: sha512-6qN4hJdMwfYBtE3YBTTHhoeuUrDBPZmbQaxWAqSALV/MeEnR5z1xd8UKud2RAkFoPkmB+hli1TZSnyi84xz1vQ==}
    engines: {node: '>=18'}
    dependencies:
      iconv-lite: 0.6.3
    dev: true

  /whatwg-mimetype@4.0.0:
    resolution: {integrity: sha512-QaKxh0eNIi2mE9p2vEdzfagOKHCcj1pJ56EEHGQOVxp8r9/iszLUUV7v89x9O1p/T+NlTM5W7jW6+cz4Fq1YVg==}
    engines: {node: '>=18'}
    dev: true

  /whatwg-url@14.0.0:
    resolution: {integrity: sha512-1lfMEm2IEr7RIV+f4lUNPOqfFL+pO+Xw3fJSqmjX9AbXcXcYOkCe1P6+9VBZB6n94af16NfZf+sSk0JCBZC9aw==}
    engines: {node: '>=18'}
    dependencies:
      tr46: 5.0.0
      webidl-conversions: 7.0.0
    dev: true

  /whatwg-url@5.0.0:
    resolution: {integrity: sha512-saE57nupxk6v3HY35+jzBwYa0rKSy0XR8JSxZPwgLr7ys0IBzhGviA1/TUGJLmSVqs8pb9AnvICXEuOHLprYTw==}
    dependencies:
      tr46: 0.0.3
      webidl-conversions: 3.0.1
    dev: true

  /which-boxed-primitive@1.0.2:
    resolution: {integrity: sha512-bwZdv0AKLpplFY2KZRX6TvyuN7ojjr7lwkg6ml0roIy9YeuSr7JS372qlNW18UQYzgYK9ziGcerWqZOmEn9VNg==}
    dependencies:
      is-bigint: 1.0.4
      is-boolean-object: 1.1.2
      is-number-object: 1.0.7
      is-string: 1.0.7
      is-symbol: 1.0.4
    dev: true

  /which-module@2.0.1:
    resolution: {integrity: sha512-iBdZ57RDvnOR9AGBhML2vFZf7h8vmBjhoaZqODJBFWHVtKkDmKuHai3cx5PgVMrX5YDNp27AofYbAwctSS+vhQ==}
    dev: true

  /which-pm@2.0.0:
    resolution: {integrity: sha512-Lhs9Pmyph0p5n5Z3mVnN0yWcbQYUAD7rbQUiMsQxOJ3T57k7RFe35SUwWMf7dsbDZks1uOmw4AecB/JMDj3v/w==}
    engines: {node: '>=8.15'}
    dependencies:
      load-yaml-file: 0.2.0
      path-exists: 4.0.0
    dev: true

  /which-typed-array@1.1.13:
    resolution: {integrity: sha512-P5Nra0qjSncduVPEAr7xhoF5guty49ArDTwzJ/yNuPIbZppyRxFQsRCWrocxIY+CnMVG+qfbU2FmDKyvSGClow==}
    engines: {node: '>= 0.4'}
    dependencies:
      available-typed-arrays: 1.0.5
      call-bind: 1.0.5
      for-each: 0.3.3
      gopd: 1.0.1
      has-tostringtag: 1.0.0
    dev: true

  /which@1.3.1:
    resolution: {integrity: sha512-HxJdYWq1MTIQbJ3nw0cqssHoTNU267KlrDuGZ1WYlxDStUtKUhOaJmh112/TZmHxxUfuJqPXSOm7tDyas0OSIQ==}
    hasBin: true
    dependencies:
      isexe: 2.0.0
    dev: true

  /which@2.0.2:
    resolution: {integrity: sha512-BLI3Tl1TW3Pvl70l3yq3Y64i+awpwXqsGBYWkkqMtnbXgrMD+yj7rhW0kuEDxzJaYXGjEW5ogapKNMEKNMjibA==}
    engines: {node: '>= 8'}
    hasBin: true
    dependencies:
      isexe: 2.0.0
    dev: true

  /why-is-node-running@2.2.2:
    resolution: {integrity: sha512-6tSwToZxTOcotxHeA+qGCq1mVzKR3CwcJGmVcY+QE8SHy6TnpFnh8PAvPNHYr7EcuVeG0QSMxtYCuO1ta/G/oA==}
    engines: {node: '>=8'}
    hasBin: true
    dependencies:
      siginfo: 2.0.0
      stackback: 0.0.2
    dev: true

  /wrap-ansi@6.2.0:
    resolution: {integrity: sha512-r6lPcBGxZXlIcymEu7InxDMhdW0KDxpLgoFLcguasxCaJ/SOIZwINatK9KY/tf+ZrlywOKU0UDj3ATXUBfxJXA==}
    engines: {node: '>=8'}
    dependencies:
      ansi-styles: 4.3.0
      string-width: 4.2.3
      strip-ansi: 6.0.1
    dev: true

  /wrap-ansi@7.0.0:
    resolution: {integrity: sha512-YVGIj2kamLSTxw6NsZjoBxfSwsn0ycdesmc4p+Q21c5zPuZ1pl+NfxVdxPtdHvmNVOQ6XSYG4AUtyt/Fi7D16Q==}
    engines: {node: '>=10'}
    dependencies:
      ansi-styles: 4.3.0
      string-width: 4.2.3
      strip-ansi: 6.0.1
    dev: true

  /wrappy@1.0.2:
    resolution: {integrity: sha512-l4Sp/DRseor9wL6EvV2+TuQn63dMkPjZ/sp9XkghTEbV9KlPS1xUsZ3u7/IQO4wxtcFB4bgpQPRcR3QCvezPcQ==}
    dev: true

  /ws@8.16.0:
    resolution: {integrity: sha512-HS0c//TP7Ina87TfiPUz1rQzMhHrl/SG2guqRcTOIUYD2q8uhUdNHZYJUaQ8aTGPzCh+c6oawMKW35nFl1dxyQ==}
    engines: {node: '>=10.0.0'}
    peerDependencies:
      bufferutil: ^4.0.1
      utf-8-validate: '>=5.0.2'
    peerDependenciesMeta:
      bufferutil:
        optional: true
      utf-8-validate:
        optional: true
    dev: true

  /xml-name-validator@5.0.0:
    resolution: {integrity: sha512-EvGK8EJ3DhaHfbRlETOWAS5pO9MZITeauHKJyb8wyajUfQUenkIg2MvLDTZ4T/TgIcm3HU0TFBgWWboAZ30UHg==}
    engines: {node: '>=18'}
    dev: true

  /xmlchars@2.2.0:
    resolution: {integrity: sha512-JZnDKK8B0RCDw84FNdDAIpZK+JuJw+s7Lz8nksI7SIuU3UXJJslUthsi+uWBUYOwPFwW7W7PRLRfUKpxjtjFCw==}
    dev: true

  /y18n@4.0.3:
    resolution: {integrity: sha512-JKhqTOwSrqNA1NY5lSztJ1GrBiUodLMmIZuLiDaMRJ+itFd+ABVE8XBjOvIWL+rSqNDC74LCSFmlb/U4UZ4hJQ==}
    dev: true

  /y18n@5.0.8:
    resolution: {integrity: sha512-0pfFzegeDWJHJIAmTLRP2DwHjdF5s7jo9tuztdQxAhINCdvS+3nGINqPd00AphqJR/0LhANUS6/+7SCb98YOfA==}
    engines: {node: '>=10'}
    dev: true

  /yallist@2.1.2:
    resolution: {integrity: sha512-ncTzHV7NvsQZkYe1DW7cbDLm0YpzHmZF5r/iyP3ZnQtMiJ+pjzisCiMNI+Sj+xQF5pXhSHxSB3uDbsBTzY/c2A==}
    dev: true

  /yallist@3.1.1:
    resolution: {integrity: sha512-a4UGQaWPH59mOXUYnAG2ewncQS4i4F43Tv3JoAM+s2VDAmS9NsK8GpDMLrCHPksFT7h3K6TOoUNn2pb7RoXx4g==}
    dev: true

  /yallist@4.0.0:
    resolution: {integrity: sha512-3wdGidZyq5PB084XLES5TpOSRA3wjXAlIWMhum2kRcv/41Sn2emQ0dycQW4uZXLejwKvg6EsvbdlVL+FYEct7A==}
    dev: true

  /yargs-parser@18.1.3:
    resolution: {integrity: sha512-o50j0JeToy/4K6OZcaQmW6lyXXKhq7csREXcDwk2omFPJEwUNOVtJKvmDr9EI1fAJZUyZcRF7kxGBWmRXudrCQ==}
    engines: {node: '>=6'}
    dependencies:
      camelcase: 5.3.1
      decamelize: 1.2.0
    dev: true

  /yargs-parser@21.1.1:
    resolution: {integrity: sha512-tVpsJW7DdjecAiFpbIB1e3qxIQsE6NoPc5/eTdrbbIC4h0LVsWhnoa3g+m2HclBIujHzsxZ4VJVA+GUuc2/LBw==}
    engines: {node: '>=12'}
    dev: true

  /yargs@15.4.1:
    resolution: {integrity: sha512-aePbxDmcYW++PaqBsJ+HYUFwCdv4LVvdnhBy78E57PIor8/OVvhMrADFFEDh8DHDFRv/O9i3lPhsENjO7QX0+A==}
    engines: {node: '>=8'}
    dependencies:
      cliui: 6.0.0
      decamelize: 1.2.0
      find-up: 4.1.0
      get-caller-file: 2.0.5
      require-directory: 2.1.1
      require-main-filename: 2.0.0
      set-blocking: 2.0.0
      string-width: 4.2.3
      which-module: 2.0.1
      y18n: 4.0.3
      yargs-parser: 18.1.3
    dev: true

  /yargs@17.7.2:
    resolution: {integrity: sha512-7dSzzRQ++CKnNI/krKnYRV7JKKPUXMEh61soaHKg9mrWEhzFWhFnxPxGl+69cD1Ou63C13NUPCnmIcrvqCuM6w==}
    engines: {node: '>=12'}
    dependencies:
      cliui: 8.0.1
      escalade: 3.1.1
      get-caller-file: 2.0.5
      require-directory: 2.1.1
      string-width: 4.2.3
      y18n: 5.0.8
      yargs-parser: 21.1.1
    dev: true

  /yocto-queue@0.1.0:
    resolution: {integrity: sha512-rVksvsnNCdJ/ohGc6xgPwyN8eheCxsiLM8mxuE/t/mOVqJewPuO1miLpTHQiRgTKCLexL4MeAFVagts7HmNZ2Q==}
    engines: {node: '>=10'}
    dev: true

  /yocto-queue@1.0.0:
    resolution: {integrity: sha512-9bnSc/HEW2uRy67wc+T8UwauLuPJVn28jb+GtJY16iiKWyvmYJRXVT4UamsAEGQfPohgr2q4Tq0sQbQlxTfi1g==}
    engines: {node: '>=12.20'}
    dev: true<|MERGE_RESOLUTION|>--- conflicted
+++ resolved
@@ -3311,11 +3311,7 @@
     dependencies:
       semver: 7.6.0
       shelljs: 0.8.5
-<<<<<<< HEAD
-      typescript: 5.5.0-dev.20240321
-=======
-      typescript: 5.5.0-dev.20240404
->>>>>>> b1e41d5b
+      typescript: 5.5.0-dev.20240410
     dev: true
 
   /electron-to-chromium@1.4.724:
@@ -6141,13 +6137,8 @@
     hasBin: true
     dev: true
 
-<<<<<<< HEAD
-  /typescript@5.5.0-dev.20240321:
-    resolution: {integrity: sha512-QEUqMB18VAUQBHtHlq8BfjxGZzFkavH5fhZn+I97N67mDZTa86n1S8kiRKmrbxVwPAdvn3DYtJzcGq5OvdWkmQ==}
-=======
-  /typescript@5.5.0-dev.20240404:
-    resolution: {integrity: sha512-Knb9Yx0JJHc0mmqXLEPPKNSwOvPQrtYZEDLQY7Wns7LckkQl82AZ+OGTPG/ofwqx2QeDCHCtKjutZPy1UEiwKA==}
->>>>>>> b1e41d5b
+  /typescript@5.5.0-dev.20240410:
+    resolution: {integrity: sha512-OvGiFb8iPBHHqR8RuhIeCM+j2W1TtPbTZLuesCEi4gulAxzkOP2B3jDPTWmcOmxvUeJN5pNzlKoi/reRn1BZww==}
     engines: {node: '>=14.17'}
     hasBin: true
     dev: true
