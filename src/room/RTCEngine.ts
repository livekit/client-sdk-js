import { EventEmitter } from 'events';
import type { MediaAttributes } from 'sdp-transform';
import type TypedEventEmitter from 'typed-emitter';
import type { SignalOptions } from '../api/SignalClient';
import { SignalClient } from '../api/SignalClient';
import log from '../logger';
import type { InternalRoomOptions } from '../options';
import {
  ClientConfigSetting,
  ClientConfiguration,
  DataPacket,
  DataPacket_Kind,
  DisconnectReason,
  ParticipantInfo,
  ReconnectReason,
  Room as RoomModel,
  SpeakerInfo,
  TrackInfo,
  UserPacket,
} from '../proto/livekit_models_pb';
import {
  AddTrackRequest,
  ConnectionQualityUpdate,
  JoinResponse,
  LeaveRequest,
  ReconnectResponse,
  SignalTarget,
  StreamStateUpdate,
  SubscriptionPermissionUpdate,
  SubscriptionResponse,
  TrackPublishedResponse,
} from '../proto/livekit_rtc_pb';
import PCTransport, { PCEvents } from './PCTransport';
import { PCTransportManager, PCTransportState } from './PCTransportManager';
import type { ReconnectContext, ReconnectPolicy } from './ReconnectPolicy';
import type { RegionUrlProvider } from './RegionUrlProvider';
import { roomConnectOptionDefaults } from './defaults';
import {
  ConnectionError,
  ConnectionErrorReason,
  NegotiationError,
  TrackInvalidError,
  UnexpectedConnectionState,
} from './errors';
import { EngineEvent } from './events';
import CriticalTimers from './timers';
import type LocalTrack from './track/LocalTrack';
import type LocalVideoTrack from './track/LocalVideoTrack';
import type { SimulcastTrackInfo } from './track/LocalVideoTrack';
import { Track } from './track/Track';
import type { TrackPublishOptions, VideoCodec } from './track/options';
import {
  Mutex,
  isVideoCodec,
  isWeb,
  sleep,
  supportsAddTrack,
  supportsSetCodecPreferences,
  supportsTransceiver,
} from './utils';

const lossyDataChannel = '_lossy';
const reliableDataChannel = '_reliable';
const minReconnectWait = 2 * 1000;
const leaveReconnect = 'leave-reconnect';

enum PCState {
  New,
  Connected,
  Disconnected,
  Reconnecting,
  Closed,
}

/** @internal */
export default class RTCEngine extends (EventEmitter as new () => TypedEventEmitter<EngineEventCallbacks>) {
  publisher?: PCTransport;

  subscriber?: PCTransport;

  client: SignalClient;

  rtcConfig: RTCConfiguration = {};

  peerConnectionTimeout: number = roomConnectOptionDefaults.peerConnectionTimeout;

  fullReconnectOnNext: boolean = false;

  pcManager?: PCTransportManager;

  /**
   * @internal
   */
  latestJoinResponse?: JoinResponse;

  get isClosed() {
    return this._isClosed;
  }

  private lossyDC?: RTCDataChannel;

  // @ts-ignore noUnusedLocals
  private lossyDCSub?: RTCDataChannel;

  private reliableDC?: RTCDataChannel;

  private dcBufferStatus: Map<DataPacket_Kind, boolean>;

  // @ts-ignore noUnusedLocals
  private reliableDCSub?: RTCDataChannel;

  private subscriberPrimary: boolean = false;

  private primaryTransport?: PCTransport;

  private pcState: PCState = PCState.New;

  private _isClosed: boolean = true;

  private pendingTrackResolvers: {
    [key: string]: { resolve: (info: TrackInfo) => void; reject: () => void };
  } = {};

  // keep join info around for reconnect, this could be a region url
  private url?: string;

  private token?: string;

  private signalOpts?: SignalOptions;

  private reconnectAttempts: number = 0;

  private reconnectStart: number = 0;

  private clientConfiguration?: ClientConfiguration;

  private attemptingReconnect: boolean = false;

  private reconnectPolicy: ReconnectPolicy;

  private reconnectTimeout?: ReturnType<typeof setTimeout>;

  private participantSid?: string;

  /** keeps track of how often an initial join connection has been tried */
  private joinAttempts: number = 0;

  /** specifies how often an initial join connection is allowed to retry */
  private maxJoinAttempts: number = 1;

  private closingLock: Mutex;

  private dataProcessLock: Mutex;

  private shouldFailNext: boolean = false;

  private regionUrlProvider?: RegionUrlProvider;

  constructor(private options: InternalRoomOptions) {
    super();
    this.client = new SignalClient();
    this.client.signalLatency = this.options.expSignalLatency;
    this.reconnectPolicy = this.options.reconnectPolicy;
    this.registerOnLineListener();
    this.closingLock = new Mutex();
    this.dataProcessLock = new Mutex();
    this.dcBufferStatus = new Map([
      [DataPacket_Kind.LOSSY, true],
      [DataPacket_Kind.RELIABLE, true],
    ]);

    this.client.onParticipantUpdate = (updates) =>
      this.emit(EngineEvent.ParticipantUpdate, updates);
    this.client.onConnectionQuality = (update) =>
      this.emit(EngineEvent.ConnectionQualityUpdate, update);
    this.client.onRoomUpdate = (update) => this.emit(EngineEvent.RoomUpdate, update);
    this.client.onSubscriptionError = (resp) => this.emit(EngineEvent.SubscriptionError, resp);
    this.client.onSubscriptionPermissionUpdate = (update) =>
      this.emit(EngineEvent.SubscriptionPermissionUpdate, update);
    this.client.onSpeakersChanged = (update) => this.emit(EngineEvent.SpeakersChanged, update);
    this.client.onStreamStateUpdate = (update) => this.emit(EngineEvent.StreamStateChanged, update);
  }

  async join(
    url: string,
    token: string,
    opts: SignalOptions,
    abortSignal?: AbortSignal,
  ): Promise<JoinResponse> {
    this.url = url;
    this.token = token;
    this.signalOpts = opts;
    this.maxJoinAttempts = opts.maxRetries;
    try {
      this.joinAttempts += 1;

      this.setupSignalClientCallbacks();
      const joinResponse = await this.client.join(url, token, opts, abortSignal);
      this._isClosed = false;
      this.latestJoinResponse = joinResponse;

      this.subscriberPrimary = joinResponse.subscriberPrimary;
      if (!this.publisher) {
        this.configure(joinResponse);
      }

      // create offer
      if (!this.subscriberPrimary) {
        this.negotiate();
      }

      this.clientConfiguration = joinResponse.clientConfiguration;
      return joinResponse;
    } catch (e) {
      if (e instanceof ConnectionError) {
        if (e.reason === ConnectionErrorReason.ServerUnreachable) {
          log.warn(
            `Couldn't connect to server, attempt ${this.joinAttempts} of ${this.maxJoinAttempts}`,
          );
          if (this.joinAttempts < this.maxJoinAttempts) {
            return this.join(url, token, opts, abortSignal);
          }
        }
      }
      throw e;
    }
  }

  async close() {
    const unlock = await this.closingLock.lock();
    if (this.isClosed) {
      unlock();
      return;
    }
    try {
      this._isClosed = true;
      this.emit(EngineEvent.Closing);
      this.removeAllListeners();
      this.deregisterOnLineListener();
      this.clearPendingReconnect();
      await this.cleanupPeerConnections();
      await this.cleanupClient();
    } finally {
      unlock();
    }
  }

  async cleanupPeerConnections() {
    if (this.publisher && this.publisher.getSignallingState() !== 'closed') {
<<<<<<< HEAD
      const publisher = this.publisher;
      for (const sender of publisher.getSenders()) {
        try {
          // TODO: react-native-webrtc doesn't have removeTrack yet.
          if (publisher.canRemoveTrack()) {
            console.log('removing track');
            await publisher.removeTrack(sender);
=======
      this.publisher.getSenders().forEach((sender) => {
        try {
          // TODO: react-native-webrtc doesn't have removeTrack yet.
          if (this.publisher?.canRemoveTrack()) {
            this.publisher?.removeTrack(sender);
>>>>>>> 7631712a
          }
        } catch (e) {
          log.warn('could not removeTrack', { error: e });
        }
      }
    }
    if (this.publisher) {
      this.publisher.close();
      this.publisher = undefined;
    }
    if (this.subscriber) {
      this.subscriber.close();
      this.subscriber = undefined;
    }
<<<<<<< HEAD

=======
    this.hasPublished = false;
>>>>>>> 7631712a
    this.primaryTransport = undefined;

    const dcCleanup = (dc: RTCDataChannel | undefined) => {
      if (!dc) return;
      dc.close();
      dc.onbufferedamountlow = null;
      dc.onclose = null;
      dc.onclosing = null;
      dc.onerror = null;
      dc.onmessage = null;
      dc.onopen = null;
    };
    dcCleanup(this.lossyDC);
    dcCleanup(this.lossyDCSub);
    dcCleanup(this.reliableDC);
    dcCleanup(this.reliableDCSub);

    this.lossyDC = undefined;
    this.lossyDCSub = undefined;
    this.reliableDC = undefined;
    this.reliableDCSub = undefined;
  }

  async cleanupClient() {
    await this.client.close();
    this.client.resetCallbacks();
  }

  addTrack(req: AddTrackRequest): Promise<TrackInfo> {
    if (this.pendingTrackResolvers[req.cid]) {
      throw new TrackInvalidError('a track with the same ID has already been published');
    }
    return new Promise<TrackInfo>((resolve, reject) => {
      const publicationTimeout = setTimeout(() => {
        delete this.pendingTrackResolvers[req.cid];
        reject(
          new ConnectionError('publication of local track timed out, no response from server'),
        );
      }, 10_000);
      this.pendingTrackResolvers[req.cid] = {
        resolve: (info: TrackInfo) => {
          clearTimeout(publicationTimeout);
          resolve(info);
        },
        reject: () => {
          clearTimeout(publicationTimeout);
          reject(new Error('Cancelled publication by calling unpublish'));
        },
      };
      this.client.sendAddTrack(req);
    });
  }

  /**
   * Removes sender from PeerConnection, returning true if it was removed successfully
   * and a negotiation is necessary
   * @param sender
   * @returns
   */
  removeTrack(sender: RTCRtpSender): boolean {
    if (sender.track && this.pendingTrackResolvers[sender.track.id]) {
      const { reject } = this.pendingTrackResolvers[sender.track.id];
      if (reject) {
        reject();
      }
      delete this.pendingTrackResolvers[sender.track.id];
    }
    try {
      this.publisher?.removeTrack(sender);
      return true;
    } catch (e: unknown) {
      log.warn('failed to remove track', { error: e, method: 'removeTrack' });
    }
    return false;
  }

  updateMuteStatus(trackSid: string, muted: boolean) {
    this.client.sendMuteTrack(trackSid, muted);
  }

  get dataSubscriberReadyState(): string | undefined {
    return this.reliableDCSub?.readyState;
  }

  async getConnectedServerAddress(): Promise<string | undefined> {
    if (this.primaryTransport === undefined) {
      return undefined;
    }
    return this.primaryTransport.getConnectedAddress();
  }

  /* @internal */
  setRegionUrlProvider(provider: RegionUrlProvider) {
    this.regionUrlProvider = provider;
  }

  private configure(joinResponse: JoinResponse) {
    // already configured
    if (this.publisher || this.subscriber) {
      return;
    }

    this.participantSid = joinResponse.participant?.sid;

    const rtcConfig = this.makeRTCConfiguration(joinResponse);

    if (this.signalOpts?.e2eeEnabled) {
      log.debug('E2EE - setting up transports with insertable streams');
      //  this makes sure that no data is sent before the transforms are ready
      // @ts-ignore
      rtcConfig.encodedInsertableStreams = true;
    }

    // this.publisher = new PCTransport(rtcConfig, googConstraints);
    // this.subscriber = new PCTransport(rtcConfig);
    this.pcManager = new PCTransportManager(rtcConfig);
    this.publisher = this.pcManager.publisher;
    this.subscriber = this.pcManager.subscriber;

    this.emit(EngineEvent.TransportsCreated, this.publisher, this.subscriber);

    this.publisher.onIceCandidate = (candidate) => {
      log.trace('adding ICE candidate for peer', candidate);
      this.client.sendIceCandidate(candidate, SignalTarget.PUBLISHER);
    };

    this.subscriber.onIceCandidate = (candidate) => {
      this.client.sendIceCandidate(candidate, SignalTarget.SUBSCRIBER);
    };

    this.publisher.onOffer = (offer) => {
      this.client.sendOffer(offer);
    };

    let primaryTransport = this.publisher;
<<<<<<< HEAD
    let subscriberPrimary = joinResponse.subscriberPrimary;
    if (subscriberPrimary) {
      primaryTransport = this.subscriber;
=======
    let secondaryTransport = this.subscriber;
    let subscriberPrimary = joinResponse.subscriberPrimary;
    if (subscriberPrimary) {
      primaryTransport = this.subscriber;
      secondaryTransport = this.publisher;
>>>>>>> 7631712a
      // in subscriber primary mode, server side opens sub data channels.
      this.subscriber.onDataChannel = this.handleDataChannel;
    }
    this.primaryTransport = primaryTransport;
<<<<<<< HEAD
    this.pcManager.onStateChange = async (connectionState) => {
      log.debug(`primary PC state changed ${connectionState}`);
      if (connectionState === PCTransportState.CONNECTED) {
=======
    primaryTransport.onConnectionStateChange = async (connectionState) => {
      log.debug(`primary PC state changed ${connectionState}`);
      if (connectionState === 'connected') {
>>>>>>> 7631712a
        const shouldEmit = this.pcState === PCState.New;
        this.pcState = PCState.Connected;
        if (shouldEmit) {
          this.emit(EngineEvent.Connected, joinResponse);
        }
<<<<<<< HEAD
      } else if (connectionState === PCTransportState.FAILED) {
=======
      } else if (connectionState === 'failed') {
>>>>>>> 7631712a
        // on Safari, PeerConnection will switch to 'disconnected' during renegotiation
        if (this.pcState === PCState.Connected) {
          this.pcState = PCState.Disconnected;

          this.handleDisconnect(
            'peerconnection failed',
            subscriberPrimary // FIXME actually determine which peer connection failed
              ? ReconnectReason.RR_SUBSCRIBER_FAILED
              : ReconnectReason.RR_PUBLISHER_FAILED,
          );
        }
      }
    };
<<<<<<< HEAD
=======
    secondaryTransport.onConnectionStateChange = async (connectionState) => {
      log.debug(`secondary PC state changed ${connectionState}`);
      // also reconnect if secondary peerconnection fails
      if (connectionState === 'failed') {
        this.handleDisconnect(
          'secondary peerconnection',
          subscriberPrimary
            ? ReconnectReason.RR_PUBLISHER_FAILED
            : ReconnectReason.RR_SUBSCRIBER_FAILED,
        );
      }
    };
>>>>>>> 7631712a

    this.subscriber.onTrack = (ev: RTCTrackEvent) => {
      this.emit(EngineEvent.MediaTrackAdded, ev.track, ev.streams[0], ev.receiver);
    };

    this.createDataChannels();
  }

  private setupSignalClientCallbacks() {
    // configure signaling client
    this.client.onAnswer = async (sd) => {
      if (!this.publisher) {
        return;
      }
      log.debug('received server answer', {
        RTCSdpType: sd.type,
        signalingState: this.publisher.getSignallingState().toString(),
      });
      await this.publisher.setRemoteDescription(sd);
    };

    // add candidate on trickle
    this.client.onTrickle = (candidate, target) => {
      if (!this.publisher || !this.subscriber) {
        return;
      }
      log.trace('got ICE candidate from peer', { candidate, target });
      if (target === SignalTarget.PUBLISHER) {
        this.publisher.addIceCandidate(candidate);
      } else {
        this.subscriber.addIceCandidate(candidate);
      }
    };

    // when server creates an offer for the client
    this.client.onOffer = async (sd) => {
      if (!this.subscriber) {
        return;
      }
      log.debug('received server offer', {
        RTCSdpType: sd.type,
        signalingState: this.subscriber.getSignallingState().toString(),
      });
      await this.subscriber.setRemoteDescription(sd);

      // answer the offer
      const answer = await this.subscriber.createAndSetAnswer();
      this.client.sendAnswer(answer);
    };

    this.client.onLocalTrackPublished = (res: TrackPublishedResponse) => {
      log.debug('received trackPublishedResponse', res);
      if (!this.pendingTrackResolvers[res.cid]) {
        log.error(`missing track resolver for ${res.cid}`);
        return;
      }
      const { resolve } = this.pendingTrackResolvers[res.cid];
      delete this.pendingTrackResolvers[res.cid];
      resolve(res.track!);
    };

    this.client.onTokenRefresh = (token: string) => {
      this.token = token;
    };

    this.client.onClose = () => {
      this.handleDisconnect('signal', ReconnectReason.RR_SIGNAL_DISCONNECTED);
    };

    this.client.onLeave = (leave?: LeaveRequest) => {
      if (leave?.canReconnect) {
        this.fullReconnectOnNext = true;
        this.primaryTransport = undefined;
        // reconnect immediately instead of waiting for next attempt
        this.handleDisconnect(leaveReconnect);
      } else {
        this.emit(EngineEvent.Disconnected, leave?.reason);
        this.close();
      }
      log.trace('leave request', { leave });
    };
  }

  private makeRTCConfiguration(serverResponse: JoinResponse | ReconnectResponse): RTCConfiguration {
    const rtcConfig = { ...this.rtcConfig };

    // update ICE servers before creating PeerConnection
    if (serverResponse.iceServers && !rtcConfig.iceServers) {
      const rtcIceServers: RTCIceServer[] = [];
      serverResponse.iceServers.forEach((iceServer) => {
        const rtcIceServer: RTCIceServer = {
          urls: iceServer.urls,
        };
        if (iceServer.username) rtcIceServer.username = iceServer.username;
        if (iceServer.credential) {
          rtcIceServer.credential = iceServer.credential;
        }
        rtcIceServers.push(rtcIceServer);
      });
      rtcConfig.iceServers = rtcIceServers;
    }

    if (
      serverResponse.clientConfiguration &&
      serverResponse.clientConfiguration.forceRelay === ClientConfigSetting.ENABLED
    ) {
      rtcConfig.iceTransportPolicy = 'relay';
    }

    // @ts-ignore
    rtcConfig.sdpSemantics = 'unified-plan';
    // @ts-ignore
    rtcConfig.continualGatheringPolicy = 'gather_continually';

    return rtcConfig;
  }

  private createDataChannels() {
    if (!this.publisher) {
      return;
    }

    // clear old data channel callbacks if recreate
    if (this.lossyDC) {
      this.lossyDC.onmessage = null;
      this.lossyDC.onerror = null;
    }
    if (this.reliableDC) {
      this.reliableDC.onmessage = null;
      this.reliableDC.onerror = null;
    }

    // create data channels
    this.lossyDC = this.publisher.createDataChannel(lossyDataChannel, {
      // will drop older packets that arrive
      ordered: true,
      maxRetransmits: 0,
    });
    this.reliableDC = this.publisher.createDataChannel(reliableDataChannel, {
      ordered: true,
    });

    // also handle messages over the pub channel, for backwards compatibility
    this.lossyDC.onmessage = this.handleDataMessage;
    this.reliableDC.onmessage = this.handleDataMessage;

    // handle datachannel errors
    this.lossyDC.onerror = this.handleDataError;
    this.reliableDC.onerror = this.handleDataError;

    // set up dc buffer threshold, set to 64kB (otherwise 0 by default)
    this.lossyDC.bufferedAmountLowThreshold = 65535;
    this.reliableDC.bufferedAmountLowThreshold = 65535;

    // handle buffer amount low events
    this.lossyDC.onbufferedamountlow = this.handleBufferedAmountLow;
    this.reliableDC.onbufferedamountlow = this.handleBufferedAmountLow;
  }

  private handleDataChannel = async ({ channel }: RTCDataChannelEvent) => {
    if (!channel) {
      return;
    }
    if (channel.label === reliableDataChannel) {
      this.reliableDCSub = channel;
    } else if (channel.label === lossyDataChannel) {
      this.lossyDCSub = channel;
    } else {
      return;
    }
    log.debug(`on data channel ${channel.id}, ${channel.label}`);
    channel.onmessage = this.handleDataMessage;
  };

  private handleDataMessage = async (message: MessageEvent) => {
    // make sure to respect incoming data message order by processing message events one after the other
    const unlock = await this.dataProcessLock.lock();
    try {
      // decode
      let buffer: ArrayBuffer | undefined;
      if (message.data instanceof ArrayBuffer) {
        buffer = message.data;
      } else if (message.data instanceof Blob) {
        buffer = await message.data.arrayBuffer();
      } else {
        log.error('unsupported data type', message.data);
        return;
      }
      const dp = DataPacket.fromBinary(new Uint8Array(buffer));
      if (dp.value?.case === 'speaker') {
        // dispatch speaker updates
        this.emit(EngineEvent.ActiveSpeakersUpdate, dp.value.value.speakers);
      } else if (dp.value?.case === 'user') {
        this.emit(EngineEvent.DataPacketReceived, dp.value.value, dp.kind);
      }
    } finally {
      unlock();
    }
  };

  private handleDataError = (event: Event) => {
    const channel = event.currentTarget as RTCDataChannel;
    const channelKind = channel.maxRetransmits === 0 ? 'lossy' : 'reliable';

    if (event instanceof ErrorEvent && event.error) {
      const { error } = event.error;
      log.error(`DataChannel error on ${channelKind}: ${event.message}`, error);
    } else {
      log.error(`Unknown DataChannel error on ${channelKind}`, event);
    }
  };

  private handleBufferedAmountLow = (event: Event) => {
    const channel = event.currentTarget as RTCDataChannel;
    const channelKind =
      channel.maxRetransmits === 0 ? DataPacket_Kind.LOSSY : DataPacket_Kind.RELIABLE;

    this.updateAndEmitDCBufferStatus(channelKind);
  };

  private setPreferredCodec(
    transceiver: RTCRtpTransceiver,
    kind: Track.Kind,
    videoCodec: VideoCodec,
  ) {
    if (!('getCapabilities' in RTCRtpSender)) {
      return;
    }
    const cap = RTCRtpSender.getCapabilities(kind);
    if (!cap) return;
    log.debug('get capabilities', cap);
    const matched: RTCRtpCodecCapability[] = [];
    const partialMatched: RTCRtpCodecCapability[] = [];
    const unmatched: RTCRtpCodecCapability[] = [];
    cap.codecs.forEach((c) => {
      const codec = c.mimeType.toLowerCase();
      if (codec === 'audio/opus') {
        matched.push(c);
        return;
      }
      const matchesVideoCodec = codec === `video/${videoCodec}`;
      if (!matchesVideoCodec) {
        unmatched.push(c);
        return;
      }
      // for h264 codecs that have sdpFmtpLine available, use only if the
      // profile-level-id is 42e01f for cross-browser compatibility
      if (videoCodec === 'h264') {
        if (c.sdpFmtpLine && c.sdpFmtpLine.includes('profile-level-id=42e01f')) {
          matched.push(c);
        } else {
          partialMatched.push(c);
        }
        return;
      }

      matched.push(c);
    });

    if (supportsSetCodecPreferences(transceiver)) {
      transceiver.setCodecPreferences(matched.concat(partialMatched, unmatched));
    }
  }

  async createSender(
    track: LocalTrack,
    opts: TrackPublishOptions,
    encodings?: RTCRtpEncodingParameters[],
  ) {
    if (supportsTransceiver()) {
      const sender = await this.createTransceiverRTCRtpSender(track, opts, encodings);
      return sender;
    }
    if (supportsAddTrack()) {
      log.warn('using add-track fallback');
      const sender = await this.createRTCRtpSender(track.mediaStreamTrack);
      return sender;
    }
    throw new UnexpectedConnectionState('Required webRTC APIs not supported on this device');
  }

  async createSimulcastSender(
    track: LocalVideoTrack,
    simulcastTrack: SimulcastTrackInfo,
    opts: TrackPublishOptions,
    encodings?: RTCRtpEncodingParameters[],
  ) {
    // store RTCRtpSender
    if (supportsTransceiver()) {
      return this.createSimulcastTransceiverSender(track, simulcastTrack, opts, encodings);
    }
    if (supportsAddTrack()) {
      log.debug('using add-track fallback');
      return this.createRTCRtpSender(track.mediaStreamTrack);
    }

    throw new UnexpectedConnectionState('Cannot stream on this device');
  }

  private async createTransceiverRTCRtpSender(
    track: LocalTrack,
    opts: TrackPublishOptions,
    encodings?: RTCRtpEncodingParameters[],
  ) {
    if (!this.publisher) {
      throw new UnexpectedConnectionState('publisher is closed');
    }

    const streams: MediaStream[] = [];

    if (track.mediaStream) {
      streams.push(track.mediaStream);
    }

    const transceiverInit: RTCRtpTransceiverInit = { direction: 'sendonly', streams };
    if (encodings) {
      transceiverInit.sendEncodings = encodings;
    }
    // addTransceiver for react-native is async. web is synchronous, but await won't effect it.
    const transceiver = await this.publisher.addTransceiver(
      track.mediaStreamTrack,
      transceiverInit,
    );

    if (track.kind === Track.Kind.Video && opts.videoCodec) {
      this.setPreferredCodec(transceiver, track.kind, opts.videoCodec);
      track.codec = opts.videoCodec;
    }
    return transceiver.sender;
  }

  private async createSimulcastTransceiverSender(
    track: LocalVideoTrack,
    simulcastTrack: SimulcastTrackInfo,
    opts: TrackPublishOptions,
    encodings?: RTCRtpEncodingParameters[],
  ) {
    if (!this.publisher) {
      throw new UnexpectedConnectionState('publisher is closed');
    }
    const transceiverInit: RTCRtpTransceiverInit = { direction: 'sendonly' };
    if (encodings) {
      transceiverInit.sendEncodings = encodings;
    }
    // addTransceiver for react-native is async. web is synchronous, but await won't effect it.
    const transceiver = await this.publisher.addTransceiver(
      simulcastTrack.mediaStreamTrack,
      transceiverInit,
    );
    if (!opts.videoCodec) {
      return;
    }
    this.setPreferredCodec(transceiver, track.kind, opts.videoCodec);
    track.setSimulcastTrackSender(opts.videoCodec, transceiver.sender);
    return transceiver.sender;
  }

  private async createRTCRtpSender(track: MediaStreamTrack) {
    if (!this.publisher) {
      throw new UnexpectedConnectionState('publisher is closed');
    }
    return this.publisher.addTrack(track);
  }

  // websocket reconnect behavior. if websocket is interrupted, and the PeerConnection
  // continues to work, we can reconnect to websocket to continue the session
  // after a number of retries, we'll close and give up permanently
  private handleDisconnect = (connection: string, disconnectReason?: ReconnectReason) => {
    if (this._isClosed) {
      return;
    }

    log.warn(`${connection} disconnected`);
    if (this.reconnectAttempts === 0) {
      // only reset start time on the first try
      this.reconnectStart = Date.now();
    }

    const disconnect = (duration: number) => {
      log.warn(
        `could not recover connection after ${this.reconnectAttempts} attempts, ${duration}ms. giving up`,
      );
      this.emit(EngineEvent.Disconnected);
      this.close();
    };

    const duration = Date.now() - this.reconnectStart;
    let delay = this.getNextRetryDelay({
      elapsedMs: duration,
      retryCount: this.reconnectAttempts,
    });

    if (delay === null) {
      disconnect(duration);
      return;
    }
    if (connection === leaveReconnect) {
      delay = 0;
    }

    log.debug(`reconnecting in ${delay}ms`);

    this.clearReconnectTimeout();
    if (this.token && this.regionUrlProvider) {
      // token may have been refreshed, we do not want to recreate the regionUrlProvider
      // since the current engine may have inherited a regional url
      this.regionUrlProvider.updateToken(this.token);
    }
    this.reconnectTimeout = CriticalTimers.setTimeout(
      () => this.attemptReconnect(disconnectReason),
      delay,
    );
  };

  private async attemptReconnect(reason?: ReconnectReason) {
    if (this._isClosed) {
      return;
    }
    // guard for attempting reconnection multiple times while one attempt is still not finished
    if (this.attemptingReconnect) {
      return;
    }
    if (
      this.clientConfiguration?.resumeConnection === ClientConfigSetting.DISABLED ||
      // signaling state could change to closed due to hardware sleep
      // those connections cannot be resumed
      (this.primaryTransport?.getSignallingState() ?? 'closed') === 'closed'
    ) {
      this.fullReconnectOnNext = true;
    }

    try {
      this.attemptingReconnect = true;
      if (this.fullReconnectOnNext) {
        await this.restartConnection();
      } else {
        await this.resumeConnection(reason);
      }
      this.clearPendingReconnect();
      this.fullReconnectOnNext = false;
    } catch (e) {
      this.reconnectAttempts += 1;
      let recoverable = true;
      if (e instanceof UnexpectedConnectionState) {
        log.debug('received unrecoverable error', { error: e });
        // unrecoverable
        recoverable = false;
      } else if (!(e instanceof SignalReconnectError)) {
        // cannot resume
        this.fullReconnectOnNext = true;
      }

      if (recoverable) {
        this.handleDisconnect('reconnect', ReconnectReason.RR_UNKNOWN);
      } else {
        log.info(
          `could not recover connection after ${this.reconnectAttempts} attempts, ${
            Date.now() - this.reconnectStart
          }ms. giving up`,
        );
        this.emit(EngineEvent.Disconnected);
        await this.close();
      }
    } finally {
      this.attemptingReconnect = false;
    }
  }

  private getNextRetryDelay(context: ReconnectContext) {
    try {
      return this.reconnectPolicy.nextRetryDelayInMs(context);
    } catch (e) {
      log.warn('encountered error in reconnect policy', { error: e });
    }

    // error in user code with provided reconnect policy, stop reconnecting
    return null;
  }

  private async restartConnection(regionUrl?: string) {
    try {
      if (!this.url || !this.token) {
        // permanent failure, don't attempt reconnection
        throw new UnexpectedConnectionState('could not reconnect, url or token not saved');
      }

      log.info(`reconnecting, attempt: ${this.reconnectAttempts}`);
      this.emit(EngineEvent.Restarting);

      if (this.client.isConnected) {
        await this.client.sendLeave();
      }
      await this.cleanupPeerConnections();
      await this.cleanupClient();

      let joinResponse: JoinResponse;
      try {
        if (!this.signalOpts) {
          log.warn('attempted connection restart, without signal options present');
          throw new SignalReconnectError();
        }
        // in case a regionUrl is passed, the region URL takes precedence
        joinResponse = await this.join(regionUrl ?? this.url, this.token, this.signalOpts);
      } catch (e) {
        if (e instanceof ConnectionError && e.reason === ConnectionErrorReason.NotAllowed) {
          throw new UnexpectedConnectionState('could not reconnect, token might be expired');
        }
        throw new SignalReconnectError();
      }

      if (this.shouldFailNext) {
        this.shouldFailNext = false;
        throw new Error('simulated failure');
      }

      this.client.setReconnected();
      this.emit(EngineEvent.SignalRestarted, joinResponse);

      await this.waitForPCReconnected();
      this.regionUrlProvider?.resetAttempts();
      // reconnect success
      this.emit(EngineEvent.Restarted);
    } catch (error) {
      const nextRegionUrl = await this.regionUrlProvider?.getNextBestRegionUrl();
      if (nextRegionUrl) {
        await this.restartConnection(nextRegionUrl);
        return;
      } else {
        // no more regions to try (or we're not on cloud)
        this.regionUrlProvider?.resetAttempts();
        throw error;
      }
    }
  }

  private async resumeConnection(reason?: ReconnectReason): Promise<void> {
    if (!this.url || !this.token) {
      // permanent failure, don't attempt reconnection
      throw new UnexpectedConnectionState('could not reconnect, url or token not saved');
    }
    // trigger publisher reconnect
    if (!this.publisher || !this.subscriber) {
      throw new UnexpectedConnectionState('publisher and subscriber connections unset');
    }

    log.info(`resuming signal connection, attempt ${this.reconnectAttempts}`);
    this.emit(EngineEvent.Resuming);

    try {
      this.setupSignalClientCallbacks();
      const res = await this.client.reconnect(this.url, this.token, this.participantSid, reason);
      if (res) {
        const rtcConfig = this.makeRTCConfiguration(res);
        this.publisher.setConfiguration(rtcConfig);
        this.subscriber.setConfiguration(rtcConfig);
      }
    } catch (e) {
      let message = '';
      if (e instanceof Error) {
        message = e.message;
      }
      if (e instanceof ConnectionError && e.reason === ConnectionErrorReason.NotAllowed) {
        throw new UnexpectedConnectionState('could not reconnect, token might be expired');
      }
      throw new SignalReconnectError(message);
    }
    this.emit(EngineEvent.SignalResumed);

    if (this.shouldFailNext) {
      this.shouldFailNext = false;
      throw new Error('simulated failure');
    }

    this.subscriber.restartingIce = true;

    // only restart publisher if it's needed
    if (this.pcManager?.needsPublisher) {
      await this.publisher.createAndSendOffer({ iceRestart: true });
    }

    await this.waitForPCReconnected();
    this.client.setReconnected();

    // recreate publish datachannel if it's id is null
    // (for safari https://bugs.webkit.org/show_bug.cgi?id=184688)
    if (this.reliableDC?.readyState === 'open' && this.reliableDC.id === null) {
      this.createDataChannels();
    }

    // resume success
    this.emit(EngineEvent.Resumed);
  }

  async waitForPCInitialConnection(timeout?: number, abortController?: AbortController) {
    await this.pcManager?.ensurePCTransportConnection(abortController, timeout);
    // if (this.pcState === PCState.Connected) {
    //   return;
    // }
    // if (this.pcState !== PCState.New) {
    //   throw new UnexpectedConnectionState(
    //     'Expected peer connection to be new on initial connection',
    //   );
    // }
    // return new Promise<void>((resolve, reject) => {
    //   const abortHandler = () => {
    //     log.warn('closing engine');
    //     CriticalTimers.clearTimeout(connectTimeout);

    //     reject(
    //       new ConnectionError(
    //         'room connection has been cancelled',
    //         ConnectionErrorReason.Cancelled,
    //       ),
    //     );
    //   };
    //   if (abortController?.signal.aborted) {
    //     abortHandler();
    //   }
    //   abortController?.signal.addEventListener('abort', abortHandler);
    //   const onConnected = () => {
    //     CriticalTimers.clearTimeout(connectTimeout);
    //     abortController?.signal.removeEventListener('abort', abortHandler);
    //     resolve();
    //   };
    //   const connectTimeout = CriticalTimers.setTimeout(() => {
    //     this.off(EngineEvent.Connected, onConnected);
    //     reject(new ConnectionError('could not establish pc connection'));
    //   }, timeout ?? this.peerConnectionTimeout);
    //   this.once(EngineEvent.Connected, onConnected);
    // });
  }

  private async waitForPCReconnected() {
    // const startTime = Date.now();
    // let now = startTime;
    this.pcState = PCState.Reconnecting;

    log.debug('waiting for peer connection to reconnect');
<<<<<<< HEAD
    try {
      await sleep(minReconnectWait); // FIXME setTimeout again not ideal for a connection critical path
      await this.pcManager?.ensurePCTransportConnection(undefined, this.peerConnectionTimeout);
      this.pcState = PCState.Connected;
    } catch (e: any) {
      // TODO do we need a `failed` state here for the PC?
      throw new ConnectionError(`could not establish PC connection, ${e.message}`);
=======
    while (now - startTime < this.peerConnectionTimeout) {
      if (this.primaryTransport === undefined) {
        // we can abort early, connection is hosed
        break;
      } else if (
        // on Safari, we don't get a connectionstatechanged event during ICE restart
        // this means we'd have to check its status manually and update address
        // manually
        now - startTime > minReconnectWait &&
        this.primaryTransport?.getConnectionState() === 'connected' &&
        (!this.hasPublished || this.publisher?.getConnectionState() === 'connected')
      ) {
        this.pcState = PCState.Connected;
      }
      if (this.pcState === PCState.Connected) {
        return;
      }
      await sleep(100);
      now = Date.now();
>>>>>>> 7631712a
    }
  }

  waitForRestarted = () => {
    return new Promise<void>((resolve, reject) => {
      if (this.pcState === PCState.Connected) {
        resolve();
      }
      const onRestarted = () => {
        this.off(EngineEvent.Disconnected, onDisconnected);
        resolve();
      };
      const onDisconnected = () => {
        this.off(EngineEvent.Restarted, onRestarted);
        reject();
      };
      this.once(EngineEvent.Restarted, onRestarted);
      this.once(EngineEvent.Disconnected, onDisconnected);
    });
  };

  /* @internal */
  async sendDataPacket(packet: DataPacket, kind: DataPacket_Kind) {
    const msg = packet.toBinary();

    // make sure we do have a data connection
    await this.ensurePublisherConnected(kind);

    const dc = this.dataChannelForKind(kind);
    if (dc) {
      dc.send(msg);
    }

    this.updateAndEmitDCBufferStatus(kind);
  }

  private updateAndEmitDCBufferStatus = (kind: DataPacket_Kind) => {
    const status = this.isBufferStatusLow(kind);
    if (typeof status !== 'undefined' && status !== this.dcBufferStatus.get(kind)) {
      this.dcBufferStatus.set(kind, status);
      this.emit(EngineEvent.DCBufferStatusChanged, status, kind);
    }
  };

  private isBufferStatusLow = (kind: DataPacket_Kind): boolean | undefined => {
    const dc = this.dataChannelForKind(kind);
    if (dc) {
      return dc.bufferedAmount <= dc.bufferedAmountLowThreshold;
    }
  };

  /**
   * @internal
   */
  async ensureDataTransportConnected(
    kind: DataPacket_Kind,
    subscriber: boolean = this.subscriberPrimary,
  ) {
    const transport = subscriber ? this.subscriber : this.publisher;
    const transportName = subscriber ? 'Subscriber' : 'Publisher';
    if (!transport) {
      throw new ConnectionError(`${transportName} connection not set`);
    }

    if (
      !subscriber &&
      !this.publisher?.isICEConnected &&
      this.publisher?.getICEConnectionState() !== 'checking'
    ) {
      // start negotiation
      this.negotiate();
    }

    const targetChannel = this.dataChannelForKind(kind, subscriber);
    if (targetChannel?.readyState === 'open') {
      return;
    }

    // wait until ICE connected
    const endTime = new Date().getTime() + this.peerConnectionTimeout;
    while (new Date().getTime() < endTime) {
      if (
        transport.isICEConnected &&
        this.dataChannelForKind(kind, subscriber)?.readyState === 'open'
      ) {
        return;
      }
      await sleep(50);
    }

    throw new ConnectionError(
      `could not establish ${transportName} connection, state: ${transport.getICEConnectionState()}`,
    );
  }

  private async ensurePublisherConnected(kind: DataPacket_Kind) {
    await this.ensureDataTransportConnected(kind, false);
  }

  /* @internal */
  verifyTransport(): boolean {
    // primary connection
    if (!this.primaryTransport) {
      return false;
    }
    if (
      this.primaryTransport.getConnectionState() === 'closed' ||
      this.primaryTransport.getConnectionState() === 'failed'
    ) {
      return false;
    }

    // also verify publisher connection if it's needed or different
    if (this.pcManager?.needsPublisher && this.subscriberPrimary) {
      if (!this.publisher) {
        return false;
      }
      if (
        this.publisher.getConnectionState() === 'closed' ||
        this.publisher.getConnectionState() === 'failed'
      ) {
        return false;
      }
    }

    // ensure signal is connected
    if (!this.client.ws || this.client.ws.readyState === WebSocket.CLOSED) {
      return false;
    }
    return true;
  }

  /** @internal */
  negotiate(): Promise<void> {
    // observe signal state
    return new Promise<void>((resolve, reject) => {
      if (!this.publisher) {
        reject(new NegotiationError('publisher is not defined'));
        return;
      }

      this.pcManager?.requirePublisher();

      const handleClosed = () => {
        log.debug('engine disconnected while negotiation was ongoing');
        cleanup();
        resolve();
        return;
      };

      if (this.isClosed) {
        reject('cannot negotiate on closed engine');
      }
      this.on(EngineEvent.Closing, handleClosed);

      const negotiationTimeout = setTimeout(() => {
        reject('negotiation timed out');
        this.handleDisconnect('negotiation', ReconnectReason.RR_SIGNAL_DISCONNECTED);
      }, this.peerConnectionTimeout);

      const cleanup = () => {
        clearTimeout(negotiationTimeout);
        this.off(EngineEvent.Closing, handleClosed);
      };

      this.publisher.once(PCEvents.NegotiationStarted, () => {
        this.publisher?.once(PCEvents.NegotiationComplete, () => {
          cleanup();
          resolve();
        });
      });

      this.publisher.once(PCEvents.RTPVideoPayloadTypes, (rtpTypes: MediaAttributes['rtp']) => {
        const rtpMap = new Map<number, VideoCodec>();
        rtpTypes.forEach((rtp) => {
          const codec = rtp.codec.toLowerCase();
          if (isVideoCodec(codec)) {
            rtpMap.set(rtp.payload, codec);
          }
        });
        this.emit(EngineEvent.RTPVideoMapUpdate, rtpMap);
      });

      this.publisher.negotiate((e) => {
        cleanup();
        reject(e);
        if (e instanceof NegotiationError) {
          this.fullReconnectOnNext = true;
        }
        this.handleDisconnect('negotiation', ReconnectReason.RR_UNKNOWN);
      });
    });
  }

  dataChannelForKind(kind: DataPacket_Kind, sub?: boolean): RTCDataChannel | undefined {
    if (!sub) {
      if (kind === DataPacket_Kind.LOSSY) {
        return this.lossyDC;
      }
      if (kind === DataPacket_Kind.RELIABLE) {
        return this.reliableDC;
      }
    } else {
      if (kind === DataPacket_Kind.LOSSY) {
        return this.lossyDCSub;
      }
      if (kind === DataPacket_Kind.RELIABLE) {
        return this.reliableDCSub;
      }
    }
  }

  /* @internal */
  failNext() {
    // debugging method to fail the next reconnect/resume attempt
    this.shouldFailNext = true;
  }

  private clearReconnectTimeout() {
    if (this.reconnectTimeout) {
      CriticalTimers.clearTimeout(this.reconnectTimeout);
    }
  }

  private clearPendingReconnect() {
    this.clearReconnectTimeout();
    this.reconnectAttempts = 0;
  }

  private handleBrowserOnLine = () => {
    // in case the engine is currently reconnecting, attempt a reconnect immediately after the browser state has changed to 'onLine'
    if (this.client.isReconnecting) {
      this.clearReconnectTimeout();
      this.attemptReconnect(ReconnectReason.RR_SIGNAL_DISCONNECTED);
    }
  };

  private registerOnLineListener() {
    if (isWeb()) {
      window.addEventListener('online', this.handleBrowserOnLine);
    }
  }

  private deregisterOnLineListener() {
    if (isWeb()) {
      window.removeEventListener('online', this.handleBrowserOnLine);
    }
  }
}

class SignalReconnectError extends Error {}

export type EngineEventCallbacks = {
  connected: (joinResp: JoinResponse) => void;
  disconnected: (reason?: DisconnectReason) => void;
  resuming: () => void;
  resumed: () => void;
  restarting: () => void;
  restarted: () => void;
  signalResumed: () => void;
  signalRestarted: (joinResp: JoinResponse) => void;
  closing: () => void;
  mediaTrackAdded: (
    track: MediaStreamTrack,
    streams: MediaStream,
    receiver?: RTCRtpReceiver,
  ) => void;
  activeSpeakersUpdate: (speakers: Array<SpeakerInfo>) => void;
  dataPacketReceived: (userPacket: UserPacket, kind: DataPacket_Kind) => void;
  transportsCreated: (publisher: PCTransport, subscriber: PCTransport) => void;
  /** @internal */
  trackSenderAdded: (track: Track, sender: RTCRtpSender) => void;
  rtpVideoMapUpdate: (rtpMap: Map<number, VideoCodec>) => void;
  dcBufferStatusChanged: (isLow: boolean, kind: DataPacket_Kind) => void;
  participantUpdate: (infos: ParticipantInfo[]) => void;
  roomUpdate: (room: RoomModel) => void;
  connectionQualityUpdate: (update: ConnectionQualityUpdate) => void;
  speakersChanged: (speakerUpdates: SpeakerInfo[]) => void;
  streamStateChanged: (update: StreamStateUpdate) => void;
  subscriptionError: (resp: SubscriptionResponse) => void;
  subscriptionPermissionUpdate: (update: SubscriptionPermissionUpdate) => void;
};<|MERGE_RESOLUTION|>--- conflicted
+++ resolved
@@ -247,21 +247,12 @@
 
   async cleanupPeerConnections() {
     if (this.publisher && this.publisher.getSignallingState() !== 'closed') {
-<<<<<<< HEAD
       const publisher = this.publisher;
       for (const sender of publisher.getSenders()) {
         try {
           // TODO: react-native-webrtc doesn't have removeTrack yet.
           if (publisher.canRemoveTrack()) {
-            console.log('removing track');
             await publisher.removeTrack(sender);
-=======
-      this.publisher.getSenders().forEach((sender) => {
-        try {
-          // TODO: react-native-webrtc doesn't have removeTrack yet.
-          if (this.publisher?.canRemoveTrack()) {
-            this.publisher?.removeTrack(sender);
->>>>>>> 7631712a
           }
         } catch (e) {
           log.warn('could not removeTrack', { error: e });
@@ -276,11 +267,6 @@
       this.subscriber.close();
       this.subscriber = undefined;
     }
-<<<<<<< HEAD
-
-=======
-    this.hasPublished = false;
->>>>>>> 7631712a
     this.primaryTransport = undefined;
 
     const dcCleanup = (dc: RTCDataChannel | undefined) => {
@@ -416,40 +402,22 @@
     };
 
     let primaryTransport = this.publisher;
-<<<<<<< HEAD
     let subscriberPrimary = joinResponse.subscriberPrimary;
     if (subscriberPrimary) {
       primaryTransport = this.subscriber;
-=======
-    let secondaryTransport = this.subscriber;
-    let subscriberPrimary = joinResponse.subscriberPrimary;
-    if (subscriberPrimary) {
-      primaryTransport = this.subscriber;
-      secondaryTransport = this.publisher;
->>>>>>> 7631712a
       // in subscriber primary mode, server side opens sub data channels.
       this.subscriber.onDataChannel = this.handleDataChannel;
     }
     this.primaryTransport = primaryTransport;
-<<<<<<< HEAD
     this.pcManager.onStateChange = async (connectionState) => {
       log.debug(`primary PC state changed ${connectionState}`);
       if (connectionState === PCTransportState.CONNECTED) {
-=======
-    primaryTransport.onConnectionStateChange = async (connectionState) => {
-      log.debug(`primary PC state changed ${connectionState}`);
-      if (connectionState === 'connected') {
->>>>>>> 7631712a
         const shouldEmit = this.pcState === PCState.New;
         this.pcState = PCState.Connected;
         if (shouldEmit) {
           this.emit(EngineEvent.Connected, joinResponse);
         }
-<<<<<<< HEAD
       } else if (connectionState === PCTransportState.FAILED) {
-=======
-      } else if (connectionState === 'failed') {
->>>>>>> 7631712a
         // on Safari, PeerConnection will switch to 'disconnected' during renegotiation
         if (this.pcState === PCState.Connected) {
           this.pcState = PCState.Disconnected;
@@ -463,21 +431,6 @@
         }
       }
     };
-<<<<<<< HEAD
-=======
-    secondaryTransport.onConnectionStateChange = async (connectionState) => {
-      log.debug(`secondary PC state changed ${connectionState}`);
-      // also reconnect if secondary peerconnection fails
-      if (connectionState === 'failed') {
-        this.handleDisconnect(
-          'secondary peerconnection',
-          subscriberPrimary
-            ? ReconnectReason.RR_PUBLISHER_FAILED
-            : ReconnectReason.RR_SUBSCRIBER_FAILED,
-        );
-      }
-    };
->>>>>>> 7631712a
 
     this.subscriber.onTrack = (ev: RTCTrackEvent) => {
       this.emit(EngineEvent.MediaTrackAdded, ev.track, ev.streams[0], ev.receiver);
@@ -1116,7 +1069,6 @@
     this.pcState = PCState.Reconnecting;
 
     log.debug('waiting for peer connection to reconnect');
-<<<<<<< HEAD
     try {
       await sleep(minReconnectWait); // FIXME setTimeout again not ideal for a connection critical path
       await this.pcManager?.ensurePCTransportConnection(undefined, this.peerConnectionTimeout);
@@ -1124,27 +1076,6 @@
     } catch (e: any) {
       // TODO do we need a `failed` state here for the PC?
       throw new ConnectionError(`could not establish PC connection, ${e.message}`);
-=======
-    while (now - startTime < this.peerConnectionTimeout) {
-      if (this.primaryTransport === undefined) {
-        // we can abort early, connection is hosed
-        break;
-      } else if (
-        // on Safari, we don't get a connectionstatechanged event during ICE restart
-        // this means we'd have to check its status manually and update address
-        // manually
-        now - startTime > minReconnectWait &&
-        this.primaryTransport?.getConnectionState() === 'connected' &&
-        (!this.hasPublished || this.publisher?.getConnectionState() === 'connected')
-      ) {
-        this.pcState = PCState.Connected;
-      }
-      if (this.pcState === PCState.Connected) {
-        return;
-      }
-      await sleep(100);
-      now = Date.now();
->>>>>>> 7631712a
     }
   }
 
