--- conflicted
+++ resolved
@@ -214,16 +214,12 @@
       (prev, info) => Math.max(prev, info.visibilityChangedAt || 0),
       0,
     );
-<<<<<<< HEAD
+
     const backgroundPause =
       this.adaptiveStreamSettings?.pauseVideoInBackground ?? true // default to true
         ? this.isInBackground
         : false;
     const isVisible = this.elementInfos.some((info) => info.visible) && !backgroundPause;
-=======
-
-    const isVisible = this.elementInfos.some((info) => info.visible) && !this.isInBackground;
->>>>>>> 69bfa012
 
     if (this.lastVisible === isVisible) {
       return;
