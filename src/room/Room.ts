--- conflicted
+++ resolved
@@ -2280,9 +2280,6 @@
   encryptionError: (error: Error) => void;
   dcBufferStatusChanged: (isLow: boolean, kind: DataPacket_Kind) => void;
   activeDeviceChanged: (kind: MediaDeviceKind, deviceId: string) => void;
-<<<<<<< HEAD
   chatMessageReceived: (message: ChatMessage, participant?: RemoteParticipant) => void;
-=======
   localTrackSubscribed: (publication: LocalTrackPublication, participant: LocalParticipant) => void;
->>>>>>> 57bf8abd
 };