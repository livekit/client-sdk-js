--- conflicted
+++ resolved
@@ -1,6 +1,8 @@
 import { EventEmitter } from 'events';
 import type TypedEmitter from 'typed-emitter';
 import { toProtoSessionDescription } from '../api/SignalClient';
+import { EncryptionEvent } from '../e2ee';
+import { E2EEManager } from '../e2ee/E2eeManager';
 import log from '../logger';
 import type {
   InternalRoomConnectOptions,
@@ -39,7 +41,6 @@
   roomOptionDefaults,
   videoDefaults,
 } from './defaults';
-import { E2EEManager } from '../e2ee/E2eeManager';
 import { ConnectionError, ConnectionErrorReason, UnsupportedServer } from './errors';
 import { EngineEvent, ParticipantEvent, RoomEvent, TrackEvent } from './events';
 import LocalParticipant from './participant/LocalParticipant';
@@ -67,7 +68,6 @@
   supportsSetSinkId,
   unpackStreamId,
 } from './utils';
-import { EncryptionEvent } from '../e2ee';
 
 export enum ConnectionState {
   Disconnected = 'disconnected',
@@ -110,12 +110,9 @@
   /** options of room */
   options: InternalRoomOptions;
 
-<<<<<<< HEAD
   /** reflects the sender encryption status of the local participant */
   isE2EEEnabled: boolean = false;
-  
-=======
->>>>>>> c7b3fc02
+
   private roomInfo?: RoomModel;
 
   private identityToSid: Map<string, string>;
@@ -135,11 +132,8 @@
 
   private disconnectLock: Mutex;
 
-<<<<<<< HEAD
   private e2eeManager: E2EEManager | undefined;
 
-=======
->>>>>>> c7b3fc02
   private cachedParticipantSids: Array<string>;
 
   private connectionReconcileInterval?: ReturnType<typeof setInterval>;
@@ -208,36 +202,6 @@
       );
       this.e2eeManager?.setup(this);
     }
-  }
-
-  /**
-   * if the current room has a participant with `recorder: true` in its JWT grant
-   **/
-  get isRecording(): boolean {
-    return this.roomInfo?.activeRecording ?? false;
-  }
-
-  /** server assigned unique room id */
-  get sid(): string {
-    return this.roomInfo?.sid ?? '';
-  }
-
-  /** user assigned name, derived from JWT token */
-  get name(): string {
-    return this.roomInfo?.name ?? '';
-  }
-
-  /** room metadata */
-  get metadata(): string | undefined {
-    return this.roomInfo?.metadata;
-  }
-
-  get numParticipants(): number {
-    return this.roomInfo?.numParticipants ?? 0;
-  }
-
-  get numPublishers(): number {
-    return this.roomInfo?.numPublishers ?? 0;
   }
 
   /**
