/* eslint-disable */
import Long from 'long';
import * as _m0 from 'protobufjs/minimal';
import {
  TrackType,
  TrackSource,
  Room,
  ParticipantInfo,
  ClientConfiguration,
  TrackInfo,
  VideoQuality,
  ConnectionQuality,
  VideoLayer,
  ParticipantTracks,
  SpeakerInfo,
  trackTypeFromJSON,
  trackSourceFromJSON,
  trackTypeToJSON,
  trackSourceToJSON,
  videoQualityFromJSON,
  videoQualityToJSON,
  connectionQualityFromJSON,
  connectionQualityToJSON,
} from './livekit_models';

export const protobufPackage = 'livekit';

export enum SignalTarget {
  PUBLISHER = 0,
  SUBSCRIBER = 1,
  UNRECOGNIZED = -1,
}

export function signalTargetFromJSON(object: any): SignalTarget {
  switch (object) {
    case 0:
    case 'PUBLISHER':
      return SignalTarget.PUBLISHER;
    case 1:
    case 'SUBSCRIBER':
      return SignalTarget.SUBSCRIBER;
    case -1:
    case 'UNRECOGNIZED':
    default:
      return SignalTarget.UNRECOGNIZED;
  }
}

export function signalTargetToJSON(object: SignalTarget): string {
  switch (object) {
    case SignalTarget.PUBLISHER:
      return 'PUBLISHER';
    case SignalTarget.SUBSCRIBER:
      return 'SUBSCRIBER';
    default:
      return 'UNKNOWN';
  }
}

export enum StreamState {
  ACTIVE = 0,
  PAUSED = 1,
  UNRECOGNIZED = -1,
}

export function streamStateFromJSON(object: any): StreamState {
  switch (object) {
    case 0:
    case 'ACTIVE':
      return StreamState.ACTIVE;
    case 1:
    case 'PAUSED':
      return StreamState.PAUSED;
    case -1:
    case 'UNRECOGNIZED':
    default:
      return StreamState.UNRECOGNIZED;
  }
}

export function streamStateToJSON(object: StreamState): string {
  switch (object) {
    case StreamState.ACTIVE:
      return 'ACTIVE';
    case StreamState.PAUSED:
      return 'PAUSED';
    default:
      return 'UNKNOWN';
  }
}

export interface SignalRequest {
  /** initial join exchange, for publisher */
  offer?: SessionDescription | undefined;
  /** participant answering publisher offer */
  answer?: SessionDescription | undefined;
  trickle?: TrickleRequest | undefined;
  addTrack?: AddTrackRequest | undefined;
  /** mute the participant's published tracks */
  mute?: MuteTrackRequest | undefined;
  /** Subscribe or unsubscribe from tracks */
  subscription?: UpdateSubscription | undefined;
  /** Update settings of subscribed tracks */
  trackSetting?: UpdateTrackSettings | undefined;
  /** Immediately terminate session */
  leave?: LeaveRequest | undefined;
  /**
   * Set active published layers, deprecated in favor of automatic tracking
   *    SetSimulcastLayers simulcast = 9;
   * Update published video layers
   */
  updateLayers?: UpdateVideoLayers | undefined;
  /** Update subscriber permissions */
  subscriptionPermission?: SubscriptionPermission | undefined;
  /** sync client's subscribe state to server during reconnect */
  syncState?: SyncState | undefined;
  /** Simulate conditions, for client validations */
  simulate?: SimulateScenario | undefined;
}

export interface SignalResponse {
  /** sent when join is accepted */
  join?: JoinResponse | undefined;
  /** sent when server answers publisher */
  answer?: SessionDescription | undefined;
  /** sent when server is sending subscriber an offer */
  offer?: SessionDescription | undefined;
  /** sent when an ICE candidate is available */
  trickle?: TrickleRequest | undefined;
  /** sent when participants in the room has changed */
  update?: ParticipantUpdate | undefined;
  /** sent to the participant when their track has been published */
  trackPublished?: TrackPublishedResponse | undefined;
  /** Immediately terminate session */
  leave?: LeaveRequest | undefined;
  /** server initiated mute */
  mute?: MuteTrackRequest | undefined;
  /** indicates changes to speaker status, including when they've gone to not speaking */
  speakersChanged?: SpeakersChanged | undefined;
  /** sent when metadata of the room has changed */
  roomUpdate?: RoomUpdate | undefined;
  /** when connection quality changed */
  connectionQuality?: ConnectionQualityUpdate | undefined;
  /**
   * when streamed tracks state changed, used to notify when any of the streams were paused due to
   * congestion
   */
  streamStateUpdate?: StreamStateUpdate | undefined;
  /** when max subscribe quality changed, used by dynamic broadcasting to disable unused layers */
  subscribedQualityUpdate?: SubscribedQualityUpdate | undefined;
  /** when subscription permission changed */
  subscriptionPermissionUpdate?: SubscriptionPermissionUpdate | undefined;
  /** update the token the client was using, to prevent an active client from using an expired token */
  refreshToken: string | undefined;
  /** server initiated track unpublish */
  trackUnpublished?: TrackUnpublishedResponse | undefined;
}

export interface AddTrackRequest {
  /** client ID of track, to match it when RTC track is received */
  cid: string;
  name: string;
  type: TrackType;
  /** to be deprecated in favor of layers */
  width: number;
  height: number;
  /** true to add track and initialize to muted */
  muted: boolean;
  /** true if DTX (Discontinuous Transmission) is disabled for audio */
  disableDtx: boolean;
  source: TrackSource;
  layers: VideoLayer[];
  alternativeCodec: string;
  alternativeCid: string;
}

export interface TrickleRequest {
  candidateInit: string;
  target: SignalTarget;
}

export interface MuteTrackRequest {
  sid: string;
  muted: boolean;
}

export interface JoinResponse {
  room?: Room;
  participant?: ParticipantInfo;
  otherParticipants: ParticipantInfo[];
  serverVersion: string;
  iceServers: ICEServer[];
  /** use subscriber as the primary PeerConnection */
  subscriberPrimary: boolean;
  /**
   * when the current server isn't available, return alternate url to retry connection
   * when this is set, the other fields will be largely empty
   */
  alternativeUrl: string;
  clientConfiguration?: ClientConfiguration;
  serverRegion: string;
}

export interface TrackPublishedResponse {
  cid: string;
  track?: TrackInfo;
}

export interface TrackUnpublishedResponse {
  trackSid: string;
}

export interface SessionDescription {
  /** "answer" | "offer" | "pranswer" | "rollback" */
  type: string;
  sdp: string;
}

export interface ParticipantUpdate {
  participants: ParticipantInfo[];
}

export interface UpdateSubscription {
  trackSids: string[];
  subscribe: boolean;
  participantTracks: ParticipantTracks[];
}

export interface UpdateTrackSettings {
  trackSids: string[];
  /** when true, the track is placed in a paused state, with no new data returned */
  disabled: boolean;
  /** deprecated in favor of width & height */
  quality: VideoQuality;
  /** for video, width to receive */
  width: number;
  /** for video, height to receive */
  height: number;
}

export interface LeaveRequest {
  /**
   * sent when server initiates the disconnect due to server-restart
   * indicates clients should attempt full-reconnect sequence
   */
  canReconnect: boolean;
}

/** message to indicate published video track dimensions are changing */
export interface UpdateVideoLayers {
  trackSid: string;
  layers: VideoLayer[];
}

export interface ICEServer {
  urls: string[];
  username: string;
  credential: string;
}

export interface SpeakersChanged {
  speakers: SpeakerInfo[];
}

export interface RoomUpdate {
  room?: Room;
}

export interface ConnectionQualityInfo {
  participantSid: string;
  quality: ConnectionQuality;
  score: number;
}

export interface ConnectionQualityUpdate {
  updates: ConnectionQualityInfo[];
}

export interface StreamStateInfo {
  participantSid: string;
  trackSid: string;
  state: StreamState;
}

export interface StreamStateUpdate {
  streamStates: StreamStateInfo[];
}

export interface SubscribedQuality {
  quality: VideoQuality;
  enabled: boolean;
}

export interface SubscribedCodec {
  codec: string;
  enabled: boolean;
  qualities: SubscribedQuality[];
}

export interface SubscribedQualityUpdate {
  trackSid: string;
  subscribedQualities: SubscribedQuality[];
  subscribedCodecs: SubscribedCodec[];
}

export interface TrackPermission {
  participantSid: string;
  allTracks: boolean;
  trackSids: string[];
}

export interface SubscriptionPermission {
  allParticipants: boolean;
  trackPermissions: TrackPermission[];
}

export interface SubscriptionPermissionUpdate {
  participantSid: string;
  trackSid: string;
  allowed: boolean;
}

export interface SyncState {
  answer?: SessionDescription;
  subscription?: UpdateSubscription;
  publishTracks: TrackPublishedResponse[];
  dataChannels: DataChannelInfo[];
}

export interface DataChannelInfo {
  label: string;
  id: number;
  target: SignalTarget;
}

export interface SimulateScenario {
  /** simulate N seconds of speaker activity */
  speakerUpdate: number | undefined;
  /** simulate local node failure */
  nodeFailure: boolean | undefined;
  /** simulate migration */
  migration: boolean | undefined;
  /** server to send leave */
  serverLeave: boolean | undefined;
}

function createBaseSignalRequest(): SignalRequest {
  return {
    offer: undefined,
    answer: undefined,
    trickle: undefined,
    addTrack: undefined,
    mute: undefined,
    subscription: undefined,
    trackSetting: undefined,
    leave: undefined,
    updateLayers: undefined,
    subscriptionPermission: undefined,
    syncState: undefined,
    simulate: undefined,
  };
}

export const SignalRequest = {
  encode(message: SignalRequest, writer: _m0.Writer = _m0.Writer.create()): _m0.Writer {
    if (message.offer !== undefined) {
      SessionDescription.encode(message.offer, writer.uint32(10).fork()).ldelim();
    }
    if (message.answer !== undefined) {
      SessionDescription.encode(message.answer, writer.uint32(18).fork()).ldelim();
    }
    if (message.trickle !== undefined) {
      TrickleRequest.encode(message.trickle, writer.uint32(26).fork()).ldelim();
    }
    if (message.addTrack !== undefined) {
      AddTrackRequest.encode(message.addTrack, writer.uint32(34).fork()).ldelim();
    }
    if (message.mute !== undefined) {
      MuteTrackRequest.encode(message.mute, writer.uint32(42).fork()).ldelim();
    }
    if (message.subscription !== undefined) {
      UpdateSubscription.encode(message.subscription, writer.uint32(50).fork()).ldelim();
    }
    if (message.trackSetting !== undefined) {
      UpdateTrackSettings.encode(message.trackSetting, writer.uint32(58).fork()).ldelim();
    }
    if (message.leave !== undefined) {
      LeaveRequest.encode(message.leave, writer.uint32(66).fork()).ldelim();
    }
    if (message.updateLayers !== undefined) {
      UpdateVideoLayers.encode(message.updateLayers, writer.uint32(82).fork()).ldelim();
    }
    if (message.subscriptionPermission !== undefined) {
      SubscriptionPermission.encode(
        message.subscriptionPermission,
        writer.uint32(90).fork(),
      ).ldelim();
    }
    if (message.syncState !== undefined) {
      SyncState.encode(message.syncState, writer.uint32(98).fork()).ldelim();
    }
    if (message.simulate !== undefined) {
      SimulateScenario.encode(message.simulate, writer.uint32(106).fork()).ldelim();
    }
    return writer;
  },

  decode(input: _m0.Reader | Uint8Array, length?: number): SignalRequest {
    const reader = input instanceof _m0.Reader ? input : new _m0.Reader(input);
    let end = length === undefined ? reader.len : reader.pos + length;
    const message = createBaseSignalRequest();
    while (reader.pos < end) {
      const tag = reader.uint32();
      switch (tag >>> 3) {
        case 1:
          message.offer = SessionDescription.decode(reader, reader.uint32());
          break;
        case 2:
          message.answer = SessionDescription.decode(reader, reader.uint32());
          break;
        case 3:
          message.trickle = TrickleRequest.decode(reader, reader.uint32());
          break;
        case 4:
          message.addTrack = AddTrackRequest.decode(reader, reader.uint32());
          break;
        case 5:
          message.mute = MuteTrackRequest.decode(reader, reader.uint32());
          break;
        case 6:
          message.subscription = UpdateSubscription.decode(reader, reader.uint32());
          break;
        case 7:
          message.trackSetting = UpdateTrackSettings.decode(reader, reader.uint32());
          break;
        case 8:
          message.leave = LeaveRequest.decode(reader, reader.uint32());
          break;
        case 10:
          message.updateLayers = UpdateVideoLayers.decode(reader, reader.uint32());
          break;
        case 11:
          message.subscriptionPermission = SubscriptionPermission.decode(reader, reader.uint32());
          break;
        case 12:
          message.syncState = SyncState.decode(reader, reader.uint32());
          break;
        case 13:
          message.simulate = SimulateScenario.decode(reader, reader.uint32());
          break;
        default:
          reader.skipType(tag & 7);
          break;
      }
    }
    return message;
  },

  fromJSON(object: any): SignalRequest {
    return {
      offer: isSet(object.offer) ? SessionDescription.fromJSON(object.offer) : undefined,
      answer: isSet(object.answer) ? SessionDescription.fromJSON(object.answer) : undefined,
      trickle: isSet(object.trickle) ? TrickleRequest.fromJSON(object.trickle) : undefined,
      addTrack: isSet(object.addTrack) ? AddTrackRequest.fromJSON(object.addTrack) : undefined,
      mute: isSet(object.mute) ? MuteTrackRequest.fromJSON(object.mute) : undefined,
      subscription: isSet(object.subscription)
        ? UpdateSubscription.fromJSON(object.subscription)
        : undefined,
      trackSetting: isSet(object.trackSetting)
        ? UpdateTrackSettings.fromJSON(object.trackSetting)
        : undefined,
      leave: isSet(object.leave) ? LeaveRequest.fromJSON(object.leave) : undefined,
      updateLayers: isSet(object.updateLayers)
        ? UpdateVideoLayers.fromJSON(object.updateLayers)
        : undefined,
      subscriptionPermission: isSet(object.subscriptionPermission)
        ? SubscriptionPermission.fromJSON(object.subscriptionPermission)
        : undefined,
      syncState: isSet(object.syncState) ? SyncState.fromJSON(object.syncState) : undefined,
      simulate: isSet(object.simulate) ? SimulateScenario.fromJSON(object.simulate) : undefined,
    };
  },

  toJSON(message: SignalRequest): unknown {
    const obj: any = {};
    message.offer !== undefined &&
      (obj.offer = message.offer ? SessionDescription.toJSON(message.offer) : undefined);
    message.answer !== undefined &&
      (obj.answer = message.answer ? SessionDescription.toJSON(message.answer) : undefined);
    message.trickle !== undefined &&
      (obj.trickle = message.trickle ? TrickleRequest.toJSON(message.trickle) : undefined);
    message.addTrack !== undefined &&
      (obj.addTrack = message.addTrack ? AddTrackRequest.toJSON(message.addTrack) : undefined);
    message.mute !== undefined &&
      (obj.mute = message.mute ? MuteTrackRequest.toJSON(message.mute) : undefined);
    message.subscription !== undefined &&
      (obj.subscription = message.subscription
        ? UpdateSubscription.toJSON(message.subscription)
        : undefined);
    message.trackSetting !== undefined &&
      (obj.trackSetting = message.trackSetting
        ? UpdateTrackSettings.toJSON(message.trackSetting)
        : undefined);
    message.leave !== undefined &&
      (obj.leave = message.leave ? LeaveRequest.toJSON(message.leave) : undefined);
    message.updateLayers !== undefined &&
      (obj.updateLayers = message.updateLayers
        ? UpdateVideoLayers.toJSON(message.updateLayers)
        : undefined);
    message.subscriptionPermission !== undefined &&
      (obj.subscriptionPermission = message.subscriptionPermission
        ? SubscriptionPermission.toJSON(message.subscriptionPermission)
        : undefined);
    message.syncState !== undefined &&
      (obj.syncState = message.syncState ? SyncState.toJSON(message.syncState) : undefined);
    message.simulate !== undefined &&
      (obj.simulate = message.simulate ? SimulateScenario.toJSON(message.simulate) : undefined);
    return obj;
  },

  fromPartial<I extends Exact<DeepPartial<SignalRequest>, I>>(object: I): SignalRequest {
    const message = createBaseSignalRequest();
    message.offer =
      object.offer !== undefined && object.offer !== null
        ? SessionDescription.fromPartial(object.offer)
        : undefined;
    message.answer =
      object.answer !== undefined && object.answer !== null
        ? SessionDescription.fromPartial(object.answer)
        : undefined;
    message.trickle =
      object.trickle !== undefined && object.trickle !== null
        ? TrickleRequest.fromPartial(object.trickle)
        : undefined;
    message.addTrack =
      object.addTrack !== undefined && object.addTrack !== null
        ? AddTrackRequest.fromPartial(object.addTrack)
        : undefined;
    message.mute =
      object.mute !== undefined && object.mute !== null
        ? MuteTrackRequest.fromPartial(object.mute)
        : undefined;
    message.subscription =
      object.subscription !== undefined && object.subscription !== null
        ? UpdateSubscription.fromPartial(object.subscription)
        : undefined;
    message.trackSetting =
      object.trackSetting !== undefined && object.trackSetting !== null
        ? UpdateTrackSettings.fromPartial(object.trackSetting)
        : undefined;
    message.leave =
      object.leave !== undefined && object.leave !== null
        ? LeaveRequest.fromPartial(object.leave)
        : undefined;
    message.updateLayers =
      object.updateLayers !== undefined && object.updateLayers !== null
        ? UpdateVideoLayers.fromPartial(object.updateLayers)
        : undefined;
    message.subscriptionPermission =
      object.subscriptionPermission !== undefined && object.subscriptionPermission !== null
        ? SubscriptionPermission.fromPartial(object.subscriptionPermission)
        : undefined;
    message.syncState =
      object.syncState !== undefined && object.syncState !== null
        ? SyncState.fromPartial(object.syncState)
        : undefined;
    message.simulate =
      object.simulate !== undefined && object.simulate !== null
        ? SimulateScenario.fromPartial(object.simulate)
        : undefined;
    return message;
  },
};

function createBaseSignalResponse(): SignalResponse {
  return {
    join: undefined,
    answer: undefined,
    offer: undefined,
    trickle: undefined,
    update: undefined,
    trackPublished: undefined,
    leave: undefined,
    mute: undefined,
    speakersChanged: undefined,
    roomUpdate: undefined,
    connectionQuality: undefined,
    streamStateUpdate: undefined,
    subscribedQualityUpdate: undefined,
    subscriptionPermissionUpdate: undefined,
    refreshToken: undefined,
    trackUnpublished: undefined,
  };
}

export const SignalResponse = {
  encode(message: SignalResponse, writer: _m0.Writer = _m0.Writer.create()): _m0.Writer {
    if (message.join !== undefined) {
      JoinResponse.encode(message.join, writer.uint32(10).fork()).ldelim();
    }
    if (message.answer !== undefined) {
      SessionDescription.encode(message.answer, writer.uint32(18).fork()).ldelim();
    }
    if (message.offer !== undefined) {
      SessionDescription.encode(message.offer, writer.uint32(26).fork()).ldelim();
    }
    if (message.trickle !== undefined) {
      TrickleRequest.encode(message.trickle, writer.uint32(34).fork()).ldelim();
    }
    if (message.update !== undefined) {
      ParticipantUpdate.encode(message.update, writer.uint32(42).fork()).ldelim();
    }
    if (message.trackPublished !== undefined) {
      TrackPublishedResponse.encode(message.trackPublished, writer.uint32(50).fork()).ldelim();
    }
    if (message.leave !== undefined) {
      LeaveRequest.encode(message.leave, writer.uint32(66).fork()).ldelim();
    }
    if (message.mute !== undefined) {
      MuteTrackRequest.encode(message.mute, writer.uint32(74).fork()).ldelim();
    }
    if (message.speakersChanged !== undefined) {
      SpeakersChanged.encode(message.speakersChanged, writer.uint32(82).fork()).ldelim();
    }
    if (message.roomUpdate !== undefined) {
      RoomUpdate.encode(message.roomUpdate, writer.uint32(90).fork()).ldelim();
    }
    if (message.connectionQuality !== undefined) {
      ConnectionQualityUpdate.encode(message.connectionQuality, writer.uint32(98).fork()).ldelim();
    }
    if (message.streamStateUpdate !== undefined) {
      StreamStateUpdate.encode(message.streamStateUpdate, writer.uint32(106).fork()).ldelim();
    }
    if (message.subscribedQualityUpdate !== undefined) {
      SubscribedQualityUpdate.encode(
        message.subscribedQualityUpdate,
        writer.uint32(114).fork(),
      ).ldelim();
    }
    if (message.subscriptionPermissionUpdate !== undefined) {
      SubscriptionPermissionUpdate.encode(
        message.subscriptionPermissionUpdate,
        writer.uint32(122).fork(),
      ).ldelim();
    }
    if (message.refreshToken !== undefined) {
      writer.uint32(130).string(message.refreshToken);
    }
    if (message.trackUnpublished !== undefined) {
<<<<<<< HEAD
      TrackUnpublishedResponse.encode(
        message.trackUnpublished,
        writer.uint32(138).fork()
      ).ldelim();
=======
      TrackUnpublishedResponse.encode(message.trackUnpublished, writer.uint32(138).fork()).ldelim();
>>>>>>> 4b330927
    }
    return writer;
  },

  decode(input: _m0.Reader | Uint8Array, length?: number): SignalResponse {
    const reader = input instanceof _m0.Reader ? input : new _m0.Reader(input);
    let end = length === undefined ? reader.len : reader.pos + length;
    const message = createBaseSignalResponse();
    while (reader.pos < end) {
      const tag = reader.uint32();
      switch (tag >>> 3) {
        case 1:
          message.join = JoinResponse.decode(reader, reader.uint32());
          break;
        case 2:
          message.answer = SessionDescription.decode(reader, reader.uint32());
          break;
        case 3:
          message.offer = SessionDescription.decode(reader, reader.uint32());
          break;
        case 4:
          message.trickle = TrickleRequest.decode(reader, reader.uint32());
          break;
        case 5:
          message.update = ParticipantUpdate.decode(reader, reader.uint32());
          break;
        case 6:
          message.trackPublished = TrackPublishedResponse.decode(reader, reader.uint32());
          break;
        case 8:
          message.leave = LeaveRequest.decode(reader, reader.uint32());
          break;
        case 9:
          message.mute = MuteTrackRequest.decode(reader, reader.uint32());
          break;
        case 10:
          message.speakersChanged = SpeakersChanged.decode(reader, reader.uint32());
          break;
        case 11:
          message.roomUpdate = RoomUpdate.decode(reader, reader.uint32());
          break;
        case 12:
          message.connectionQuality = ConnectionQualityUpdate.decode(reader, reader.uint32());
          break;
        case 13:
          message.streamStateUpdate = StreamStateUpdate.decode(reader, reader.uint32());
          break;
        case 14:
          message.subscribedQualityUpdate = SubscribedQualityUpdate.decode(reader, reader.uint32());
          break;
        case 15:
          message.subscriptionPermissionUpdate = SubscriptionPermissionUpdate.decode(
            reader,
            reader.uint32(),
          );
          break;
        case 16:
          message.refreshToken = reader.string();
          break;
        case 17:
<<<<<<< HEAD
          message.trackUnpublished = TrackUnpublishedResponse.decode(
            reader,
            reader.uint32()
          );
=======
          message.trackUnpublished = TrackUnpublishedResponse.decode(reader, reader.uint32());
>>>>>>> 4b330927
          break;
        default:
          reader.skipType(tag & 7);
          break;
      }
    }
    return message;
  },

  fromJSON(object: any): SignalResponse {
<<<<<<< HEAD
    const message = { ...baseSignalResponse } as SignalResponse;
    if (object.join !== undefined && object.join !== null) {
      message.join = JoinResponse.fromJSON(object.join);
    } else {
      message.join = undefined;
    }
    if (object.answer !== undefined && object.answer !== null) {
      message.answer = SessionDescription.fromJSON(object.answer);
    } else {
      message.answer = undefined;
    }
    if (object.offer !== undefined && object.offer !== null) {
      message.offer = SessionDescription.fromJSON(object.offer);
    } else {
      message.offer = undefined;
    }
    if (object.trickle !== undefined && object.trickle !== null) {
      message.trickle = TrickleRequest.fromJSON(object.trickle);
    } else {
      message.trickle = undefined;
    }
    if (object.update !== undefined && object.update !== null) {
      message.update = ParticipantUpdate.fromJSON(object.update);
    } else {
      message.update = undefined;
    }
    if (object.trackPublished !== undefined && object.trackPublished !== null) {
      message.trackPublished = TrackPublishedResponse.fromJSON(
        object.trackPublished
      );
    } else {
      message.trackPublished = undefined;
    }
    if (object.leave !== undefined && object.leave !== null) {
      message.leave = LeaveRequest.fromJSON(object.leave);
    } else {
      message.leave = undefined;
    }
    if (object.mute !== undefined && object.mute !== null) {
      message.mute = MuteTrackRequest.fromJSON(object.mute);
    } else {
      message.mute = undefined;
    }
    if (
      object.speakersChanged !== undefined &&
      object.speakersChanged !== null
    ) {
      message.speakersChanged = SpeakersChanged.fromJSON(
        object.speakersChanged
      );
    } else {
      message.speakersChanged = undefined;
    }
    if (object.roomUpdate !== undefined && object.roomUpdate !== null) {
      message.roomUpdate = RoomUpdate.fromJSON(object.roomUpdate);
    } else {
      message.roomUpdate = undefined;
    }
    if (
      object.connectionQuality !== undefined &&
      object.connectionQuality !== null
    ) {
      message.connectionQuality = ConnectionQualityUpdate.fromJSON(
        object.connectionQuality
      );
    } else {
      message.connectionQuality = undefined;
    }
    if (
      object.streamStateUpdate !== undefined &&
      object.streamStateUpdate !== null
    ) {
      message.streamStateUpdate = StreamStateUpdate.fromJSON(
        object.streamStateUpdate
      );
    } else {
      message.streamStateUpdate = undefined;
    }
    if (
      object.subscribedQualityUpdate !== undefined &&
      object.subscribedQualityUpdate !== null
    ) {
      message.subscribedQualityUpdate = SubscribedQualityUpdate.fromJSON(
        object.subscribedQualityUpdate
      );
    } else {
      message.subscribedQualityUpdate = undefined;
    }
    if (
      object.subscriptionPermissionUpdate !== undefined &&
      object.subscriptionPermissionUpdate !== null
    ) {
      message.subscriptionPermissionUpdate =
        SubscriptionPermissionUpdate.fromJSON(
          object.subscriptionPermissionUpdate
        );
    } else {
      message.subscriptionPermissionUpdate = undefined;
    }
    if (object.refreshToken !== undefined && object.refreshToken !== null) {
      message.refreshToken = String(object.refreshToken);
    } else {
      message.refreshToken = undefined;
    }
    if (
      object.trackUnpublished !== undefined &&
      object.trackUnpublished !== null
    ) {
      message.trackUnpublished = TrackUnpublishedResponse.fromJSON(
        object.trackUnpublished
      );
    } else {
      message.trackUnpublished = undefined;
    }
    return message;
=======
    return {
      join: isSet(object.join) ? JoinResponse.fromJSON(object.join) : undefined,
      answer: isSet(object.answer) ? SessionDescription.fromJSON(object.answer) : undefined,
      offer: isSet(object.offer) ? SessionDescription.fromJSON(object.offer) : undefined,
      trickle: isSet(object.trickle) ? TrickleRequest.fromJSON(object.trickle) : undefined,
      update: isSet(object.update) ? ParticipantUpdate.fromJSON(object.update) : undefined,
      trackPublished: isSet(object.trackPublished)
        ? TrackPublishedResponse.fromJSON(object.trackPublished)
        : undefined,
      leave: isSet(object.leave) ? LeaveRequest.fromJSON(object.leave) : undefined,
      mute: isSet(object.mute) ? MuteTrackRequest.fromJSON(object.mute) : undefined,
      speakersChanged: isSet(object.speakersChanged)
        ? SpeakersChanged.fromJSON(object.speakersChanged)
        : undefined,
      roomUpdate: isSet(object.roomUpdate) ? RoomUpdate.fromJSON(object.roomUpdate) : undefined,
      connectionQuality: isSet(object.connectionQuality)
        ? ConnectionQualityUpdate.fromJSON(object.connectionQuality)
        : undefined,
      streamStateUpdate: isSet(object.streamStateUpdate)
        ? StreamStateUpdate.fromJSON(object.streamStateUpdate)
        : undefined,
      subscribedQualityUpdate: isSet(object.subscribedQualityUpdate)
        ? SubscribedQualityUpdate.fromJSON(object.subscribedQualityUpdate)
        : undefined,
      subscriptionPermissionUpdate: isSet(object.subscriptionPermissionUpdate)
        ? SubscriptionPermissionUpdate.fromJSON(object.subscriptionPermissionUpdate)
        : undefined,
      refreshToken: isSet(object.refreshToken) ? String(object.refreshToken) : undefined,
      trackUnpublished: isSet(object.trackUnpublished)
        ? TrackUnpublishedResponse.fromJSON(object.trackUnpublished)
        : undefined,
    };
>>>>>>> 4b330927
  },

  toJSON(message: SignalResponse): unknown {
    const obj: any = {};
    message.join !== undefined &&
      (obj.join = message.join ? JoinResponse.toJSON(message.join) : undefined);
    message.answer !== undefined &&
      (obj.answer = message.answer ? SessionDescription.toJSON(message.answer) : undefined);
    message.offer !== undefined &&
      (obj.offer = message.offer ? SessionDescription.toJSON(message.offer) : undefined);
    message.trickle !== undefined &&
      (obj.trickle = message.trickle ? TrickleRequest.toJSON(message.trickle) : undefined);
    message.update !== undefined &&
      (obj.update = message.update ? ParticipantUpdate.toJSON(message.update) : undefined);
    message.trackPublished !== undefined &&
      (obj.trackPublished = message.trackPublished
        ? TrackPublishedResponse.toJSON(message.trackPublished)
        : undefined);
    message.leave !== undefined &&
      (obj.leave = message.leave ? LeaveRequest.toJSON(message.leave) : undefined);
    message.mute !== undefined &&
      (obj.mute = message.mute ? MuteTrackRequest.toJSON(message.mute) : undefined);
    message.speakersChanged !== undefined &&
      (obj.speakersChanged = message.speakersChanged
        ? SpeakersChanged.toJSON(message.speakersChanged)
        : undefined);
    message.roomUpdate !== undefined &&
      (obj.roomUpdate = message.roomUpdate ? RoomUpdate.toJSON(message.roomUpdate) : undefined);
    message.connectionQuality !== undefined &&
      (obj.connectionQuality = message.connectionQuality
        ? ConnectionQualityUpdate.toJSON(message.connectionQuality)
        : undefined);
    message.streamStateUpdate !== undefined &&
      (obj.streamStateUpdate = message.streamStateUpdate
        ? StreamStateUpdate.toJSON(message.streamStateUpdate)
        : undefined);
    message.subscribedQualityUpdate !== undefined &&
      (obj.subscribedQualityUpdate = message.subscribedQualityUpdate
        ? SubscribedQualityUpdate.toJSON(message.subscribedQualityUpdate)
        : undefined);
    message.subscriptionPermissionUpdate !== undefined &&
      (obj.subscriptionPermissionUpdate = message.subscriptionPermissionUpdate
        ? SubscriptionPermissionUpdate.toJSON(message.subscriptionPermissionUpdate)
        : undefined);
    message.refreshToken !== undefined && (obj.refreshToken = message.refreshToken);
    message.trackUnpublished !== undefined &&
      (obj.trackUnpublished = message.trackUnpublished
        ? TrackUnpublishedResponse.toJSON(message.trackUnpublished)
        : undefined);
<<<<<<< HEAD
    message.refreshToken !== undefined &&
      (obj.refreshToken = message.refreshToken);
    message.trackUnpublished !== undefined &&
      (obj.trackUnpublished = message.trackUnpublished
        ? TrackUnpublishedResponse.toJSON(message.trackUnpublished)
        : undefined);
=======
>>>>>>> 4b330927
    return obj;
  },

  fromPartial<I extends Exact<DeepPartial<SignalResponse>, I>>(object: I): SignalResponse {
    const message = createBaseSignalResponse();
    message.join =
      object.join !== undefined && object.join !== null
        ? JoinResponse.fromPartial(object.join)
        : undefined;
    message.answer =
      object.answer !== undefined && object.answer !== null
        ? SessionDescription.fromPartial(object.answer)
        : undefined;
    message.offer =
      object.offer !== undefined && object.offer !== null
        ? SessionDescription.fromPartial(object.offer)
        : undefined;
    message.trickle =
      object.trickle !== undefined && object.trickle !== null
        ? TrickleRequest.fromPartial(object.trickle)
        : undefined;
    message.update =
      object.update !== undefined && object.update !== null
        ? ParticipantUpdate.fromPartial(object.update)
        : undefined;
    message.trackPublished =
      object.trackPublished !== undefined && object.trackPublished !== null
        ? TrackPublishedResponse.fromPartial(object.trackPublished)
        : undefined;
    message.leave =
      object.leave !== undefined && object.leave !== null
        ? LeaveRequest.fromPartial(object.leave)
        : undefined;
    message.mute =
      object.mute !== undefined && object.mute !== null
        ? MuteTrackRequest.fromPartial(object.mute)
        : undefined;
    message.speakersChanged =
      object.speakersChanged !== undefined && object.speakersChanged !== null
        ? SpeakersChanged.fromPartial(object.speakersChanged)
        : undefined;
    message.roomUpdate =
      object.roomUpdate !== undefined && object.roomUpdate !== null
        ? RoomUpdate.fromPartial(object.roomUpdate)
        : undefined;
    message.connectionQuality =
      object.connectionQuality !== undefined && object.connectionQuality !== null
        ? ConnectionQualityUpdate.fromPartial(object.connectionQuality)
        : undefined;
    message.streamStateUpdate =
      object.streamStateUpdate !== undefined && object.streamStateUpdate !== null
        ? StreamStateUpdate.fromPartial(object.streamStateUpdate)
        : undefined;
    message.subscribedQualityUpdate =
      object.subscribedQualityUpdate !== undefined && object.subscribedQualityUpdate !== null
        ? SubscribedQualityUpdate.fromPartial(object.subscribedQualityUpdate)
        : undefined;
    message.subscriptionPermissionUpdate =
      object.subscriptionPermissionUpdate !== undefined &&
      object.subscriptionPermissionUpdate !== null
        ? SubscriptionPermissionUpdate.fromPartial(object.subscriptionPermissionUpdate)
        : undefined;
    message.refreshToken = object.refreshToken ?? undefined;
<<<<<<< HEAD
    if (
      object.trackUnpublished !== undefined &&
      object.trackUnpublished !== null
    ) {
      message.trackUnpublished = TrackUnpublishedResponse.fromPartial(
        object.trackUnpublished
      );
    } else {
      message.trackUnpublished = undefined;
    }
=======
    message.trackUnpublished =
      object.trackUnpublished !== undefined && object.trackUnpublished !== null
        ? TrackUnpublishedResponse.fromPartial(object.trackUnpublished)
        : undefined;
>>>>>>> 4b330927
    return message;
  },
};

<<<<<<< HEAD
const baseAddTrackRequest: object = {
  cid: "",
  name: "",
  type: 0,
  width: 0,
  height: 0,
  muted: false,
  disableDtx: false,
  source: 0,
  alternativeCodec: "",
  alternativeCid: "",
};
=======
function createBaseAddTrackRequest(): AddTrackRequest {
  return {
    cid: '',
    name: '',
    type: 0,
    width: 0,
    height: 0,
    muted: false,
    disableDtx: false,
    source: 0,
    layers: [],
  };
}
>>>>>>> 4b330927

export const AddTrackRequest = {
  encode(message: AddTrackRequest, writer: _m0.Writer = _m0.Writer.create()): _m0.Writer {
    if (message.cid !== '') {
      writer.uint32(10).string(message.cid);
    }
    if (message.name !== '') {
      writer.uint32(18).string(message.name);
    }
    if (message.type !== 0) {
      writer.uint32(24).int32(message.type);
    }
    if (message.width !== 0) {
      writer.uint32(32).uint32(message.width);
    }
    if (message.height !== 0) {
      writer.uint32(40).uint32(message.height);
    }
    if (message.muted === true) {
      writer.uint32(48).bool(message.muted);
    }
    if (message.disableDtx === true) {
      writer.uint32(56).bool(message.disableDtx);
    }
    if (message.source !== 0) {
      writer.uint32(64).int32(message.source);
    }
    for (const v of message.layers) {
      VideoLayer.encode(v!, writer.uint32(74).fork()).ldelim();
    }
    if (message.alternativeCodec !== "") {
      writer.uint32(82).string(message.alternativeCodec);
    }
    if (message.alternativeCid !== "") {
      writer.uint32(90).string(message.alternativeCid);
    }
    return writer;
  },

  decode(input: _m0.Reader | Uint8Array, length?: number): AddTrackRequest {
    const reader = input instanceof _m0.Reader ? input : new _m0.Reader(input);
    let end = length === undefined ? reader.len : reader.pos + length;
    const message = createBaseAddTrackRequest();
    while (reader.pos < end) {
      const tag = reader.uint32();
      switch (tag >>> 3) {
        case 1:
          message.cid = reader.string();
          break;
        case 2:
          message.name = reader.string();
          break;
        case 3:
          message.type = reader.int32() as any;
          break;
        case 4:
          message.width = reader.uint32();
          break;
        case 5:
          message.height = reader.uint32();
          break;
        case 6:
          message.muted = reader.bool();
          break;
        case 7:
          message.disableDtx = reader.bool();
          break;
        case 8:
          message.source = reader.int32() as any;
          break;
        case 9:
          message.layers.push(VideoLayer.decode(reader, reader.uint32()));
          break;
        case 10:
          message.alternativeCodec = reader.string();
          break;
        case 11:
          message.alternativeCid = reader.string();
          break;
        default:
          reader.skipType(tag & 7);
          break;
      }
    }
    return message;
  },

  fromJSON(object: any): AddTrackRequest {
<<<<<<< HEAD
    const message = { ...baseAddTrackRequest } as AddTrackRequest;
    message.layers = [];
    if (object.cid !== undefined && object.cid !== null) {
      message.cid = String(object.cid);
    } else {
      message.cid = "";
    }
    if (object.name !== undefined && object.name !== null) {
      message.name = String(object.name);
    } else {
      message.name = "";
    }
    if (object.type !== undefined && object.type !== null) {
      message.type = trackTypeFromJSON(object.type);
    } else {
      message.type = 0;
    }
    if (object.width !== undefined && object.width !== null) {
      message.width = Number(object.width);
    } else {
      message.width = 0;
    }
    if (object.height !== undefined && object.height !== null) {
      message.height = Number(object.height);
    } else {
      message.height = 0;
    }
    if (object.muted !== undefined && object.muted !== null) {
      message.muted = Boolean(object.muted);
    } else {
      message.muted = false;
    }
    if (object.disableDtx !== undefined && object.disableDtx !== null) {
      message.disableDtx = Boolean(object.disableDtx);
    } else {
      message.disableDtx = false;
    }
    if (object.source !== undefined && object.source !== null) {
      message.source = trackSourceFromJSON(object.source);
    } else {
      message.source = 0;
    }
    if (object.layers !== undefined && object.layers !== null) {
      for (const e of object.layers) {
        message.layers.push(VideoLayer.fromJSON(e));
      }
    }
    if (
      object.alternativeCodec !== undefined &&
      object.alternativeCodec !== null
    ) {
      message.alternativeCodec = String(object.alternativeCodec);
    } else {
      message.alternativeCodec = "";
    }
    if (object.alternativeCid !== undefined && object.alternativeCid !== null) {
      message.alternativeCid = String(object.alternativeCid);
    } else {
      message.alternativeCid = "";
    }
    return message;
=======
    return {
      cid: isSet(object.cid) ? String(object.cid) : '',
      name: isSet(object.name) ? String(object.name) : '',
      type: isSet(object.type) ? trackTypeFromJSON(object.type) : 0,
      width: isSet(object.width) ? Number(object.width) : 0,
      height: isSet(object.height) ? Number(object.height) : 0,
      muted: isSet(object.muted) ? Boolean(object.muted) : false,
      disableDtx: isSet(object.disableDtx) ? Boolean(object.disableDtx) : false,
      source: isSet(object.source) ? trackSourceFromJSON(object.source) : 0,
      layers: Array.isArray(object?.layers)
        ? object.layers.map((e: any) => VideoLayer.fromJSON(e))
        : [],
    };
>>>>>>> 4b330927
  },

  toJSON(message: AddTrackRequest): unknown {
    const obj: any = {};
    message.cid !== undefined && (obj.cid = message.cid);
    message.name !== undefined && (obj.name = message.name);
    message.type !== undefined && (obj.type = trackTypeToJSON(message.type));
    message.width !== undefined && (obj.width = Math.round(message.width));
    message.height !== undefined && (obj.height = Math.round(message.height));
    message.muted !== undefined && (obj.muted = message.muted);
    message.disableDtx !== undefined && (obj.disableDtx = message.disableDtx);
    message.source !== undefined && (obj.source = trackSourceToJSON(message.source));
    if (message.layers) {
      obj.layers = message.layers.map((e) => (e ? VideoLayer.toJSON(e) : undefined));
    } else {
      obj.layers = [];
    }
    message.alternativeCodec !== undefined &&
      (obj.alternativeCodec = message.alternativeCodec);
    message.alternativeCid !== undefined &&
      (obj.alternativeCid = message.alternativeCid);
    return obj;
  },

  fromPartial<I extends Exact<DeepPartial<AddTrackRequest>, I>>(object: I): AddTrackRequest {
    const message = createBaseAddTrackRequest();
    message.cid = object.cid ?? '';
    message.name = object.name ?? '';
    message.type = object.type ?? 0;
    message.width = object.width ?? 0;
    message.height = object.height ?? 0;
    message.muted = object.muted ?? false;
    message.disableDtx = object.disableDtx ?? false;
    message.source = object.source ?? 0;
<<<<<<< HEAD
    message.layers = [];
    if (object.layers !== undefined && object.layers !== null) {
      for (const e of object.layers) {
        message.layers.push(VideoLayer.fromPartial(e));
      }
    }
    message.alternativeCodec = object.alternativeCodec ?? "";
    message.alternativeCid = object.alternativeCid ?? "";
=======
    message.layers = object.layers?.map((e) => VideoLayer.fromPartial(e)) || [];
>>>>>>> 4b330927
    return message;
  },
};

function createBaseTrickleRequest(): TrickleRequest {
  return { candidateInit: '', target: 0 };
}

export const TrickleRequest = {
  encode(message: TrickleRequest, writer: _m0.Writer = _m0.Writer.create()): _m0.Writer {
    if (message.candidateInit !== '') {
      writer.uint32(10).string(message.candidateInit);
    }
    if (message.target !== 0) {
      writer.uint32(16).int32(message.target);
    }
    return writer;
  },

  decode(input: _m0.Reader | Uint8Array, length?: number): TrickleRequest {
    const reader = input instanceof _m0.Reader ? input : new _m0.Reader(input);
    let end = length === undefined ? reader.len : reader.pos + length;
    const message = createBaseTrickleRequest();
    while (reader.pos < end) {
      const tag = reader.uint32();
      switch (tag >>> 3) {
        case 1:
          message.candidateInit = reader.string();
          break;
        case 2:
          message.target = reader.int32() as any;
          break;
        default:
          reader.skipType(tag & 7);
          break;
      }
    }
    return message;
  },

  fromJSON(object: any): TrickleRequest {
    return {
      candidateInit: isSet(object.candidateInit) ? String(object.candidateInit) : '',
      target: isSet(object.target) ? signalTargetFromJSON(object.target) : 0,
    };
  },

  toJSON(message: TrickleRequest): unknown {
    const obj: any = {};
    message.candidateInit !== undefined && (obj.candidateInit = message.candidateInit);
    message.target !== undefined && (obj.target = signalTargetToJSON(message.target));
    return obj;
  },

  fromPartial<I extends Exact<DeepPartial<TrickleRequest>, I>>(object: I): TrickleRequest {
    const message = createBaseTrickleRequest();
    message.candidateInit = object.candidateInit ?? '';
    message.target = object.target ?? 0;
    return message;
  },
};

function createBaseMuteTrackRequest(): MuteTrackRequest {
  return { sid: '', muted: false };
}

export const MuteTrackRequest = {
  encode(message: MuteTrackRequest, writer: _m0.Writer = _m0.Writer.create()): _m0.Writer {
    if (message.sid !== '') {
      writer.uint32(10).string(message.sid);
    }
    if (message.muted === true) {
      writer.uint32(16).bool(message.muted);
    }
    return writer;
  },

  decode(input: _m0.Reader | Uint8Array, length?: number): MuteTrackRequest {
    const reader = input instanceof _m0.Reader ? input : new _m0.Reader(input);
    let end = length === undefined ? reader.len : reader.pos + length;
    const message = createBaseMuteTrackRequest();
    while (reader.pos < end) {
      const tag = reader.uint32();
      switch (tag >>> 3) {
        case 1:
          message.sid = reader.string();
          break;
        case 2:
          message.muted = reader.bool();
          break;
        default:
          reader.skipType(tag & 7);
          break;
      }
    }
    return message;
  },

  fromJSON(object: any): MuteTrackRequest {
    return {
      sid: isSet(object.sid) ? String(object.sid) : '',
      muted: isSet(object.muted) ? Boolean(object.muted) : false,
    };
  },

  toJSON(message: MuteTrackRequest): unknown {
    const obj: any = {};
    message.sid !== undefined && (obj.sid = message.sid);
    message.muted !== undefined && (obj.muted = message.muted);
    return obj;
  },

  fromPartial<I extends Exact<DeepPartial<MuteTrackRequest>, I>>(object: I): MuteTrackRequest {
    const message = createBaseMuteTrackRequest();
    message.sid = object.sid ?? '';
    message.muted = object.muted ?? false;
    return message;
  },
};

function createBaseJoinResponse(): JoinResponse {
  return {
    room: undefined,
    participant: undefined,
    otherParticipants: [],
    serverVersion: '',
    iceServers: [],
    subscriberPrimary: false,
    alternativeUrl: '',
    clientConfiguration: undefined,
    serverRegion: '',
  };
}

export const JoinResponse = {
  encode(message: JoinResponse, writer: _m0.Writer = _m0.Writer.create()): _m0.Writer {
    if (message.room !== undefined) {
      Room.encode(message.room, writer.uint32(10).fork()).ldelim();
    }
    if (message.participant !== undefined) {
      ParticipantInfo.encode(message.participant, writer.uint32(18).fork()).ldelim();
    }
    for (const v of message.otherParticipants) {
      ParticipantInfo.encode(v!, writer.uint32(26).fork()).ldelim();
    }
    if (message.serverVersion !== '') {
      writer.uint32(34).string(message.serverVersion);
    }
    for (const v of message.iceServers) {
      ICEServer.encode(v!, writer.uint32(42).fork()).ldelim();
    }
    if (message.subscriberPrimary === true) {
      writer.uint32(48).bool(message.subscriberPrimary);
    }
    if (message.alternativeUrl !== '') {
      writer.uint32(58).string(message.alternativeUrl);
    }
    if (message.clientConfiguration !== undefined) {
      ClientConfiguration.encode(message.clientConfiguration, writer.uint32(66).fork()).ldelim();
    }
    if (message.serverRegion !== '') {
      writer.uint32(74).string(message.serverRegion);
    }
    return writer;
  },

  decode(input: _m0.Reader | Uint8Array, length?: number): JoinResponse {
    const reader = input instanceof _m0.Reader ? input : new _m0.Reader(input);
    let end = length === undefined ? reader.len : reader.pos + length;
    const message = createBaseJoinResponse();
    while (reader.pos < end) {
      const tag = reader.uint32();
      switch (tag >>> 3) {
        case 1:
          message.room = Room.decode(reader, reader.uint32());
          break;
        case 2:
          message.participant = ParticipantInfo.decode(reader, reader.uint32());
          break;
        case 3:
          message.otherParticipants.push(ParticipantInfo.decode(reader, reader.uint32()));
          break;
        case 4:
          message.serverVersion = reader.string();
          break;
        case 5:
          message.iceServers.push(ICEServer.decode(reader, reader.uint32()));
          break;
        case 6:
          message.subscriberPrimary = reader.bool();
          break;
        case 7:
          message.alternativeUrl = reader.string();
          break;
        case 8:
          message.clientConfiguration = ClientConfiguration.decode(reader, reader.uint32());
          break;
        case 9:
          message.serverRegion = reader.string();
          break;
        default:
          reader.skipType(tag & 7);
          break;
      }
    }
    return message;
  },

  fromJSON(object: any): JoinResponse {
    return {
      room: isSet(object.room) ? Room.fromJSON(object.room) : undefined,
      participant: isSet(object.participant)
        ? ParticipantInfo.fromJSON(object.participant)
        : undefined,
      otherParticipants: Array.isArray(object?.otherParticipants)
        ? object.otherParticipants.map((e: any) => ParticipantInfo.fromJSON(e))
        : [],
      serverVersion: isSet(object.serverVersion) ? String(object.serverVersion) : '',
      iceServers: Array.isArray(object?.iceServers)
        ? object.iceServers.map((e: any) => ICEServer.fromJSON(e))
        : [],
      subscriberPrimary: isSet(object.subscriberPrimary)
        ? Boolean(object.subscriberPrimary)
        : false,
      alternativeUrl: isSet(object.alternativeUrl) ? String(object.alternativeUrl) : '',
      clientConfiguration: isSet(object.clientConfiguration)
        ? ClientConfiguration.fromJSON(object.clientConfiguration)
        : undefined,
      serverRegion: isSet(object.serverRegion) ? String(object.serverRegion) : '',
    };
  },

  toJSON(message: JoinResponse): unknown {
    const obj: any = {};
    message.room !== undefined && (obj.room = message.room ? Room.toJSON(message.room) : undefined);
    message.participant !== undefined &&
      (obj.participant = message.participant
        ? ParticipantInfo.toJSON(message.participant)
        : undefined);
    if (message.otherParticipants) {
      obj.otherParticipants = message.otherParticipants.map((e) =>
        e ? ParticipantInfo.toJSON(e) : undefined,
      );
    } else {
      obj.otherParticipants = [];
    }
    message.serverVersion !== undefined && (obj.serverVersion = message.serverVersion);
    if (message.iceServers) {
      obj.iceServers = message.iceServers.map((e) => (e ? ICEServer.toJSON(e) : undefined));
    } else {
      obj.iceServers = [];
    }
    message.subscriberPrimary !== undefined && (obj.subscriberPrimary = message.subscriberPrimary);
    message.alternativeUrl !== undefined && (obj.alternativeUrl = message.alternativeUrl);
    message.clientConfiguration !== undefined &&
      (obj.clientConfiguration = message.clientConfiguration
        ? ClientConfiguration.toJSON(message.clientConfiguration)
        : undefined);
    message.serverRegion !== undefined && (obj.serverRegion = message.serverRegion);
    return obj;
  },

  fromPartial<I extends Exact<DeepPartial<JoinResponse>, I>>(object: I): JoinResponse {
    const message = createBaseJoinResponse();
    message.room =
      object.room !== undefined && object.room !== null ? Room.fromPartial(object.room) : undefined;
    message.participant =
      object.participant !== undefined && object.participant !== null
        ? ParticipantInfo.fromPartial(object.participant)
        : undefined;
    message.otherParticipants =
      object.otherParticipants?.map((e) => ParticipantInfo.fromPartial(e)) || [];
    message.serverVersion = object.serverVersion ?? '';
    message.iceServers = object.iceServers?.map((e) => ICEServer.fromPartial(e)) || [];
    message.subscriberPrimary = object.subscriberPrimary ?? false;
    message.alternativeUrl = object.alternativeUrl ?? '';
    message.clientConfiguration =
      object.clientConfiguration !== undefined && object.clientConfiguration !== null
        ? ClientConfiguration.fromPartial(object.clientConfiguration)
        : undefined;
    message.serverRegion = object.serverRegion ?? '';
    return message;
  },
};

function createBaseTrackPublishedResponse(): TrackPublishedResponse {
  return { cid: '', track: undefined };
}

export const TrackPublishedResponse = {
  encode(message: TrackPublishedResponse, writer: _m0.Writer = _m0.Writer.create()): _m0.Writer {
    if (message.cid !== '') {
      writer.uint32(10).string(message.cid);
    }
    if (message.track !== undefined) {
      TrackInfo.encode(message.track, writer.uint32(18).fork()).ldelim();
    }
    return writer;
  },

  decode(input: _m0.Reader | Uint8Array, length?: number): TrackPublishedResponse {
    const reader = input instanceof _m0.Reader ? input : new _m0.Reader(input);
    let end = length === undefined ? reader.len : reader.pos + length;
    const message = createBaseTrackPublishedResponse();
    while (reader.pos < end) {
      const tag = reader.uint32();
      switch (tag >>> 3) {
        case 1:
          message.cid = reader.string();
          break;
        case 2:
          message.track = TrackInfo.decode(reader, reader.uint32());
          break;
        default:
          reader.skipType(tag & 7);
          break;
      }
    }
    return message;
  },

  fromJSON(object: any): TrackPublishedResponse {
    return {
      cid: isSet(object.cid) ? String(object.cid) : '',
      track: isSet(object.track) ? TrackInfo.fromJSON(object.track) : undefined,
    };
  },

  toJSON(message: TrackPublishedResponse): unknown {
    const obj: any = {};
    message.cid !== undefined && (obj.cid = message.cid);
    message.track !== undefined &&
      (obj.track = message.track ? TrackInfo.toJSON(message.track) : undefined);
    return obj;
  },

  fromPartial<I extends Exact<DeepPartial<TrackPublishedResponse>, I>>(
    object: I,
  ): TrackPublishedResponse {
    const message = createBaseTrackPublishedResponse();
    message.cid = object.cid ?? '';
    message.track =
      object.track !== undefined && object.track !== null
        ? TrackInfo.fromPartial(object.track)
        : undefined;
    return message;
  },
};

function createBaseTrackUnpublishedResponse(): TrackUnpublishedResponse {
  return { trackSid: '' };
}

export const TrackUnpublishedResponse = {
  encode(message: TrackUnpublishedResponse, writer: _m0.Writer = _m0.Writer.create()): _m0.Writer {
    if (message.trackSid !== '') {
      writer.uint32(10).string(message.trackSid);
    }
    return writer;
  },

  decode(input: _m0.Reader | Uint8Array, length?: number): TrackUnpublishedResponse {
    const reader = input instanceof _m0.Reader ? input : new _m0.Reader(input);
    let end = length === undefined ? reader.len : reader.pos + length;
    const message = createBaseTrackUnpublishedResponse();
    while (reader.pos < end) {
      const tag = reader.uint32();
      switch (tag >>> 3) {
        case 1:
          message.trackSid = reader.string();
          break;
        default:
          reader.skipType(tag & 7);
          break;
      }
    }
    return message;
  },

  fromJSON(object: any): TrackUnpublishedResponse {
    return {
      trackSid: isSet(object.trackSid) ? String(object.trackSid) : '',
    };
  },

  toJSON(message: TrackUnpublishedResponse): unknown {
    const obj: any = {};
    message.trackSid !== undefined && (obj.trackSid = message.trackSid);
    return obj;
  },

  fromPartial<I extends Exact<DeepPartial<TrackUnpublishedResponse>, I>>(
    object: I,
  ): TrackUnpublishedResponse {
    const message = createBaseTrackUnpublishedResponse();
    message.trackSid = object.trackSid ?? '';
    return message;
  },
};

<<<<<<< HEAD
const baseTrackUnpublishedResponse: object = { trackSid: "" };

export const TrackUnpublishedResponse = {
  encode(
    message: TrackUnpublishedResponse,
    writer: _m0.Writer = _m0.Writer.create()
  ): _m0.Writer {
    if (message.trackSid !== "") {
      writer.uint32(10).string(message.trackSid);
    }
    return writer;
  },

  decode(
    input: _m0.Reader | Uint8Array,
    length?: number
  ): TrackUnpublishedResponse {
    const reader = input instanceof _m0.Reader ? input : new _m0.Reader(input);
    let end = length === undefined ? reader.len : reader.pos + length;
    const message = {
      ...baseTrackUnpublishedResponse,
    } as TrackUnpublishedResponse;
    while (reader.pos < end) {
      const tag = reader.uint32();
      switch (tag >>> 3) {
        case 1:
          message.trackSid = reader.string();
          break;
        default:
          reader.skipType(tag & 7);
          break;
      }
    }
    return message;
  },

  fromJSON(object: any): TrackUnpublishedResponse {
    const message = {
      ...baseTrackUnpublishedResponse,
    } as TrackUnpublishedResponse;
    if (object.trackSid !== undefined && object.trackSid !== null) {
      message.trackSid = String(object.trackSid);
    } else {
      message.trackSid = "";
    }
    return message;
  },

  toJSON(message: TrackUnpublishedResponse): unknown {
    const obj: any = {};
    message.trackSid !== undefined && (obj.trackSid = message.trackSid);
    return obj;
  },

  fromPartial(
    object: DeepPartial<TrackUnpublishedResponse>
  ): TrackUnpublishedResponse {
    const message = {
      ...baseTrackUnpublishedResponse,
    } as TrackUnpublishedResponse;
    message.trackSid = object.trackSid ?? "";
    return message;
  },
};

const baseSessionDescription: object = { type: "", sdp: "" };
=======
function createBaseSessionDescription(): SessionDescription {
  return { type: '', sdp: '' };
}
>>>>>>> 4b330927

export const SessionDescription = {
  encode(message: SessionDescription, writer: _m0.Writer = _m0.Writer.create()): _m0.Writer {
    if (message.type !== '') {
      writer.uint32(10).string(message.type);
    }
    if (message.sdp !== '') {
      writer.uint32(18).string(message.sdp);
    }
    return writer;
  },

  decode(input: _m0.Reader | Uint8Array, length?: number): SessionDescription {
    const reader = input instanceof _m0.Reader ? input : new _m0.Reader(input);
    let end = length === undefined ? reader.len : reader.pos + length;
    const message = createBaseSessionDescription();
    while (reader.pos < end) {
      const tag = reader.uint32();
      switch (tag >>> 3) {
        case 1:
          message.type = reader.string();
          break;
        case 2:
          message.sdp = reader.string();
          break;
        default:
          reader.skipType(tag & 7);
          break;
      }
    }
    return message;
  },

  fromJSON(object: any): SessionDescription {
    return {
      type: isSet(object.type) ? String(object.type) : '',
      sdp: isSet(object.sdp) ? String(object.sdp) : '',
    };
  },

  toJSON(message: SessionDescription): unknown {
    const obj: any = {};
    message.type !== undefined && (obj.type = message.type);
    message.sdp !== undefined && (obj.sdp = message.sdp);
    return obj;
  },

  fromPartial<I extends Exact<DeepPartial<SessionDescription>, I>>(object: I): SessionDescription {
    const message = createBaseSessionDescription();
    message.type = object.type ?? '';
    message.sdp = object.sdp ?? '';
    return message;
  },
};

function createBaseParticipantUpdate(): ParticipantUpdate {
  return { participants: [] };
}

export const ParticipantUpdate = {
  encode(message: ParticipantUpdate, writer: _m0.Writer = _m0.Writer.create()): _m0.Writer {
    for (const v of message.participants) {
      ParticipantInfo.encode(v!, writer.uint32(10).fork()).ldelim();
    }
    return writer;
  },

  decode(input: _m0.Reader | Uint8Array, length?: number): ParticipantUpdate {
    const reader = input instanceof _m0.Reader ? input : new _m0.Reader(input);
    let end = length === undefined ? reader.len : reader.pos + length;
    const message = createBaseParticipantUpdate();
    while (reader.pos < end) {
      const tag = reader.uint32();
      switch (tag >>> 3) {
        case 1:
          message.participants.push(ParticipantInfo.decode(reader, reader.uint32()));
          break;
        default:
          reader.skipType(tag & 7);
          break;
      }
    }
    return message;
  },

  fromJSON(object: any): ParticipantUpdate {
    return {
      participants: Array.isArray(object?.participants)
        ? object.participants.map((e: any) => ParticipantInfo.fromJSON(e))
        : [],
    };
  },

  toJSON(message: ParticipantUpdate): unknown {
    const obj: any = {};
    if (message.participants) {
      obj.participants = message.participants.map((e) =>
        e ? ParticipantInfo.toJSON(e) : undefined,
      );
    } else {
      obj.participants = [];
    }
    return obj;
  },

  fromPartial<I extends Exact<DeepPartial<ParticipantUpdate>, I>>(object: I): ParticipantUpdate {
    const message = createBaseParticipantUpdate();
    message.participants = object.participants?.map((e) => ParticipantInfo.fromPartial(e)) || [];
    return message;
  },
};

function createBaseUpdateSubscription(): UpdateSubscription {
  return { trackSids: [], subscribe: false, participantTracks: [] };
}

export const UpdateSubscription = {
  encode(message: UpdateSubscription, writer: _m0.Writer = _m0.Writer.create()): _m0.Writer {
    for (const v of message.trackSids) {
      writer.uint32(10).string(v!);
    }
    if (message.subscribe === true) {
      writer.uint32(16).bool(message.subscribe);
    }
    for (const v of message.participantTracks) {
      ParticipantTracks.encode(v!, writer.uint32(26).fork()).ldelim();
    }
    return writer;
  },

  decode(input: _m0.Reader | Uint8Array, length?: number): UpdateSubscription {
    const reader = input instanceof _m0.Reader ? input : new _m0.Reader(input);
    let end = length === undefined ? reader.len : reader.pos + length;
    const message = createBaseUpdateSubscription();
    while (reader.pos < end) {
      const tag = reader.uint32();
      switch (tag >>> 3) {
        case 1:
          message.trackSids.push(reader.string());
          break;
        case 2:
          message.subscribe = reader.bool();
          break;
        case 3:
          message.participantTracks.push(ParticipantTracks.decode(reader, reader.uint32()));
          break;
        default:
          reader.skipType(tag & 7);
          break;
      }
    }
    return message;
  },

  fromJSON(object: any): UpdateSubscription {
    return {
      trackSids: Array.isArray(object?.trackSids)
        ? object.trackSids.map((e: any) => String(e))
        : [],
      subscribe: isSet(object.subscribe) ? Boolean(object.subscribe) : false,
      participantTracks: Array.isArray(object?.participantTracks)
        ? object.participantTracks.map((e: any) => ParticipantTracks.fromJSON(e))
        : [],
    };
  },

  toJSON(message: UpdateSubscription): unknown {
    const obj: any = {};
    if (message.trackSids) {
      obj.trackSids = message.trackSids.map((e) => e);
    } else {
      obj.trackSids = [];
    }
    message.subscribe !== undefined && (obj.subscribe = message.subscribe);
    if (message.participantTracks) {
      obj.participantTracks = message.participantTracks.map((e) =>
        e ? ParticipantTracks.toJSON(e) : undefined,
      );
    } else {
      obj.participantTracks = [];
    }
    return obj;
  },

  fromPartial<I extends Exact<DeepPartial<UpdateSubscription>, I>>(object: I): UpdateSubscription {
    const message = createBaseUpdateSubscription();
    message.trackSids = object.trackSids?.map((e) => e) || [];
    message.subscribe = object.subscribe ?? false;
    message.participantTracks =
      object.participantTracks?.map((e) => ParticipantTracks.fromPartial(e)) || [];
    return message;
  },
};

function createBaseUpdateTrackSettings(): UpdateTrackSettings {
  return { trackSids: [], disabled: false, quality: 0, width: 0, height: 0 };
}

export const UpdateTrackSettings = {
  encode(message: UpdateTrackSettings, writer: _m0.Writer = _m0.Writer.create()): _m0.Writer {
    for (const v of message.trackSids) {
      writer.uint32(10).string(v!);
    }
    if (message.disabled === true) {
      writer.uint32(24).bool(message.disabled);
    }
    if (message.quality !== 0) {
      writer.uint32(32).int32(message.quality);
    }
    if (message.width !== 0) {
      writer.uint32(40).uint32(message.width);
    }
    if (message.height !== 0) {
      writer.uint32(48).uint32(message.height);
    }
    return writer;
  },

  decode(input: _m0.Reader | Uint8Array, length?: number): UpdateTrackSettings {
    const reader = input instanceof _m0.Reader ? input : new _m0.Reader(input);
    let end = length === undefined ? reader.len : reader.pos + length;
    const message = createBaseUpdateTrackSettings();
    while (reader.pos < end) {
      const tag = reader.uint32();
      switch (tag >>> 3) {
        case 1:
          message.trackSids.push(reader.string());
          break;
        case 3:
          message.disabled = reader.bool();
          break;
        case 4:
          message.quality = reader.int32() as any;
          break;
        case 5:
          message.width = reader.uint32();
          break;
        case 6:
          message.height = reader.uint32();
          break;
        default:
          reader.skipType(tag & 7);
          break;
      }
    }
    return message;
  },

  fromJSON(object: any): UpdateTrackSettings {
    return {
      trackSids: Array.isArray(object?.trackSids)
        ? object.trackSids.map((e: any) => String(e))
        : [],
      disabled: isSet(object.disabled) ? Boolean(object.disabled) : false,
      quality: isSet(object.quality) ? videoQualityFromJSON(object.quality) : 0,
      width: isSet(object.width) ? Number(object.width) : 0,
      height: isSet(object.height) ? Number(object.height) : 0,
    };
  },

  toJSON(message: UpdateTrackSettings): unknown {
    const obj: any = {};
    if (message.trackSids) {
      obj.trackSids = message.trackSids.map((e) => e);
    } else {
      obj.trackSids = [];
    }
    message.disabled !== undefined && (obj.disabled = message.disabled);
    message.quality !== undefined && (obj.quality = videoQualityToJSON(message.quality));
    message.width !== undefined && (obj.width = Math.round(message.width));
    message.height !== undefined && (obj.height = Math.round(message.height));
    return obj;
  },

  fromPartial<I extends Exact<DeepPartial<UpdateTrackSettings>, I>>(
    object: I,
  ): UpdateTrackSettings {
    const message = createBaseUpdateTrackSettings();
    message.trackSids = object.trackSids?.map((e) => e) || [];
    message.disabled = object.disabled ?? false;
    message.quality = object.quality ?? 0;
    message.width = object.width ?? 0;
    message.height = object.height ?? 0;
    return message;
  },
};

function createBaseLeaveRequest(): LeaveRequest {
  return { canReconnect: false };
}

export const LeaveRequest = {
  encode(message: LeaveRequest, writer: _m0.Writer = _m0.Writer.create()): _m0.Writer {
    if (message.canReconnect === true) {
      writer.uint32(8).bool(message.canReconnect);
    }
    return writer;
  },

  decode(input: _m0.Reader | Uint8Array, length?: number): LeaveRequest {
    const reader = input instanceof _m0.Reader ? input : new _m0.Reader(input);
    let end = length === undefined ? reader.len : reader.pos + length;
    const message = createBaseLeaveRequest();
    while (reader.pos < end) {
      const tag = reader.uint32();
      switch (tag >>> 3) {
        case 1:
          message.canReconnect = reader.bool();
          break;
        default:
          reader.skipType(tag & 7);
          break;
      }
    }
    return message;
  },

  fromJSON(object: any): LeaveRequest {
    return {
      canReconnect: isSet(object.canReconnect) ? Boolean(object.canReconnect) : false,
    };
  },

  toJSON(message: LeaveRequest): unknown {
    const obj: any = {};
    message.canReconnect !== undefined && (obj.canReconnect = message.canReconnect);
    return obj;
  },

  fromPartial<I extends Exact<DeepPartial<LeaveRequest>, I>>(object: I): LeaveRequest {
    const message = createBaseLeaveRequest();
    message.canReconnect = object.canReconnect ?? false;
    return message;
  },
};

function createBaseUpdateVideoLayers(): UpdateVideoLayers {
  return { trackSid: '', layers: [] };
}

export const UpdateVideoLayers = {
  encode(message: UpdateVideoLayers, writer: _m0.Writer = _m0.Writer.create()): _m0.Writer {
    if (message.trackSid !== '') {
      writer.uint32(10).string(message.trackSid);
    }
    for (const v of message.layers) {
      VideoLayer.encode(v!, writer.uint32(18).fork()).ldelim();
    }
    return writer;
  },

  decode(input: _m0.Reader | Uint8Array, length?: number): UpdateVideoLayers {
    const reader = input instanceof _m0.Reader ? input : new _m0.Reader(input);
    let end = length === undefined ? reader.len : reader.pos + length;
    const message = createBaseUpdateVideoLayers();
    while (reader.pos < end) {
      const tag = reader.uint32();
      switch (tag >>> 3) {
        case 1:
          message.trackSid = reader.string();
          break;
        case 2:
          message.layers.push(VideoLayer.decode(reader, reader.uint32()));
          break;
        default:
          reader.skipType(tag & 7);
          break;
      }
    }
    return message;
  },

  fromJSON(object: any): UpdateVideoLayers {
    return {
      trackSid: isSet(object.trackSid) ? String(object.trackSid) : '',
      layers: Array.isArray(object?.layers)
        ? object.layers.map((e: any) => VideoLayer.fromJSON(e))
        : [],
    };
  },

  toJSON(message: UpdateVideoLayers): unknown {
    const obj: any = {};
    message.trackSid !== undefined && (obj.trackSid = message.trackSid);
    if (message.layers) {
      obj.layers = message.layers.map((e) => (e ? VideoLayer.toJSON(e) : undefined));
    } else {
      obj.layers = [];
    }
    return obj;
  },

  fromPartial<I extends Exact<DeepPartial<UpdateVideoLayers>, I>>(object: I): UpdateVideoLayers {
    const message = createBaseUpdateVideoLayers();
    message.trackSid = object.trackSid ?? '';
    message.layers = object.layers?.map((e) => VideoLayer.fromPartial(e)) || [];
    return message;
  },
};

function createBaseICEServer(): ICEServer {
  return { urls: [], username: '', credential: '' };
}

export const ICEServer = {
  encode(message: ICEServer, writer: _m0.Writer = _m0.Writer.create()): _m0.Writer {
    for (const v of message.urls) {
      writer.uint32(10).string(v!);
    }
    if (message.username !== '') {
      writer.uint32(18).string(message.username);
    }
    if (message.credential !== '') {
      writer.uint32(26).string(message.credential);
    }
    return writer;
  },

  decode(input: _m0.Reader | Uint8Array, length?: number): ICEServer {
    const reader = input instanceof _m0.Reader ? input : new _m0.Reader(input);
    let end = length === undefined ? reader.len : reader.pos + length;
    const message = createBaseICEServer();
    while (reader.pos < end) {
      const tag = reader.uint32();
      switch (tag >>> 3) {
        case 1:
          message.urls.push(reader.string());
          break;
        case 2:
          message.username = reader.string();
          break;
        case 3:
          message.credential = reader.string();
          break;
        default:
          reader.skipType(tag & 7);
          break;
      }
    }
    return message;
  },

  fromJSON(object: any): ICEServer {
    return {
      urls: Array.isArray(object?.urls) ? object.urls.map((e: any) => String(e)) : [],
      username: isSet(object.username) ? String(object.username) : '',
      credential: isSet(object.credential) ? String(object.credential) : '',
    };
  },

  toJSON(message: ICEServer): unknown {
    const obj: any = {};
    if (message.urls) {
      obj.urls = message.urls.map((e) => e);
    } else {
      obj.urls = [];
    }
    message.username !== undefined && (obj.username = message.username);
    message.credential !== undefined && (obj.credential = message.credential);
    return obj;
  },

  fromPartial<I extends Exact<DeepPartial<ICEServer>, I>>(object: I): ICEServer {
    const message = createBaseICEServer();
    message.urls = object.urls?.map((e) => e) || [];
    message.username = object.username ?? '';
    message.credential = object.credential ?? '';
    return message;
  },
};

function createBaseSpeakersChanged(): SpeakersChanged {
  return { speakers: [] };
}

export const SpeakersChanged = {
  encode(message: SpeakersChanged, writer: _m0.Writer = _m0.Writer.create()): _m0.Writer {
    for (const v of message.speakers) {
      SpeakerInfo.encode(v!, writer.uint32(10).fork()).ldelim();
    }
    return writer;
  },

  decode(input: _m0.Reader | Uint8Array, length?: number): SpeakersChanged {
    const reader = input instanceof _m0.Reader ? input : new _m0.Reader(input);
    let end = length === undefined ? reader.len : reader.pos + length;
    const message = createBaseSpeakersChanged();
    while (reader.pos < end) {
      const tag = reader.uint32();
      switch (tag >>> 3) {
        case 1:
          message.speakers.push(SpeakerInfo.decode(reader, reader.uint32()));
          break;
        default:
          reader.skipType(tag & 7);
          break;
      }
    }
    return message;
  },

  fromJSON(object: any): SpeakersChanged {
    return {
      speakers: Array.isArray(object?.speakers)
        ? object.speakers.map((e: any) => SpeakerInfo.fromJSON(e))
        : [],
    };
  },

  toJSON(message: SpeakersChanged): unknown {
    const obj: any = {};
    if (message.speakers) {
      obj.speakers = message.speakers.map((e) => (e ? SpeakerInfo.toJSON(e) : undefined));
    } else {
      obj.speakers = [];
    }
    return obj;
  },

  fromPartial<I extends Exact<DeepPartial<SpeakersChanged>, I>>(object: I): SpeakersChanged {
    const message = createBaseSpeakersChanged();
    message.speakers = object.speakers?.map((e) => SpeakerInfo.fromPartial(e)) || [];
    return message;
  },
};

function createBaseRoomUpdate(): RoomUpdate {
  return { room: undefined };
}

export const RoomUpdate = {
  encode(message: RoomUpdate, writer: _m0.Writer = _m0.Writer.create()): _m0.Writer {
    if (message.room !== undefined) {
      Room.encode(message.room, writer.uint32(10).fork()).ldelim();
    }
    return writer;
  },

  decode(input: _m0.Reader | Uint8Array, length?: number): RoomUpdate {
    const reader = input instanceof _m0.Reader ? input : new _m0.Reader(input);
    let end = length === undefined ? reader.len : reader.pos + length;
    const message = createBaseRoomUpdate();
    while (reader.pos < end) {
      const tag = reader.uint32();
      switch (tag >>> 3) {
        case 1:
          message.room = Room.decode(reader, reader.uint32());
          break;
        default:
          reader.skipType(tag & 7);
          break;
      }
    }
    return message;
  },

  fromJSON(object: any): RoomUpdate {
    return {
      room: isSet(object.room) ? Room.fromJSON(object.room) : undefined,
    };
  },

  toJSON(message: RoomUpdate): unknown {
    const obj: any = {};
    message.room !== undefined && (obj.room = message.room ? Room.toJSON(message.room) : undefined);
    return obj;
  },

  fromPartial<I extends Exact<DeepPartial<RoomUpdate>, I>>(object: I): RoomUpdate {
    const message = createBaseRoomUpdate();
    message.room =
      object.room !== undefined && object.room !== null ? Room.fromPartial(object.room) : undefined;
    return message;
  },
};

function createBaseConnectionQualityInfo(): ConnectionQualityInfo {
  return { participantSid: '', quality: 0, score: 0 };
}

export const ConnectionQualityInfo = {
  encode(message: ConnectionQualityInfo, writer: _m0.Writer = _m0.Writer.create()): _m0.Writer {
    if (message.participantSid !== '') {
      writer.uint32(10).string(message.participantSid);
    }
    if (message.quality !== 0) {
      writer.uint32(16).int32(message.quality);
    }
    if (message.score !== 0) {
      writer.uint32(29).float(message.score);
    }
    return writer;
  },

  decode(input: _m0.Reader | Uint8Array, length?: number): ConnectionQualityInfo {
    const reader = input instanceof _m0.Reader ? input : new _m0.Reader(input);
    let end = length === undefined ? reader.len : reader.pos + length;
    const message = createBaseConnectionQualityInfo();
    while (reader.pos < end) {
      const tag = reader.uint32();
      switch (tag >>> 3) {
        case 1:
          message.participantSid = reader.string();
          break;
        case 2:
          message.quality = reader.int32() as any;
          break;
        case 3:
          message.score = reader.float();
          break;
        default:
          reader.skipType(tag & 7);
          break;
      }
    }
    return message;
  },

  fromJSON(object: any): ConnectionQualityInfo {
    return {
      participantSid: isSet(object.participantSid) ? String(object.participantSid) : '',
      quality: isSet(object.quality) ? connectionQualityFromJSON(object.quality) : 0,
      score: isSet(object.score) ? Number(object.score) : 0,
    };
  },

  toJSON(message: ConnectionQualityInfo): unknown {
    const obj: any = {};
    message.participantSid !== undefined && (obj.participantSid = message.participantSid);
    message.quality !== undefined && (obj.quality = connectionQualityToJSON(message.quality));
    message.score !== undefined && (obj.score = message.score);
    return obj;
  },

  fromPartial<I extends Exact<DeepPartial<ConnectionQualityInfo>, I>>(
    object: I,
  ): ConnectionQualityInfo {
    const message = createBaseConnectionQualityInfo();
    message.participantSid = object.participantSid ?? '';
    message.quality = object.quality ?? 0;
    message.score = object.score ?? 0;
    return message;
  },
};

function createBaseConnectionQualityUpdate(): ConnectionQualityUpdate {
  return { updates: [] };
}

export const ConnectionQualityUpdate = {
  encode(message: ConnectionQualityUpdate, writer: _m0.Writer = _m0.Writer.create()): _m0.Writer {
    for (const v of message.updates) {
      ConnectionQualityInfo.encode(v!, writer.uint32(10).fork()).ldelim();
    }
    return writer;
  },

  decode(input: _m0.Reader | Uint8Array, length?: number): ConnectionQualityUpdate {
    const reader = input instanceof _m0.Reader ? input : new _m0.Reader(input);
    let end = length === undefined ? reader.len : reader.pos + length;
    const message = createBaseConnectionQualityUpdate();
    while (reader.pos < end) {
      const tag = reader.uint32();
      switch (tag >>> 3) {
        case 1:
          message.updates.push(ConnectionQualityInfo.decode(reader, reader.uint32()));
          break;
        default:
          reader.skipType(tag & 7);
          break;
      }
    }
    return message;
  },

  fromJSON(object: any): ConnectionQualityUpdate {
    return {
      updates: Array.isArray(object?.updates)
        ? object.updates.map((e: any) => ConnectionQualityInfo.fromJSON(e))
        : [],
    };
  },

  toJSON(message: ConnectionQualityUpdate): unknown {
    const obj: any = {};
    if (message.updates) {
      obj.updates = message.updates.map((e) => (e ? ConnectionQualityInfo.toJSON(e) : undefined));
    } else {
      obj.updates = [];
    }
    return obj;
  },

  fromPartial<I extends Exact<DeepPartial<ConnectionQualityUpdate>, I>>(
    object: I,
  ): ConnectionQualityUpdate {
    const message = createBaseConnectionQualityUpdate();
    message.updates = object.updates?.map((e) => ConnectionQualityInfo.fromPartial(e)) || [];
    return message;
  },
};

function createBaseStreamStateInfo(): StreamStateInfo {
  return { participantSid: '', trackSid: '', state: 0 };
}

export const StreamStateInfo = {
  encode(message: StreamStateInfo, writer: _m0.Writer = _m0.Writer.create()): _m0.Writer {
    if (message.participantSid !== '') {
      writer.uint32(10).string(message.participantSid);
    }
    if (message.trackSid !== '') {
      writer.uint32(18).string(message.trackSid);
    }
    if (message.state !== 0) {
      writer.uint32(24).int32(message.state);
    }
    return writer;
  },

  decode(input: _m0.Reader | Uint8Array, length?: number): StreamStateInfo {
    const reader = input instanceof _m0.Reader ? input : new _m0.Reader(input);
    let end = length === undefined ? reader.len : reader.pos + length;
    const message = createBaseStreamStateInfo();
    while (reader.pos < end) {
      const tag = reader.uint32();
      switch (tag >>> 3) {
        case 1:
          message.participantSid = reader.string();
          break;
        case 2:
          message.trackSid = reader.string();
          break;
        case 3:
          message.state = reader.int32() as any;
          break;
        default:
          reader.skipType(tag & 7);
          break;
      }
    }
    return message;
  },

  fromJSON(object: any): StreamStateInfo {
    return {
      participantSid: isSet(object.participantSid) ? String(object.participantSid) : '',
      trackSid: isSet(object.trackSid) ? String(object.trackSid) : '',
      state: isSet(object.state) ? streamStateFromJSON(object.state) : 0,
    };
  },

  toJSON(message: StreamStateInfo): unknown {
    const obj: any = {};
    message.participantSid !== undefined && (obj.participantSid = message.participantSid);
    message.trackSid !== undefined && (obj.trackSid = message.trackSid);
    message.state !== undefined && (obj.state = streamStateToJSON(message.state));
    return obj;
  },

  fromPartial<I extends Exact<DeepPartial<StreamStateInfo>, I>>(object: I): StreamStateInfo {
    const message = createBaseStreamStateInfo();
    message.participantSid = object.participantSid ?? '';
    message.trackSid = object.trackSid ?? '';
    message.state = object.state ?? 0;
    return message;
  },
};

function createBaseStreamStateUpdate(): StreamStateUpdate {
  return { streamStates: [] };
}

export const StreamStateUpdate = {
  encode(message: StreamStateUpdate, writer: _m0.Writer = _m0.Writer.create()): _m0.Writer {
    for (const v of message.streamStates) {
      StreamStateInfo.encode(v!, writer.uint32(10).fork()).ldelim();
    }
    return writer;
  },

  decode(input: _m0.Reader | Uint8Array, length?: number): StreamStateUpdate {
    const reader = input instanceof _m0.Reader ? input : new _m0.Reader(input);
    let end = length === undefined ? reader.len : reader.pos + length;
    const message = createBaseStreamStateUpdate();
    while (reader.pos < end) {
      const tag = reader.uint32();
      switch (tag >>> 3) {
        case 1:
          message.streamStates.push(StreamStateInfo.decode(reader, reader.uint32()));
          break;
        default:
          reader.skipType(tag & 7);
          break;
      }
    }
    return message;
  },

  fromJSON(object: any): StreamStateUpdate {
    return {
      streamStates: Array.isArray(object?.streamStates)
        ? object.streamStates.map((e: any) => StreamStateInfo.fromJSON(e))
        : [],
    };
  },

  toJSON(message: StreamStateUpdate): unknown {
    const obj: any = {};
    if (message.streamStates) {
      obj.streamStates = message.streamStates.map((e) =>
        e ? StreamStateInfo.toJSON(e) : undefined,
      );
    } else {
      obj.streamStates = [];
    }
    return obj;
  },

  fromPartial<I extends Exact<DeepPartial<StreamStateUpdate>, I>>(object: I): StreamStateUpdate {
    const message = createBaseStreamStateUpdate();
    message.streamStates = object.streamStates?.map((e) => StreamStateInfo.fromPartial(e)) || [];
    return message;
  },
};

function createBaseSubscribedQuality(): SubscribedQuality {
  return { quality: 0, enabled: false };
}

export const SubscribedQuality = {
  encode(message: SubscribedQuality, writer: _m0.Writer = _m0.Writer.create()): _m0.Writer {
    if (message.quality !== 0) {
      writer.uint32(8).int32(message.quality);
    }
    if (message.enabled === true) {
      writer.uint32(16).bool(message.enabled);
    }
    return writer;
  },

  decode(input: _m0.Reader | Uint8Array, length?: number): SubscribedQuality {
    const reader = input instanceof _m0.Reader ? input : new _m0.Reader(input);
    let end = length === undefined ? reader.len : reader.pos + length;
    const message = createBaseSubscribedQuality();
    while (reader.pos < end) {
      const tag = reader.uint32();
      switch (tag >>> 3) {
        case 1:
          message.quality = reader.int32() as any;
          break;
        case 2:
          message.enabled = reader.bool();
          break;
        default:
          reader.skipType(tag & 7);
          break;
      }
    }
    return message;
  },

  fromJSON(object: any): SubscribedQuality {
    return {
      quality: isSet(object.quality) ? videoQualityFromJSON(object.quality) : 0,
      enabled: isSet(object.enabled) ? Boolean(object.enabled) : false,
    };
  },

  toJSON(message: SubscribedQuality): unknown {
    const obj: any = {};
    message.quality !== undefined && (obj.quality = videoQualityToJSON(message.quality));
    message.enabled !== undefined && (obj.enabled = message.enabled);
    return obj;
  },

  fromPartial<I extends Exact<DeepPartial<SubscribedQuality>, I>>(object: I): SubscribedQuality {
    const message = createBaseSubscribedQuality();
    message.quality = object.quality ?? 0;
    message.enabled = object.enabled ?? false;
    return message;
  },
};

<<<<<<< HEAD
const baseSubscribedCodec: object = { codec: "", enabled: false };

export const SubscribedCodec = {
  encode(
    message: SubscribedCodec,
    writer: _m0.Writer = _m0.Writer.create()
  ): _m0.Writer {
    if (message.codec !== "") {
      writer.uint32(10).string(message.codec);
    }
    if (message.enabled === true) {
      writer.uint32(16).bool(message.enabled);
    }
    for (const v of message.qualities) {
      SubscribedQuality.encode(v!, writer.uint32(26).fork()).ldelim();
    }
    return writer;
  },

  decode(input: _m0.Reader | Uint8Array, length?: number): SubscribedCodec {
    const reader = input instanceof _m0.Reader ? input : new _m0.Reader(input);
    let end = length === undefined ? reader.len : reader.pos + length;
    const message = { ...baseSubscribedCodec } as SubscribedCodec;
    message.qualities = [];
    while (reader.pos < end) {
      const tag = reader.uint32();
      switch (tag >>> 3) {
        case 1:
          message.codec = reader.string();
          break;
        case 2:
          message.enabled = reader.bool();
          break;
        case 3:
          message.qualities.push(
            SubscribedQuality.decode(reader, reader.uint32())
          );
          break;
        default:
          reader.skipType(tag & 7);
          break;
      }
    }
    return message;
  },

  fromJSON(object: any): SubscribedCodec {
    const message = { ...baseSubscribedCodec } as SubscribedCodec;
    message.qualities = [];
    if (object.codec !== undefined && object.codec !== null) {
      message.codec = String(object.codec);
    } else {
      message.codec = "";
    }
    if (object.enabled !== undefined && object.enabled !== null) {
      message.enabled = Boolean(object.enabled);
    } else {
      message.enabled = false;
    }
    if (object.qualities !== undefined && object.qualities !== null) {
      for (const e of object.qualities) {
        message.qualities.push(SubscribedQuality.fromJSON(e));
      }
    }
    return message;
  },

  toJSON(message: SubscribedCodec): unknown {
    const obj: any = {};
    message.codec !== undefined && (obj.codec = message.codec);
    message.enabled !== undefined && (obj.enabled = message.enabled);
    if (message.qualities) {
      obj.qualities = message.qualities.map((e) =>
        e ? SubscribedQuality.toJSON(e) : undefined
      );
    } else {
      obj.qualities = [];
    }
    return obj;
  },

  fromPartial(object: DeepPartial<SubscribedCodec>): SubscribedCodec {
    const message = { ...baseSubscribedCodec } as SubscribedCodec;
    message.codec = object.codec ?? "";
    message.enabled = object.enabled ?? false;
    message.qualities = [];
    if (object.qualities !== undefined && object.qualities !== null) {
      for (const e of object.qualities) {
        message.qualities.push(SubscribedQuality.fromPartial(e));
      }
    }
    return message;
  },
};

const baseSubscribedQualityUpdate: object = { trackSid: "" };
=======
function createBaseSubscribedQualityUpdate(): SubscribedQualityUpdate {
  return { trackSid: '', subscribedQualities: [] };
}
>>>>>>> 4b330927

export const SubscribedQualityUpdate = {
  encode(message: SubscribedQualityUpdate, writer: _m0.Writer = _m0.Writer.create()): _m0.Writer {
    if (message.trackSid !== '') {
      writer.uint32(10).string(message.trackSid);
    }
    for (const v of message.subscribedQualities) {
      SubscribedQuality.encode(v!, writer.uint32(18).fork()).ldelim();
    }
    for (const v of message.subscribedCodecs) {
      SubscribedCodec.encode(v!, writer.uint32(26).fork()).ldelim();
    }
    return writer;
  },

  decode(input: _m0.Reader | Uint8Array, length?: number): SubscribedQualityUpdate {
    const reader = input instanceof _m0.Reader ? input : new _m0.Reader(input);
    let end = length === undefined ? reader.len : reader.pos + length;
<<<<<<< HEAD
    const message = {
      ...baseSubscribedQualityUpdate,
    } as SubscribedQualityUpdate;
    message.subscribedQualities = [];
    message.subscribedCodecs = [];
=======
    const message = createBaseSubscribedQualityUpdate();
>>>>>>> 4b330927
    while (reader.pos < end) {
      const tag = reader.uint32();
      switch (tag >>> 3) {
        case 1:
          message.trackSid = reader.string();
          break;
        case 2:
          message.subscribedQualities.push(SubscribedQuality.decode(reader, reader.uint32()));
          break;
        case 3:
          message.subscribedCodecs.push(
            SubscribedCodec.decode(reader, reader.uint32())
          );
          break;
        default:
          reader.skipType(tag & 7);
          break;
      }
    }
    return message;
  },

  fromJSON(object: any): SubscribedQualityUpdate {
<<<<<<< HEAD
    const message = {
      ...baseSubscribedQualityUpdate,
    } as SubscribedQualityUpdate;
    message.subscribedQualities = [];
    message.subscribedCodecs = [];
    if (object.trackSid !== undefined && object.trackSid !== null) {
      message.trackSid = String(object.trackSid);
    } else {
      message.trackSid = "";
    }
    if (
      object.subscribedQualities !== undefined &&
      object.subscribedQualities !== null
    ) {
      for (const e of object.subscribedQualities) {
        message.subscribedQualities.push(SubscribedQuality.fromJSON(e));
      }
    }
    if (
      object.subscribedCodecs !== undefined &&
      object.subscribedCodecs !== null
    ) {
      for (const e of object.subscribedCodecs) {
        message.subscribedCodecs.push(SubscribedCodec.fromJSON(e));
      }
    }
    return message;
=======
    return {
      trackSid: isSet(object.trackSid) ? String(object.trackSid) : '',
      subscribedQualities: Array.isArray(object?.subscribedQualities)
        ? object.subscribedQualities.map((e: any) => SubscribedQuality.fromJSON(e))
        : [],
    };
>>>>>>> 4b330927
  },

  toJSON(message: SubscribedQualityUpdate): unknown {
    const obj: any = {};
    message.trackSid !== undefined && (obj.trackSid = message.trackSid);
    if (message.subscribedQualities) {
      obj.subscribedQualities = message.subscribedQualities.map((e) =>
        e ? SubscribedQuality.toJSON(e) : undefined,
      );
    } else {
      obj.subscribedQualities = [];
    }
    if (message.subscribedCodecs) {
      obj.subscribedCodecs = message.subscribedCodecs.map((e) =>
        e ? SubscribedCodec.toJSON(e) : undefined
      );
    } else {
      obj.subscribedCodecs = [];
    }
    return obj;
  },

  fromPartial<I extends Exact<DeepPartial<SubscribedQualityUpdate>, I>>(
    object: I,
  ): SubscribedQualityUpdate {
<<<<<<< HEAD
    const message = {
      ...baseSubscribedQualityUpdate,
    } as SubscribedQualityUpdate;
    message.trackSid = object.trackSid ?? "";
    message.subscribedQualities = [];
    if (
      object.subscribedQualities !== undefined &&
      object.subscribedQualities !== null
    ) {
      for (const e of object.subscribedQualities) {
        message.subscribedQualities.push(SubscribedQuality.fromPartial(e));
      }
    }
    message.subscribedCodecs = [];
    if (
      object.subscribedCodecs !== undefined &&
      object.subscribedCodecs !== null
    ) {
      for (const e of object.subscribedCodecs) {
        message.subscribedCodecs.push(SubscribedCodec.fromPartial(e));
      }
    }
=======
    const message = createBaseSubscribedQualityUpdate();
    message.trackSid = object.trackSid ?? '';
    message.subscribedQualities =
      object.subscribedQualities?.map((e) => SubscribedQuality.fromPartial(e)) || [];
>>>>>>> 4b330927
    return message;
  },
};

function createBaseTrackPermission(): TrackPermission {
  return { participantSid: '', allTracks: false, trackSids: [] };
}

export const TrackPermission = {
  encode(message: TrackPermission, writer: _m0.Writer = _m0.Writer.create()): _m0.Writer {
    if (message.participantSid !== '') {
      writer.uint32(10).string(message.participantSid);
    }
    if (message.allTracks === true) {
      writer.uint32(16).bool(message.allTracks);
    }
    for (const v of message.trackSids) {
      writer.uint32(26).string(v!);
    }
    return writer;
  },

  decode(input: _m0.Reader | Uint8Array, length?: number): TrackPermission {
    const reader = input instanceof _m0.Reader ? input : new _m0.Reader(input);
    let end = length === undefined ? reader.len : reader.pos + length;
    const message = createBaseTrackPermission();
    while (reader.pos < end) {
      const tag = reader.uint32();
      switch (tag >>> 3) {
        case 1:
          message.participantSid = reader.string();
          break;
        case 2:
          message.allTracks = reader.bool();
          break;
        case 3:
          message.trackSids.push(reader.string());
          break;
        default:
          reader.skipType(tag & 7);
          break;
      }
    }
    return message;
  },

  fromJSON(object: any): TrackPermission {
    return {
      participantSid: isSet(object.participantSid) ? String(object.participantSid) : '',
      allTracks: isSet(object.allTracks) ? Boolean(object.allTracks) : false,
      trackSids: Array.isArray(object?.trackSids)
        ? object.trackSids.map((e: any) => String(e))
        : [],
    };
  },

  toJSON(message: TrackPermission): unknown {
    const obj: any = {};
    message.participantSid !== undefined && (obj.participantSid = message.participantSid);
    message.allTracks !== undefined && (obj.allTracks = message.allTracks);
    if (message.trackSids) {
      obj.trackSids = message.trackSids.map((e) => e);
    } else {
      obj.trackSids = [];
    }
    return obj;
  },

  fromPartial<I extends Exact<DeepPartial<TrackPermission>, I>>(object: I): TrackPermission {
    const message = createBaseTrackPermission();
    message.participantSid = object.participantSid ?? '';
    message.allTracks = object.allTracks ?? false;
    message.trackSids = object.trackSids?.map((e) => e) || [];
    return message;
  },
};

function createBaseSubscriptionPermission(): SubscriptionPermission {
  return { allParticipants: false, trackPermissions: [] };
}

export const SubscriptionPermission = {
  encode(message: SubscriptionPermission, writer: _m0.Writer = _m0.Writer.create()): _m0.Writer {
    if (message.allParticipants === true) {
      writer.uint32(8).bool(message.allParticipants);
    }
    for (const v of message.trackPermissions) {
      TrackPermission.encode(v!, writer.uint32(18).fork()).ldelim();
    }
    return writer;
  },

  decode(input: _m0.Reader | Uint8Array, length?: number): SubscriptionPermission {
    const reader = input instanceof _m0.Reader ? input : new _m0.Reader(input);
    let end = length === undefined ? reader.len : reader.pos + length;
    const message = createBaseSubscriptionPermission();
    while (reader.pos < end) {
      const tag = reader.uint32();
      switch (tag >>> 3) {
        case 1:
          message.allParticipants = reader.bool();
          break;
        case 2:
          message.trackPermissions.push(TrackPermission.decode(reader, reader.uint32()));
          break;
        default:
          reader.skipType(tag & 7);
          break;
      }
    }
    return message;
  },

  fromJSON(object: any): SubscriptionPermission {
    return {
      allParticipants: isSet(object.allParticipants) ? Boolean(object.allParticipants) : false,
      trackPermissions: Array.isArray(object?.trackPermissions)
        ? object.trackPermissions.map((e: any) => TrackPermission.fromJSON(e))
        : [],
    };
  },

  toJSON(message: SubscriptionPermission): unknown {
    const obj: any = {};
    message.allParticipants !== undefined && (obj.allParticipants = message.allParticipants);
    if (message.trackPermissions) {
      obj.trackPermissions = message.trackPermissions.map((e) =>
        e ? TrackPermission.toJSON(e) : undefined,
      );
    } else {
      obj.trackPermissions = [];
    }
    return obj;
  },

  fromPartial<I extends Exact<DeepPartial<SubscriptionPermission>, I>>(
    object: I,
  ): SubscriptionPermission {
    const message = createBaseSubscriptionPermission();
    message.allParticipants = object.allParticipants ?? false;
    message.trackPermissions =
      object.trackPermissions?.map((e) => TrackPermission.fromPartial(e)) || [];
    return message;
  },
};

function createBaseSubscriptionPermissionUpdate(): SubscriptionPermissionUpdate {
  return { participantSid: '', trackSid: '', allowed: false };
}

export const SubscriptionPermissionUpdate = {
  encode(
    message: SubscriptionPermissionUpdate,
    writer: _m0.Writer = _m0.Writer.create(),
  ): _m0.Writer {
    if (message.participantSid !== '') {
      writer.uint32(10).string(message.participantSid);
    }
    if (message.trackSid !== '') {
      writer.uint32(18).string(message.trackSid);
    }
    if (message.allowed === true) {
      writer.uint32(24).bool(message.allowed);
    }
    return writer;
  },

  decode(input: _m0.Reader | Uint8Array, length?: number): SubscriptionPermissionUpdate {
    const reader = input instanceof _m0.Reader ? input : new _m0.Reader(input);
    let end = length === undefined ? reader.len : reader.pos + length;
    const message = createBaseSubscriptionPermissionUpdate();
    while (reader.pos < end) {
      const tag = reader.uint32();
      switch (tag >>> 3) {
        case 1:
          message.participantSid = reader.string();
          break;
        case 2:
          message.trackSid = reader.string();
          break;
        case 3:
          message.allowed = reader.bool();
          break;
        default:
          reader.skipType(tag & 7);
          break;
      }
    }
    return message;
  },

  fromJSON(object: any): SubscriptionPermissionUpdate {
    return {
      participantSid: isSet(object.participantSid) ? String(object.participantSid) : '',
      trackSid: isSet(object.trackSid) ? String(object.trackSid) : '',
      allowed: isSet(object.allowed) ? Boolean(object.allowed) : false,
    };
  },

  toJSON(message: SubscriptionPermissionUpdate): unknown {
    const obj: any = {};
    message.participantSid !== undefined && (obj.participantSid = message.participantSid);
    message.trackSid !== undefined && (obj.trackSid = message.trackSid);
    message.allowed !== undefined && (obj.allowed = message.allowed);
    return obj;
  },

  fromPartial<I extends Exact<DeepPartial<SubscriptionPermissionUpdate>, I>>(
    object: I,
  ): SubscriptionPermissionUpdate {
    const message = createBaseSubscriptionPermissionUpdate();
    message.participantSid = object.participantSid ?? '';
    message.trackSid = object.trackSid ?? '';
    message.allowed = object.allowed ?? false;
    return message;
  },
};

function createBaseSyncState(): SyncState {
  return { answer: undefined, subscription: undefined, publishTracks: [], dataChannels: [] };
}

export const SyncState = {
  encode(message: SyncState, writer: _m0.Writer = _m0.Writer.create()): _m0.Writer {
    if (message.answer !== undefined) {
      SessionDescription.encode(message.answer, writer.uint32(10).fork()).ldelim();
    }
    if (message.subscription !== undefined) {
      UpdateSubscription.encode(message.subscription, writer.uint32(18).fork()).ldelim();
    }
    for (const v of message.publishTracks) {
      TrackPublishedResponse.encode(v!, writer.uint32(26).fork()).ldelim();
    }
    for (const v of message.dataChannels) {
      DataChannelInfo.encode(v!, writer.uint32(34).fork()).ldelim();
    }
    return writer;
  },

  decode(input: _m0.Reader | Uint8Array, length?: number): SyncState {
    const reader = input instanceof _m0.Reader ? input : new _m0.Reader(input);
    let end = length === undefined ? reader.len : reader.pos + length;
    const message = createBaseSyncState();
    while (reader.pos < end) {
      const tag = reader.uint32();
      switch (tag >>> 3) {
        case 1:
          message.answer = SessionDescription.decode(reader, reader.uint32());
          break;
        case 2:
          message.subscription = UpdateSubscription.decode(reader, reader.uint32());
          break;
        case 3:
          message.publishTracks.push(TrackPublishedResponse.decode(reader, reader.uint32()));
          break;
        case 4:
          message.dataChannels.push(DataChannelInfo.decode(reader, reader.uint32()));
          break;
        default:
          reader.skipType(tag & 7);
          break;
      }
    }
    return message;
  },

  fromJSON(object: any): SyncState {
    return {
      answer: isSet(object.answer) ? SessionDescription.fromJSON(object.answer) : undefined,
      subscription: isSet(object.subscription)
        ? UpdateSubscription.fromJSON(object.subscription)
        : undefined,
      publishTracks: Array.isArray(object?.publishTracks)
        ? object.publishTracks.map((e: any) => TrackPublishedResponse.fromJSON(e))
        : [],
      dataChannels: Array.isArray(object?.dataChannels)
        ? object.dataChannels.map((e: any) => DataChannelInfo.fromJSON(e))
        : [],
    };
  },

  toJSON(message: SyncState): unknown {
    const obj: any = {};
    message.answer !== undefined &&
      (obj.answer = message.answer ? SessionDescription.toJSON(message.answer) : undefined);
    message.subscription !== undefined &&
      (obj.subscription = message.subscription
        ? UpdateSubscription.toJSON(message.subscription)
        : undefined);
    if (message.publishTracks) {
      obj.publishTracks = message.publishTracks.map((e) =>
        e ? TrackPublishedResponse.toJSON(e) : undefined,
      );
    } else {
      obj.publishTracks = [];
    }
    if (message.dataChannels) {
      obj.dataChannels = message.dataChannels.map((e) =>
        e ? DataChannelInfo.toJSON(e) : undefined,
      );
    } else {
      obj.dataChannels = [];
    }
    return obj;
  },

  fromPartial<I extends Exact<DeepPartial<SyncState>, I>>(object: I): SyncState {
    const message = createBaseSyncState();
    message.answer =
      object.answer !== undefined && object.answer !== null
        ? SessionDescription.fromPartial(object.answer)
        : undefined;
    message.subscription =
      object.subscription !== undefined && object.subscription !== null
        ? UpdateSubscription.fromPartial(object.subscription)
        : undefined;
    message.publishTracks =
      object.publishTracks?.map((e) => TrackPublishedResponse.fromPartial(e)) || [];
    message.dataChannels = object.dataChannels?.map((e) => DataChannelInfo.fromPartial(e)) || [];
    return message;
  },
};

function createBaseDataChannelInfo(): DataChannelInfo {
  return { label: '', id: 0, target: 0 };
}

export const DataChannelInfo = {
  encode(message: DataChannelInfo, writer: _m0.Writer = _m0.Writer.create()): _m0.Writer {
    if (message.label !== '') {
      writer.uint32(10).string(message.label);
    }
    if (message.id !== 0) {
      writer.uint32(16).uint32(message.id);
    }
    if (message.target !== 0) {
      writer.uint32(24).int32(message.target);
    }
    return writer;
  },

  decode(input: _m0.Reader | Uint8Array, length?: number): DataChannelInfo {
    const reader = input instanceof _m0.Reader ? input : new _m0.Reader(input);
    let end = length === undefined ? reader.len : reader.pos + length;
    const message = createBaseDataChannelInfo();
    while (reader.pos < end) {
      const tag = reader.uint32();
      switch (tag >>> 3) {
        case 1:
          message.label = reader.string();
          break;
        case 2:
          message.id = reader.uint32();
          break;
        case 3:
          message.target = reader.int32() as any;
          break;
        default:
          reader.skipType(tag & 7);
          break;
      }
    }
    return message;
  },

  fromJSON(object: any): DataChannelInfo {
    return {
      label: isSet(object.label) ? String(object.label) : '',
      id: isSet(object.id) ? Number(object.id) : 0,
      target: isSet(object.target) ? signalTargetFromJSON(object.target) : 0,
    };
  },

  toJSON(message: DataChannelInfo): unknown {
    const obj: any = {};
    message.label !== undefined && (obj.label = message.label);
    message.id !== undefined && (obj.id = Math.round(message.id));
    message.target !== undefined && (obj.target = signalTargetToJSON(message.target));
    return obj;
  },

  fromPartial<I extends Exact<DeepPartial<DataChannelInfo>, I>>(object: I): DataChannelInfo {
    const message = createBaseDataChannelInfo();
    message.label = object.label ?? '';
    message.id = object.id ?? 0;
    message.target = object.target ?? 0;
    return message;
  },
};

function createBaseSimulateScenario(): SimulateScenario {
  return {
    speakerUpdate: undefined,
    nodeFailure: undefined,
    migration: undefined,
    serverLeave: undefined,
  };
}

export const SimulateScenario = {
  encode(message: SimulateScenario, writer: _m0.Writer = _m0.Writer.create()): _m0.Writer {
    if (message.speakerUpdate !== undefined) {
      writer.uint32(8).int32(message.speakerUpdate);
    }
    if (message.nodeFailure !== undefined) {
      writer.uint32(16).bool(message.nodeFailure);
    }
    if (message.migration !== undefined) {
      writer.uint32(24).bool(message.migration);
    }
    if (message.serverLeave !== undefined) {
      writer.uint32(32).bool(message.serverLeave);
    }
    return writer;
  },

  decode(input: _m0.Reader | Uint8Array, length?: number): SimulateScenario {
    const reader = input instanceof _m0.Reader ? input : new _m0.Reader(input);
    let end = length === undefined ? reader.len : reader.pos + length;
    const message = createBaseSimulateScenario();
    while (reader.pos < end) {
      const tag = reader.uint32();
      switch (tag >>> 3) {
        case 1:
          message.speakerUpdate = reader.int32();
          break;
        case 2:
          message.nodeFailure = reader.bool();
          break;
        case 3:
          message.migration = reader.bool();
          break;
        case 4:
          message.serverLeave = reader.bool();
          break;
        default:
          reader.skipType(tag & 7);
          break;
      }
    }
    return message;
  },

  fromJSON(object: any): SimulateScenario {
    return {
      speakerUpdate: isSet(object.speakerUpdate) ? Number(object.speakerUpdate) : undefined,
      nodeFailure: isSet(object.nodeFailure) ? Boolean(object.nodeFailure) : undefined,
      migration: isSet(object.migration) ? Boolean(object.migration) : undefined,
      serverLeave: isSet(object.serverLeave) ? Boolean(object.serverLeave) : undefined,
    };
  },

  toJSON(message: SimulateScenario): unknown {
    const obj: any = {};
    message.speakerUpdate !== undefined && (obj.speakerUpdate = Math.round(message.speakerUpdate));
    message.nodeFailure !== undefined && (obj.nodeFailure = message.nodeFailure);
    message.migration !== undefined && (obj.migration = message.migration);
    message.serverLeave !== undefined && (obj.serverLeave = message.serverLeave);
    return obj;
  },

  fromPartial<I extends Exact<DeepPartial<SimulateScenario>, I>>(object: I): SimulateScenario {
    const message = createBaseSimulateScenario();
    message.speakerUpdate = object.speakerUpdate ?? undefined;
    message.nodeFailure = object.nodeFailure ?? undefined;
    message.migration = object.migration ?? undefined;
    message.serverLeave = object.serverLeave ?? undefined;
    return message;
  },
};

type Builtin = Date | Function | Uint8Array | string | number | boolean | undefined;

export type DeepPartial<T> = T extends Builtin
  ? T
  : T extends Array<infer U>
  ? Array<DeepPartial<U>>
  : T extends ReadonlyArray<infer U>
  ? ReadonlyArray<DeepPartial<U>>
  : T extends {}
  ? { [K in keyof T]?: DeepPartial<T[K]> }
  : Partial<T>;

type KeysOfUnion<T> = T extends T ? keyof T : never;
export type Exact<P, I extends P> = P extends Builtin
  ? P
  : P & { [K in keyof P]: Exact<P[K], I[K]> } & Record<Exclude<keyof I, KeysOfUnion<P>>, never>;

if (_m0.util.Long !== Long) {
  _m0.util.Long = Long as any;
  _m0.configure();
}

function isSet(value: any): boolean {
  return value !== null && value !== undefined;
}<|MERGE_RESOLUTION|>--- conflicted
+++ resolved
@@ -156,6 +156,12 @@
   trackUnpublished?: TrackUnpublishedResponse | undefined;
 }
 
+export interface SimulcastCodec {
+  codec: string;
+  cid: string;
+  enableSimulcastLayers: boolean;
+}
+
 export interface AddTrackRequest {
   /** client ID of track, to match it when RTC track is received */
   cid: string;
@@ -170,8 +176,7 @@
   disableDtx: boolean;
   source: TrackSource;
   layers: VideoLayer[];
-  alternativeCodec: string;
-  alternativeCid: string;
+  simulcastCodecs: SimulcastCodec[];
 }
 
 export interface TrickleRequest {
@@ -647,14 +652,7 @@
       writer.uint32(130).string(message.refreshToken);
     }
     if (message.trackUnpublished !== undefined) {
-<<<<<<< HEAD
-      TrackUnpublishedResponse.encode(
-        message.trackUnpublished,
-        writer.uint32(138).fork()
-      ).ldelim();
-=======
       TrackUnpublishedResponse.encode(message.trackUnpublished, writer.uint32(138).fork()).ldelim();
->>>>>>> 4b330927
     }
     return writer;
   },
@@ -715,14 +713,7 @@
           message.refreshToken = reader.string();
           break;
         case 17:
-<<<<<<< HEAD
-          message.trackUnpublished = TrackUnpublishedResponse.decode(
-            reader,
-            reader.uint32()
-          );
-=======
           message.trackUnpublished = TrackUnpublishedResponse.decode(reader, reader.uint32());
->>>>>>> 4b330927
           break;
         default:
           reader.skipType(tag & 7);
@@ -733,123 +724,6 @@
   },
 
   fromJSON(object: any): SignalResponse {
-<<<<<<< HEAD
-    const message = { ...baseSignalResponse } as SignalResponse;
-    if (object.join !== undefined && object.join !== null) {
-      message.join = JoinResponse.fromJSON(object.join);
-    } else {
-      message.join = undefined;
-    }
-    if (object.answer !== undefined && object.answer !== null) {
-      message.answer = SessionDescription.fromJSON(object.answer);
-    } else {
-      message.answer = undefined;
-    }
-    if (object.offer !== undefined && object.offer !== null) {
-      message.offer = SessionDescription.fromJSON(object.offer);
-    } else {
-      message.offer = undefined;
-    }
-    if (object.trickle !== undefined && object.trickle !== null) {
-      message.trickle = TrickleRequest.fromJSON(object.trickle);
-    } else {
-      message.trickle = undefined;
-    }
-    if (object.update !== undefined && object.update !== null) {
-      message.update = ParticipantUpdate.fromJSON(object.update);
-    } else {
-      message.update = undefined;
-    }
-    if (object.trackPublished !== undefined && object.trackPublished !== null) {
-      message.trackPublished = TrackPublishedResponse.fromJSON(
-        object.trackPublished
-      );
-    } else {
-      message.trackPublished = undefined;
-    }
-    if (object.leave !== undefined && object.leave !== null) {
-      message.leave = LeaveRequest.fromJSON(object.leave);
-    } else {
-      message.leave = undefined;
-    }
-    if (object.mute !== undefined && object.mute !== null) {
-      message.mute = MuteTrackRequest.fromJSON(object.mute);
-    } else {
-      message.mute = undefined;
-    }
-    if (
-      object.speakersChanged !== undefined &&
-      object.speakersChanged !== null
-    ) {
-      message.speakersChanged = SpeakersChanged.fromJSON(
-        object.speakersChanged
-      );
-    } else {
-      message.speakersChanged = undefined;
-    }
-    if (object.roomUpdate !== undefined && object.roomUpdate !== null) {
-      message.roomUpdate = RoomUpdate.fromJSON(object.roomUpdate);
-    } else {
-      message.roomUpdate = undefined;
-    }
-    if (
-      object.connectionQuality !== undefined &&
-      object.connectionQuality !== null
-    ) {
-      message.connectionQuality = ConnectionQualityUpdate.fromJSON(
-        object.connectionQuality
-      );
-    } else {
-      message.connectionQuality = undefined;
-    }
-    if (
-      object.streamStateUpdate !== undefined &&
-      object.streamStateUpdate !== null
-    ) {
-      message.streamStateUpdate = StreamStateUpdate.fromJSON(
-        object.streamStateUpdate
-      );
-    } else {
-      message.streamStateUpdate = undefined;
-    }
-    if (
-      object.subscribedQualityUpdate !== undefined &&
-      object.subscribedQualityUpdate !== null
-    ) {
-      message.subscribedQualityUpdate = SubscribedQualityUpdate.fromJSON(
-        object.subscribedQualityUpdate
-      );
-    } else {
-      message.subscribedQualityUpdate = undefined;
-    }
-    if (
-      object.subscriptionPermissionUpdate !== undefined &&
-      object.subscriptionPermissionUpdate !== null
-    ) {
-      message.subscriptionPermissionUpdate =
-        SubscriptionPermissionUpdate.fromJSON(
-          object.subscriptionPermissionUpdate
-        );
-    } else {
-      message.subscriptionPermissionUpdate = undefined;
-    }
-    if (object.refreshToken !== undefined && object.refreshToken !== null) {
-      message.refreshToken = String(object.refreshToken);
-    } else {
-      message.refreshToken = undefined;
-    }
-    if (
-      object.trackUnpublished !== undefined &&
-      object.trackUnpublished !== null
-    ) {
-      message.trackUnpublished = TrackUnpublishedResponse.fromJSON(
-        object.trackUnpublished
-      );
-    } else {
-      message.trackUnpublished = undefined;
-    }
-    return message;
-=======
     return {
       join: isSet(object.join) ? JoinResponse.fromJSON(object.join) : undefined,
       answer: isSet(object.answer) ? SessionDescription.fromJSON(object.answer) : undefined,
@@ -882,7 +756,6 @@
         ? TrackUnpublishedResponse.fromJSON(object.trackUnpublished)
         : undefined,
     };
->>>>>>> 4b330927
   },
 
   toJSON(message: SignalResponse): unknown {
@@ -932,15 +805,6 @@
       (obj.trackUnpublished = message.trackUnpublished
         ? TrackUnpublishedResponse.toJSON(message.trackUnpublished)
         : undefined);
-<<<<<<< HEAD
-    message.refreshToken !== undefined &&
-      (obj.refreshToken = message.refreshToken);
-    message.trackUnpublished !== undefined &&
-      (obj.trackUnpublished = message.trackUnpublished
-        ? TrackUnpublishedResponse.toJSON(message.trackUnpublished)
-        : undefined);
-=======
->>>>>>> 4b330927
     return obj;
   },
 
@@ -1004,41 +868,84 @@
         ? SubscriptionPermissionUpdate.fromPartial(object.subscriptionPermissionUpdate)
         : undefined;
     message.refreshToken = object.refreshToken ?? undefined;
-<<<<<<< HEAD
-    if (
-      object.trackUnpublished !== undefined &&
-      object.trackUnpublished !== null
-    ) {
-      message.trackUnpublished = TrackUnpublishedResponse.fromPartial(
-        object.trackUnpublished
-      );
-    } else {
-      message.trackUnpublished = undefined;
-    }
-=======
     message.trackUnpublished =
       object.trackUnpublished !== undefined && object.trackUnpublished !== null
         ? TrackUnpublishedResponse.fromPartial(object.trackUnpublished)
         : undefined;
->>>>>>> 4b330927
     return message;
   },
 };
 
-<<<<<<< HEAD
-const baseAddTrackRequest: object = {
-  cid: "",
-  name: "",
-  type: 0,
-  width: 0,
-  height: 0,
-  muted: false,
-  disableDtx: false,
-  source: 0,
-  alternativeCodec: "",
-  alternativeCid: "",
+function createBaseSimulcastCodec(): SimulcastCodec {
+  return { codec: '', cid: '', enableSimulcastLayers: false };
+}
+
+export const SimulcastCodec = {
+  encode(message: SimulcastCodec, writer: _m0.Writer = _m0.Writer.create()): _m0.Writer {
+    if (message.codec !== '') {
+      writer.uint32(10).string(message.codec);
+    }
+    if (message.cid !== '') {
+      writer.uint32(18).string(message.cid);
+    }
+    if (message.enableSimulcastLayers === true) {
+      writer.uint32(24).bool(message.enableSimulcastLayers);
+    }
+    return writer;
+  },
+
+  decode(input: _m0.Reader | Uint8Array, length?: number): SimulcastCodec {
+    const reader = input instanceof _m0.Reader ? input : new _m0.Reader(input);
+    let end = length === undefined ? reader.len : reader.pos + length;
+    const message = createBaseSimulcastCodec();
+    while (reader.pos < end) {
+      const tag = reader.uint32();
+      switch (tag >>> 3) {
+        case 1:
+          message.codec = reader.string();
+          break;
+        case 2:
+          message.cid = reader.string();
+          break;
+        case 3:
+          message.enableSimulcastLayers = reader.bool();
+          break;
+        default:
+          reader.skipType(tag & 7);
+          break;
+      }
+    }
+    return message;
+  },
+
+  fromJSON(object: any): SimulcastCodec {
+    return {
+      codec: isSet(object.codec) ? String(object.codec) : '',
+      cid: isSet(object.cid) ? String(object.cid) : '',
+      enableSimulcastLayers: isSet(object.enableSimulcastLayers)
+        ? Boolean(object.enableSimulcastLayers)
+        : false,
+    };
+  },
+
+  toJSON(message: SimulcastCodec): unknown {
+    const obj: any = {};
+    message.codec !== undefined && (obj.codec = message.codec);
+    message.cid !== undefined && (obj.cid = message.cid);
+    message.enableSimulcastLayers !== undefined &&
+      (obj.enableSimulcastLayers = message.enableSimulcastLayers);
+    return obj;
+  },
+
+  fromPartial<I extends Exact<DeepPartial<SimulcastCodec>, I>>(object: I): SimulcastCodec {
+    const message = createBaseSimulcastCodec();
+    message.codec = object.codec ?? '';
+    message.cid = object.cid ?? '';
+    message.enableSimulcastLayers = object.enableSimulcastLayers ?? false;
+    return message;
+  },
 };
-=======
+
 function createBaseAddTrackRequest(): AddTrackRequest {
   return {
     cid: '',
@@ -1050,9 +957,9 @@
     disableDtx: false,
     source: 0,
     layers: [],
+    simulcastCodecs: [],
   };
 }
->>>>>>> 4b330927
 
 export const AddTrackRequest = {
   encode(message: AddTrackRequest, writer: _m0.Writer = _m0.Writer.create()): _m0.Writer {
@@ -1083,11 +990,8 @@
     for (const v of message.layers) {
       VideoLayer.encode(v!, writer.uint32(74).fork()).ldelim();
     }
-    if (message.alternativeCodec !== "") {
-      writer.uint32(82).string(message.alternativeCodec);
-    }
-    if (message.alternativeCid !== "") {
-      writer.uint32(90).string(message.alternativeCid);
+    for (const v of message.simulcastCodecs) {
+      SimulcastCodec.encode(v!, writer.uint32(82).fork()).ldelim();
     }
     return writer;
   },
@@ -1127,10 +1031,7 @@
           message.layers.push(VideoLayer.decode(reader, reader.uint32()));
           break;
         case 10:
-          message.alternativeCodec = reader.string();
-          break;
-        case 11:
-          message.alternativeCid = reader.string();
+          message.simulcastCodecs.push(SimulcastCodec.decode(reader, reader.uint32()));
           break;
         default:
           reader.skipType(tag & 7);
@@ -1141,69 +1042,6 @@
   },
 
   fromJSON(object: any): AddTrackRequest {
-<<<<<<< HEAD
-    const message = { ...baseAddTrackRequest } as AddTrackRequest;
-    message.layers = [];
-    if (object.cid !== undefined && object.cid !== null) {
-      message.cid = String(object.cid);
-    } else {
-      message.cid = "";
-    }
-    if (object.name !== undefined && object.name !== null) {
-      message.name = String(object.name);
-    } else {
-      message.name = "";
-    }
-    if (object.type !== undefined && object.type !== null) {
-      message.type = trackTypeFromJSON(object.type);
-    } else {
-      message.type = 0;
-    }
-    if (object.width !== undefined && object.width !== null) {
-      message.width = Number(object.width);
-    } else {
-      message.width = 0;
-    }
-    if (object.height !== undefined && object.height !== null) {
-      message.height = Number(object.height);
-    } else {
-      message.height = 0;
-    }
-    if (object.muted !== undefined && object.muted !== null) {
-      message.muted = Boolean(object.muted);
-    } else {
-      message.muted = false;
-    }
-    if (object.disableDtx !== undefined && object.disableDtx !== null) {
-      message.disableDtx = Boolean(object.disableDtx);
-    } else {
-      message.disableDtx = false;
-    }
-    if (object.source !== undefined && object.source !== null) {
-      message.source = trackSourceFromJSON(object.source);
-    } else {
-      message.source = 0;
-    }
-    if (object.layers !== undefined && object.layers !== null) {
-      for (const e of object.layers) {
-        message.layers.push(VideoLayer.fromJSON(e));
-      }
-    }
-    if (
-      object.alternativeCodec !== undefined &&
-      object.alternativeCodec !== null
-    ) {
-      message.alternativeCodec = String(object.alternativeCodec);
-    } else {
-      message.alternativeCodec = "";
-    }
-    if (object.alternativeCid !== undefined && object.alternativeCid !== null) {
-      message.alternativeCid = String(object.alternativeCid);
-    } else {
-      message.alternativeCid = "";
-    }
-    return message;
-=======
     return {
       cid: isSet(object.cid) ? String(object.cid) : '',
       name: isSet(object.name) ? String(object.name) : '',
@@ -1216,8 +1054,10 @@
       layers: Array.isArray(object?.layers)
         ? object.layers.map((e: any) => VideoLayer.fromJSON(e))
         : [],
+      simulcastCodecs: Array.isArray(object?.simulcastCodecs)
+        ? object.simulcastCodecs.map((e: any) => SimulcastCodec.fromJSON(e))
+        : [],
     };
->>>>>>> 4b330927
   },
 
   toJSON(message: AddTrackRequest): unknown {
@@ -1235,10 +1075,13 @@
     } else {
       obj.layers = [];
     }
-    message.alternativeCodec !== undefined &&
-      (obj.alternativeCodec = message.alternativeCodec);
-    message.alternativeCid !== undefined &&
-      (obj.alternativeCid = message.alternativeCid);
+    if (message.simulcastCodecs) {
+      obj.simulcastCodecs = message.simulcastCodecs.map((e) =>
+        e ? SimulcastCodec.toJSON(e) : undefined,
+      );
+    } else {
+      obj.simulcastCodecs = [];
+    }
     return obj;
   },
 
@@ -1252,18 +1095,9 @@
     message.muted = object.muted ?? false;
     message.disableDtx = object.disableDtx ?? false;
     message.source = object.source ?? 0;
-<<<<<<< HEAD
-    message.layers = [];
-    if (object.layers !== undefined && object.layers !== null) {
-      for (const e of object.layers) {
-        message.layers.push(VideoLayer.fromPartial(e));
-      }
-    }
-    message.alternativeCodec = object.alternativeCodec ?? "";
-    message.alternativeCid = object.alternativeCid ?? "";
-=======
     message.layers = object.layers?.map((e) => VideoLayer.fromPartial(e)) || [];
->>>>>>> 4b330927
+    message.simulcastCodecs =
+      object.simulcastCodecs?.map((e) => SimulcastCodec.fromPartial(e)) || [];
     return message;
   },
 };
@@ -1664,78 +1498,9 @@
   },
 };
 
-<<<<<<< HEAD
-const baseTrackUnpublishedResponse: object = { trackSid: "" };
-
-export const TrackUnpublishedResponse = {
-  encode(
-    message: TrackUnpublishedResponse,
-    writer: _m0.Writer = _m0.Writer.create()
-  ): _m0.Writer {
-    if (message.trackSid !== "") {
-      writer.uint32(10).string(message.trackSid);
-    }
-    return writer;
-  },
-
-  decode(
-    input: _m0.Reader | Uint8Array,
-    length?: number
-  ): TrackUnpublishedResponse {
-    const reader = input instanceof _m0.Reader ? input : new _m0.Reader(input);
-    let end = length === undefined ? reader.len : reader.pos + length;
-    const message = {
-      ...baseTrackUnpublishedResponse,
-    } as TrackUnpublishedResponse;
-    while (reader.pos < end) {
-      const tag = reader.uint32();
-      switch (tag >>> 3) {
-        case 1:
-          message.trackSid = reader.string();
-          break;
-        default:
-          reader.skipType(tag & 7);
-          break;
-      }
-    }
-    return message;
-  },
-
-  fromJSON(object: any): TrackUnpublishedResponse {
-    const message = {
-      ...baseTrackUnpublishedResponse,
-    } as TrackUnpublishedResponse;
-    if (object.trackSid !== undefined && object.trackSid !== null) {
-      message.trackSid = String(object.trackSid);
-    } else {
-      message.trackSid = "";
-    }
-    return message;
-  },
-
-  toJSON(message: TrackUnpublishedResponse): unknown {
-    const obj: any = {};
-    message.trackSid !== undefined && (obj.trackSid = message.trackSid);
-    return obj;
-  },
-
-  fromPartial(
-    object: DeepPartial<TrackUnpublishedResponse>
-  ): TrackUnpublishedResponse {
-    const message = {
-      ...baseTrackUnpublishedResponse,
-    } as TrackUnpublishedResponse;
-    message.trackSid = object.trackSid ?? "";
-    return message;
-  },
-};
-
-const baseSessionDescription: object = { type: "", sdp: "" };
-=======
 function createBaseSessionDescription(): SessionDescription {
   return { type: '', sdp: '' };
 }
->>>>>>> 4b330927
 
 export const SessionDescription = {
   encode(message: SessionDescription, writer: _m0.Writer = _m0.Writer.create()): _m0.Writer {
@@ -2620,15 +2385,13 @@
   },
 };
 
-<<<<<<< HEAD
-const baseSubscribedCodec: object = { codec: "", enabled: false };
+function createBaseSubscribedCodec(): SubscribedCodec {
+  return { codec: '', enabled: false, qualities: [] };
+}
 
 export const SubscribedCodec = {
-  encode(
-    message: SubscribedCodec,
-    writer: _m0.Writer = _m0.Writer.create()
-  ): _m0.Writer {
-    if (message.codec !== "") {
+  encode(message: SubscribedCodec, writer: _m0.Writer = _m0.Writer.create()): _m0.Writer {
+    if (message.codec !== '') {
       writer.uint32(10).string(message.codec);
     }
     if (message.enabled === true) {
@@ -2643,8 +2406,7 @@
   decode(input: _m0.Reader | Uint8Array, length?: number): SubscribedCodec {
     const reader = input instanceof _m0.Reader ? input : new _m0.Reader(input);
     let end = length === undefined ? reader.len : reader.pos + length;
-    const message = { ...baseSubscribedCodec } as SubscribedCodec;
-    message.qualities = [];
+    const message = createBaseSubscribedCodec();
     while (reader.pos < end) {
       const tag = reader.uint32();
       switch (tag >>> 3) {
@@ -2655,9 +2417,7 @@
           message.enabled = reader.bool();
           break;
         case 3:
-          message.qualities.push(
-            SubscribedQuality.decode(reader, reader.uint32())
-          );
+          message.qualities.push(SubscribedQuality.decode(reader, reader.uint32()));
           break;
         default:
           reader.skipType(tag & 7);
@@ -2668,24 +2428,13 @@
   },
 
   fromJSON(object: any): SubscribedCodec {
-    const message = { ...baseSubscribedCodec } as SubscribedCodec;
-    message.qualities = [];
-    if (object.codec !== undefined && object.codec !== null) {
-      message.codec = String(object.codec);
-    } else {
-      message.codec = "";
-    }
-    if (object.enabled !== undefined && object.enabled !== null) {
-      message.enabled = Boolean(object.enabled);
-    } else {
-      message.enabled = false;
-    }
-    if (object.qualities !== undefined && object.qualities !== null) {
-      for (const e of object.qualities) {
-        message.qualities.push(SubscribedQuality.fromJSON(e));
-      }
-    }
-    return message;
+    return {
+      codec: isSet(object.codec) ? String(object.codec) : '',
+      enabled: isSet(object.enabled) ? Boolean(object.enabled) : false,
+      qualities: Array.isArray(object?.qualities)
+        ? object.qualities.map((e: any) => SubscribedQuality.fromJSON(e))
+        : [],
+    };
   },
 
   toJSON(message: SubscribedCodec): unknown {
@@ -2693,35 +2442,25 @@
     message.codec !== undefined && (obj.codec = message.codec);
     message.enabled !== undefined && (obj.enabled = message.enabled);
     if (message.qualities) {
-      obj.qualities = message.qualities.map((e) =>
-        e ? SubscribedQuality.toJSON(e) : undefined
-      );
+      obj.qualities = message.qualities.map((e) => (e ? SubscribedQuality.toJSON(e) : undefined));
     } else {
       obj.qualities = [];
     }
     return obj;
   },
 
-  fromPartial(object: DeepPartial<SubscribedCodec>): SubscribedCodec {
-    const message = { ...baseSubscribedCodec } as SubscribedCodec;
-    message.codec = object.codec ?? "";
+  fromPartial<I extends Exact<DeepPartial<SubscribedCodec>, I>>(object: I): SubscribedCodec {
+    const message = createBaseSubscribedCodec();
+    message.codec = object.codec ?? '';
     message.enabled = object.enabled ?? false;
-    message.qualities = [];
-    if (object.qualities !== undefined && object.qualities !== null) {
-      for (const e of object.qualities) {
-        message.qualities.push(SubscribedQuality.fromPartial(e));
-      }
-    }
+    message.qualities = object.qualities?.map((e) => SubscribedQuality.fromPartial(e)) || [];
     return message;
   },
 };
 
-const baseSubscribedQualityUpdate: object = { trackSid: "" };
-=======
 function createBaseSubscribedQualityUpdate(): SubscribedQualityUpdate {
-  return { trackSid: '', subscribedQualities: [] };
-}
->>>>>>> 4b330927
+  return { trackSid: '', subscribedQualities: [], subscribedCodecs: [] };
+}
 
 export const SubscribedQualityUpdate = {
   encode(message: SubscribedQualityUpdate, writer: _m0.Writer = _m0.Writer.create()): _m0.Writer {
@@ -2740,15 +2479,7 @@
   decode(input: _m0.Reader | Uint8Array, length?: number): SubscribedQualityUpdate {
     const reader = input instanceof _m0.Reader ? input : new _m0.Reader(input);
     let end = length === undefined ? reader.len : reader.pos + length;
-<<<<<<< HEAD
-    const message = {
-      ...baseSubscribedQualityUpdate,
-    } as SubscribedQualityUpdate;
-    message.subscribedQualities = [];
-    message.subscribedCodecs = [];
-=======
     const message = createBaseSubscribedQualityUpdate();
->>>>>>> 4b330927
     while (reader.pos < end) {
       const tag = reader.uint32();
       switch (tag >>> 3) {
@@ -2759,9 +2490,7 @@
           message.subscribedQualities.push(SubscribedQuality.decode(reader, reader.uint32()));
           break;
         case 3:
-          message.subscribedCodecs.push(
-            SubscribedCodec.decode(reader, reader.uint32())
-          );
+          message.subscribedCodecs.push(SubscribedCodec.decode(reader, reader.uint32()));
           break;
         default:
           reader.skipType(tag & 7);
@@ -2772,42 +2501,15 @@
   },
 
   fromJSON(object: any): SubscribedQualityUpdate {
-<<<<<<< HEAD
-    const message = {
-      ...baseSubscribedQualityUpdate,
-    } as SubscribedQualityUpdate;
-    message.subscribedQualities = [];
-    message.subscribedCodecs = [];
-    if (object.trackSid !== undefined && object.trackSid !== null) {
-      message.trackSid = String(object.trackSid);
-    } else {
-      message.trackSid = "";
-    }
-    if (
-      object.subscribedQualities !== undefined &&
-      object.subscribedQualities !== null
-    ) {
-      for (const e of object.subscribedQualities) {
-        message.subscribedQualities.push(SubscribedQuality.fromJSON(e));
-      }
-    }
-    if (
-      object.subscribedCodecs !== undefined &&
-      object.subscribedCodecs !== null
-    ) {
-      for (const e of object.subscribedCodecs) {
-        message.subscribedCodecs.push(SubscribedCodec.fromJSON(e));
-      }
-    }
-    return message;
-=======
     return {
       trackSid: isSet(object.trackSid) ? String(object.trackSid) : '',
       subscribedQualities: Array.isArray(object?.subscribedQualities)
         ? object.subscribedQualities.map((e: any) => SubscribedQuality.fromJSON(e))
         : [],
+      subscribedCodecs: Array.isArray(object?.subscribedCodecs)
+        ? object.subscribedCodecs.map((e: any) => SubscribedCodec.fromJSON(e))
+        : [],
     };
->>>>>>> 4b330927
   },
 
   toJSON(message: SubscribedQualityUpdate): unknown {
@@ -2822,7 +2524,7 @@
     }
     if (message.subscribedCodecs) {
       obj.subscribedCodecs = message.subscribedCodecs.map((e) =>
-        e ? SubscribedCodec.toJSON(e) : undefined
+        e ? SubscribedCodec.toJSON(e) : undefined,
       );
     } else {
       obj.subscribedCodecs = [];
@@ -2833,35 +2535,12 @@
   fromPartial<I extends Exact<DeepPartial<SubscribedQualityUpdate>, I>>(
     object: I,
   ): SubscribedQualityUpdate {
-<<<<<<< HEAD
-    const message = {
-      ...baseSubscribedQualityUpdate,
-    } as SubscribedQualityUpdate;
-    message.trackSid = object.trackSid ?? "";
-    message.subscribedQualities = [];
-    if (
-      object.subscribedQualities !== undefined &&
-      object.subscribedQualities !== null
-    ) {
-      for (const e of object.subscribedQualities) {
-        message.subscribedQualities.push(SubscribedQuality.fromPartial(e));
-      }
-    }
-    message.subscribedCodecs = [];
-    if (
-      object.subscribedCodecs !== undefined &&
-      object.subscribedCodecs !== null
-    ) {
-      for (const e of object.subscribedCodecs) {
-        message.subscribedCodecs.push(SubscribedCodec.fromPartial(e));
-      }
-    }
-=======
     const message = createBaseSubscribedQualityUpdate();
     message.trackSid = object.trackSid ?? '';
     message.subscribedQualities =
       object.subscribedQualities?.map((e) => SubscribedQuality.fromPartial(e)) || [];
->>>>>>> 4b330927
+    message.subscribedCodecs =
+      object.subscribedCodecs?.map((e) => SubscribedCodec.fromPartial(e)) || [];
     return message;
   },
 };
