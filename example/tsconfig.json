--- conflicted
+++ resolved
@@ -15,10 +15,6 @@
     "moduleResolution": "node",
     "resolveJsonModule": true
   },
-<<<<<<< HEAD
-  "exclude": ["**/*.test.ts"],
-  "include": ["../src/**/*", "sample.ts"]
-=======
+  "include": ["../src/**/*", "sample.ts"],
   "exclude": ["**/*.test.ts", "build/**/*"]
->>>>>>> 3a3b2972
 }