--- conflicted
+++ resolved
@@ -96,15 +96,6 @@
     this.participants = new Map();
     this.options = options || {};
 
-<<<<<<< HEAD
-    // switch (this.options?.publishDefaults?.videoCodec) {
-    //   case 'av1':
-    //   case 'vp9':
-    //     this.options.publishDefaults.simulcast = undefined;
-    //     break;
-    //   default:
-    // }
-=======
     switch (this.options?.publishDefaults?.videoCodec) {
       case 'av1':
       case 'vp9':
@@ -112,7 +103,6 @@
         break;
       default:
     }
->>>>>>> 4b330927
 
     this.options.audioCaptureDefaults = {
       ...audioDefaults,
