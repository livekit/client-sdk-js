--- conflicted
+++ resolved
@@ -372,13 +372,8 @@
 
     const startTime = (new Date()).getTime();
 
-<<<<<<< HEAD
     while ((new Date()).getTime() - startTime < maxICEConnectTimeout) {
-      if (this.iceConnected) {
-=======
-    while ((new Date()).getTime() - startTime < maxICEConnectTimeout * 2) {
       if (this.pcConnected) {
->>>>>>> 8829830b
         // reconnect success
         this.emit(EngineEvent.Reconnected);
         return;
