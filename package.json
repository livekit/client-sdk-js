--- conflicted
+++ resolved
@@ -48,12 +48,7 @@
     "sdp-transform": "^2.14.1",
     "ts-debounce": "^4.0.0",
     "typed-emitter": "^2.1.0",
-<<<<<<< HEAD
-    "webrtc-adapter": "^8.1.1",
-    "ua-parser-js": "^1.0.2"
-=======
     "webrtc-adapter": "^8.1.1"
->>>>>>> d5f63291
   },
   "devDependencies": {
     "@babel/core": "7.21.8",
