{
  "name": "livekit-client",
  "version": "0.17.5",
  "description": "JavaScript/TypeScript client SDK for LiveKit",
  "main": "./dist/livekit-client.umd.js",
  "unpkg": "./dist/livekit-client.umd.js",
  "module": "./dist/livekit-client.esm.js",
  "exports": {
    ".": {
      "import": "./dist/livekit-client.esm.js",
      "require": "./dist/livekit-client.umd.js"
    }
  },
  "files": [
    "dist"
  ],
  "source": "src/index.ts",
  "types": "dist/index.d.ts",
  "repository": "git@github.com:livekit/client-sdk-js.git",
  "author": "David Zhao <david@davidzhao.com>",
  "license": "Apache-2.0",
  "scripts": {
<<<<<<< HEAD
    "build": "rollup --config",
    "build:watch": "rollup --watch --config rollup.config.js",
    "build-docs": "yarn exec typedoc",
=======
    "build": "tsc",
    "build:watch": "tsc --watch",
    "build-docs": "typedoc",
>>>>>>> 8bc1cf44
    "proto": "protoc --plugin=node_modules/ts-proto/protoc-gen-ts_proto --ts_proto_opt=esModuleInterop=true --ts_proto_out=./src/proto --ts_proto_opt=outputClientImpl=false,useOptionals=true -I./protocol ./protocol/livekit_rtc.proto ./protocol/livekit_models.proto",
    "sample": "rollup --watch --config rollup.config.dev.js",
    "build-sample": "cd example && webpack && cp styles.css index.html dist/",
    "lint": "eslint src",
    "test": "jest",
    "deploy": "gh-pages -d example/dist",
<<<<<<< HEAD
    "prepare": "rollup --config",
    "prettify": "prettier --write ./src ./example",
    "prettify:check": "prettier --check ./src ./example"
=======
    "format": "prettier --write .",
    "format:check": "prettier --check ."
>>>>>>> 8bc1cf44
  },
  "dependencies": {
    "events": "^3.3.0",
    "loglevel": "^1.8.0",
    "protobufjs": "^6.11.2",
    "ts-debounce": "^3.0.0",
    "typed-emitter": "^2.1.0",
    "webrtc-adapter": "^8.1.1"
  },
  "devDependencies": {
    "@babel/preset-env": "^7.16.11",
    "@rollup/plugin-babel": "^5.3.1",
    "@rollup/plugin-commonjs": "^21.0.3",
    "@rollup/plugin-node-resolve": "^13.1.3",
    "@rollup/plugin-typescript": "^8.3.1",
    "@types/jest": "^27.0.3",
    "@types/ws": "^7.4.0",
    "@typescript-eslint/eslint-plugin": "^4.31.2",
    "esbuild": "^0.14.32",
    "eslint": "^7.32.0",
    "eslint-config-airbnb-typescript": "^12.3.1",
    "eslint-config-prettier": "^8.5.0",
    "eslint-plugin-import": "^2.24.2",
    "gh-pages": "^3.2.3",
    "glob": "^7.2.0",
    "jest": "^27.4.3",
    "prettier": "^2.6.1",
    "rollup-plugin-re": "^1.0.7",
    "rollup-plugin-serve": "^1.1.0",
    "rollup-plugin-terser": "^7.0.2",
    "ts-jest": "^27.0.7",
    "ts-loader": "^8.1.0",
    "ts-proto": "^1.110.1",
<<<<<<< HEAD
    "typedoc": "^0.20.35",
    "typedoc-plugin-no-inherit": "1.3.0",
    "typescript": "~4.2.3"
  },
  "browserslist": [
    "defaults",
    "not IE 11"
  ]
=======
    "typedoc": "^0.22.13",
    "typedoc-plugin-no-inherit": "^1.3.1",
    "typescript": "~4.2.3",
    "webpack": "^5.53.0",
    "webpack-cli": "^4.8.0",
    "webpack-dev-server": "^4.2.1"
  }
>>>>>>> 8bc1cf44
}<|MERGE_RESOLUTION|>--- conflicted
+++ resolved
@@ -20,29 +20,17 @@
   "author": "David Zhao <david@davidzhao.com>",
   "license": "Apache-2.0",
   "scripts": {
-<<<<<<< HEAD
     "build": "rollup --config",
     "build:watch": "rollup --watch --config rollup.config.js",
-    "build-docs": "yarn exec typedoc",
-=======
-    "build": "tsc",
-    "build:watch": "tsc --watch",
     "build-docs": "typedoc",
->>>>>>> 8bc1cf44
     "proto": "protoc --plugin=node_modules/ts-proto/protoc-gen-ts_proto --ts_proto_opt=esModuleInterop=true --ts_proto_out=./src/proto --ts_proto_opt=outputClientImpl=false,useOptionals=true -I./protocol ./protocol/livekit_rtc.proto ./protocol/livekit_models.proto",
     "sample": "rollup --watch --config rollup.config.dev.js",
     "build-sample": "cd example && webpack && cp styles.css index.html dist/",
     "lint": "eslint src",
     "test": "jest",
     "deploy": "gh-pages -d example/dist",
-<<<<<<< HEAD
-    "prepare": "rollup --config",
-    "prettify": "prettier --write ./src ./example",
-    "prettify:check": "prettier --check ./src ./example"
-=======
     "format": "prettier --write .",
     "format:check": "prettier --check ."
->>>>>>> 8bc1cf44
   },
   "dependencies": {
     "events": "^3.3.0",
@@ -76,22 +64,12 @@
     "ts-jest": "^27.0.7",
     "ts-loader": "^8.1.0",
     "ts-proto": "^1.110.1",
-<<<<<<< HEAD
-    "typedoc": "^0.20.35",
-    "typedoc-plugin-no-inherit": "1.3.0",
+    "typedoc": "^0.22.13",
+    "typedoc-plugin-no-inherit": "1.3.1",
     "typescript": "~4.2.3"
   },
   "browserslist": [
     "defaults",
     "not IE 11"
   ]
-=======
-    "typedoc": "^0.22.13",
-    "typedoc-plugin-no-inherit": "^1.3.1",
-    "typescript": "~4.2.3",
-    "webpack": "^5.53.0",
-    "webpack-cli": "^4.8.0",
-    "webpack-dev-server": "^4.2.1"
-  }
->>>>>>> 8bc1cf44
 }