import {
  ConnectionQuality,
  ConnectionState,
  createAudioAnalyser,
  DataPacket_Kind,
  DisconnectReason,
  LocalAudioTrack,
  LocalParticipant,
  LogLevel,
  MediaDeviceFailure,
  Participant,
  ParticipantEvent,
  RemoteParticipant,
  RemoteTrackPublication,
  RemoteVideoTrack,
  Room,
  RoomConnectOptions,
  RoomEvent,
  RoomOptions,
  setLogLevel,
  Track,
  TrackPublication,
  VideoCaptureOptions,
  VideoCodec,
  VideoPresets,
  VideoQuality,
  ExternalE2EEKeyProvider,
} from '../src/index';
<<<<<<< HEAD
//@ts-ignore
import E2EEWorker from '../src/e2ee/worker/e2ee.worker?worker';
=======
import { SimulationScenario } from '../src/room/types';
>>>>>>> 3a3b2972

const $ = (id: string) => document.getElementById(id);

const state = {
  isFrontFacing: false,
  encoder: new TextEncoder(),
  decoder: new TextDecoder(),
  defaultDevices: new Map<MediaDeviceKind, string>(),
  bitrateInterval: undefined as any,
<<<<<<< HEAD
  e2eeKeyProvider: new ExternalE2EEKeyProvider(),
=======
  dataFireInterval: undefined as any,
>>>>>>> 3a3b2972
};
let currentRoom: Room | undefined;

let startTime: number;

const searchParams = new URLSearchParams(window.location.search);
const storedUrl = searchParams.get('url') ?? 'ws://localhost:7880';
const storedToken = searchParams.get('token') ?? '';
(<HTMLInputElement>$('url')).value = storedUrl;
(<HTMLInputElement>$('token')).value = storedToken;
let storedKey = searchParams.get('key');
if (!storedKey) {
  (<HTMLSelectElement>$('crypto-key')).value = 'password';
} else {
  (<HTMLSelectElement>$('crypto-key')).value = storedKey;
}

function updateSearchParams(url: string, token: string, key: string) {
  const params = new URLSearchParams({ url, token, key });
  window.history.replaceState(null, '', `${window.location.pathname}?${params.toString()}`);
}

// handles actions from the HTML
const appActions = {
  connectWithFormInput: async () => {
    const url = (<HTMLInputElement>$('url')).value;
    const token = (<HTMLInputElement>$('token')).value;
    const simulcast = (<HTMLInputElement>$('simulcast')).checked;
    const dynacast = (<HTMLInputElement>$('dynacast')).checked;
    const forceTURN = (<HTMLInputElement>$('force-turn')).checked;
    const adaptiveStream = (<HTMLInputElement>$('adaptive-stream')).checked;
    const shouldPublish = (<HTMLInputElement>$('publish-option')).checked;
    const preferredCodec = (<HTMLSelectElement>$('preferred-codec')).value as VideoCodec;
    const cryptoKey = (<HTMLSelectElement>$('crypto-key')).value;
    const autoSubscribe = (<HTMLInputElement>$('auto-subscribe')).checked;

    setLogLevel(LogLevel.info);
    updateSearchParams(url, token, cryptoKey);

    const roomOpts: RoomOptions = {
      adaptiveStream,
      dynacast,
      publishDefaults: {
        simulcast,
        videoSimulcastLayers: [VideoPresets.h90, VideoPresets.h216],
        videoCodec: preferredCodec || 'vp8',
        dtx: true,
        red: true,
      },
      videoCaptureDefaults: {
        resolution: VideoPresets.h720.resolution,
      },
      e2ee: { keyProvider: state.e2eeKeyProvider, worker: new E2EEWorker() },
    };

    const connectOpts: RoomConnectOptions = {
      autoSubscribe: autoSubscribe,
    };
    if (forceTURN) {
      connectOpts.rtcConfig = {
        iceTransportPolicy: 'relay',
      };
    }
    await appActions.connectToRoom(url, token, roomOpts, connectOpts, shouldPublish);

    state.bitrateInterval = setInterval(renderBitrate, 1000);
  },

  connectToRoom: async (
    url: string,
    token: string,
    roomOptions?: RoomOptions,
    connectOptions?: RoomConnectOptions,
    shouldPublish?: boolean,
  ): Promise<Room | undefined> => {
    const room = new Room(roomOptions);

    startTime = Date.now();
    await room.prepareConnection(url);
    const prewarmTime = Date.now() - startTime;
    appendLog(`prewarmed connection in ${prewarmTime}ms`);

    room
      .on(RoomEvent.ParticipantConnected, participantConnected)
      .on(RoomEvent.ParticipantDisconnected, participantDisconnected)
      .on(RoomEvent.DataReceived, handleData)
      .on(RoomEvent.Disconnected, handleRoomDisconnect)
      .on(RoomEvent.Reconnecting, () => appendLog('Reconnecting to room'))
      .on(RoomEvent.Reconnected, async () => {
        appendLog(
          'Successfully reconnected. server',
          await room.engine.getConnectedServerAddress(),
        );
      })
      .on(RoomEvent.LocalTrackPublished, (pub) => {
        const track = pub.track as LocalAudioTrack;

        if (track instanceof LocalAudioTrack) {
          const { calculateVolume } = createAudioAnalyser(track);

          setInterval(() => {
            $('local-volume')?.setAttribute('value', calculateVolume().toFixed(4));
          }, 200);
        }
        renderParticipant(room.localParticipant);
        updateButtonsForPublishState();
        renderScreenShare(room);
      })
      .on(RoomEvent.LocalTrackUnpublished, () => {
        renderParticipant(room.localParticipant);
        updateButtonsForPublishState();
        renderScreenShare(room);
      })
      .on(RoomEvent.RoomMetadataChanged, (metadata) => {
        appendLog('new metadata for room', metadata);
      })
      .on(RoomEvent.MediaDevicesChanged, handleDevicesChanged)
      .on(RoomEvent.AudioPlaybackStatusChanged, () => {
        if (room.canPlaybackAudio) {
          $('start-audio-button')?.setAttribute('disabled', 'true');
        } else {
          $('start-audio-button')?.removeAttribute('disabled');
        }
      })
      .on(RoomEvent.MediaDevicesError, (e: Error) => {
        const failure = MediaDeviceFailure.getFailure(e);
        appendLog('media device failure', failure);
      })
      .on(
        RoomEvent.ConnectionQualityChanged,
        (quality: ConnectionQuality, participant?: Participant) => {
          appendLog('connection quality changed', participant?.identity, quality);
        },
      )
      .on(RoomEvent.TrackSubscribed, (track, pub, participant) => {
        appendLog('subscribed to track', pub.trackSid, participant.identity);
        renderParticipant(participant);
        renderScreenShare(room);
      })
      .on(RoomEvent.TrackUnsubscribed, (_, pub, participant) => {
        appendLog('unsubscribed from track', pub.trackSid);
        renderParticipant(participant);
        renderScreenShare(room);
      })
      .on(RoomEvent.SignalConnected, async () => {
        const signalConnectionTime = Date.now() - startTime;
        appendLog(`signal connection established in ${signalConnectionTime}ms`);
        // speed up publishing by starting to publish before it's fully connected
        // publishing is accepted as soon as signal connection has established
        if (shouldPublish) {
          await room.localParticipant.enableCameraAndMicrophone();
          appendLog(`tracks published in ${Date.now() - startTime}ms`);
          updateButtonsForPublishState();
        }
      })
      .on(RoomEvent.ParticipantEncryptionStatusChanged, () => {
        updateButtonsForPublishState();
      });

    try {
      // read and set current key from input
      const cryptoKey = (<HTMLSelectElement>$('crypto-key')).value;
      state.e2eeKeyProvider.setKey(cryptoKey);
      await room.setE2EEEnabled(true);

      await room.connect(url, token, connectOptions);
      const elapsed = Date.now() - startTime;
      appendLog(
        `successfully connected to ${room.name} in ${Math.round(elapsed)}ms`,
        await room.engine.getConnectedServerAddress(),
      );
    } catch (error: any) {
      let message: any = error;
      if (error.message) {
        message = error.message;
      }
      appendLog('could not connect:', message);
      return;
    }
    currentRoom = room;
    window.currentRoom = room;
    setButtonsForState(true);

    room.participants.forEach((participant) => {
      participantConnected(participant);
    });
    participantConnected(room.localParticipant);

    return room;
  },

  toggleE2EE: async () => {
    if (!currentRoom) return;

    // read and set current key from input
    const cryptoKey = (<HTMLSelectElement>$('crypto-key')).value;
    state.e2eeKeyProvider.setKey(cryptoKey);

    await currentRoom.setE2EEEnabled(!currentRoom.isE2EEEnabled);
  },

  ratchetE2EEKey: async () => {
    if (!currentRoom) {
      return;
    }
    await state.e2eeKeyProvider.ratchetKey();
  },

  toggleAudio: async () => {
    if (!currentRoom) return;
    const enabled = currentRoom.localParticipant.isMicrophoneEnabled;
    setButtonDisabled('toggle-audio-button', true);
    if (enabled) {
      appendLog('disabling audio');
    } else {
      appendLog('enabling audio');
    }
    await currentRoom.localParticipant.setMicrophoneEnabled(!enabled);
    setButtonDisabled('toggle-audio-button', false);
    updateButtonsForPublishState();
  },

  toggleVideo: async () => {
    if (!currentRoom) return;
    setButtonDisabled('toggle-video-button', true);
    const enabled = currentRoom.localParticipant.isCameraEnabled;
    if (enabled) {
      appendLog('disabling video');
    } else {
      appendLog('enabling video');
    }
    await currentRoom.localParticipant.setCameraEnabled(!enabled);
    setButtonDisabled('toggle-video-button', false);
    renderParticipant(currentRoom.localParticipant);

    // update display
    updateButtonsForPublishState();
  },

  flipVideo: () => {
    const videoPub = currentRoom?.localParticipant.getTrack(Track.Source.Camera);
    if (!videoPub) {
      return;
    }
    if (state.isFrontFacing) {
      setButtonState('flip-video-button', 'Front Camera', false);
    } else {
      setButtonState('flip-video-button', 'Back Camera', false);
    }
    state.isFrontFacing = !state.isFrontFacing;
    const options: VideoCaptureOptions = {
      resolution: VideoPresets.h720.resolution,
      facingMode: state.isFrontFacing ? 'user' : 'environment',
    };
    videoPub.videoTrack?.restartTrack(options);
  },

  shareScreen: async () => {
    if (!currentRoom) return;

    const enabled = currentRoom.localParticipant.isScreenShareEnabled;
    appendLog(`${enabled ? 'stopping' : 'starting'} screen share`);
    setButtonDisabled('share-screen-button', true);
    await currentRoom.localParticipant.setScreenShareEnabled(!enabled, { audio: true });
    setButtonDisabled('share-screen-button', false);
    updateButtonsForPublishState();
  },

  startAudio: () => {
    currentRoom?.startAudio();
  },

  enterText: () => {
    if (!currentRoom) return;
    const textField = <HTMLInputElement>$('entry');
    if (textField.value) {
      const msg = state.encoder.encode(textField.value);
      currentRoom.localParticipant.publishData(msg, DataPacket_Kind.RELIABLE);
      (<HTMLTextAreaElement>(
        $('chat')
      )).value += `${currentRoom.localParticipant.identity} (me): ${textField.value}\n`;
      textField.value = '';
    }
  },

  disconnectRoom: () => {
    if (currentRoom) {
      currentRoom.disconnect();
    }
    if (state.bitrateInterval) {
      clearInterval(state.bitrateInterval);
    }
  },

  handleScenario: (e: Event) => {
    const scenario = (<HTMLSelectElement>e.target).value;
    if (scenario === 'subscribe-all') {
      currentRoom?.participants.forEach((p) => {
        p.tracks.forEach((rp) => rp.setSubscribed(true));
      });
    } else if (scenario === 'unsubscribe-all') {
      currentRoom?.participants.forEach((p) => {
        p.tracks.forEach((rp) => rp.setSubscribed(false));
      });
    } else if (scenario !== '') {
      currentRoom?.simulateScenario(scenario as SimulationScenario);
      (<HTMLSelectElement>e.target).value = '';
    }
  },

  handleDeviceSelected: async (e: Event) => {
    const deviceId = (<HTMLSelectElement>e.target).value;
    const elementId = (<HTMLSelectElement>e.target).id;
    const kind = elementMapping[elementId];
    if (!kind) {
      return;
    }

    state.defaultDevices.set(kind, deviceId);

    if (currentRoom) {
      await currentRoom.switchActiveDevice(kind, deviceId);
    }
  },

  handlePreferredQuality: (e: Event) => {
    const quality = (<HTMLSelectElement>e.target).value;
    let q = VideoQuality.HIGH;
    switch (quality) {
      case 'low':
        q = VideoQuality.LOW;
        break;
      case 'medium':
        q = VideoQuality.MEDIUM;
        break;
      case 'high':
        q = VideoQuality.HIGH;
        break;
      default:
        break;
    }
    if (currentRoom) {
      currentRoom.participants.forEach((participant) => {
        participant.tracks.forEach((track) => {
          track.setVideoQuality(q);
        });
      });
    }
  },

  handlePreferredFPS: (e: Event) => {
    const fps = +(<HTMLSelectElement>e.target).value;
    if (currentRoom) {
      currentRoom.participants.forEach((participant) => {
        participant.tracks.forEach((track) => {
          track.setVideoFPS(fps);
        });
      });
    }
  },
};

declare global {
  interface Window {
    currentRoom: any;
    appActions: typeof appActions;
  }
}

window.appActions = appActions;

// --------------------------- event handlers ------------------------------- //

function handleData(msg: Uint8Array, participant?: RemoteParticipant) {
  const str = state.decoder.decode(msg);
  const chat = <HTMLTextAreaElement>$('chat');
  let from = 'server';
  if (participant) {
    from = participant.identity;
  }
  chat.value += `${from}: ${str}\n`;
}

function participantConnected(participant: Participant) {
  appendLog('participant', participant.identity, 'connected', participant.metadata);
  console.log('tracks', participant.tracks);
  participant
    .on(ParticipantEvent.TrackMuted, (pub: TrackPublication) => {
      appendLog('track was muted', pub.trackSid, participant.identity);
      renderParticipant(participant);
    })
    .on(ParticipantEvent.TrackUnmuted, (pub: TrackPublication) => {
      appendLog('track was unmuted', pub.trackSid, participant.identity);
      renderParticipant(participant);
    })
    .on(ParticipantEvent.IsSpeakingChanged, () => {
      renderParticipant(participant);
    })
    .on(ParticipantEvent.ConnectionQualityChanged, () => {
      renderParticipant(participant);
    });
}

function participantDisconnected(participant: RemoteParticipant) {
  appendLog('participant', participant.sid, 'disconnected');

  renderParticipant(participant, true);
}

function handleRoomDisconnect(reason?: DisconnectReason) {
  if (!currentRoom) return;
  appendLog('disconnected from room', { reason });
  setButtonsForState(false);
  renderParticipant(currentRoom.localParticipant, true);
  currentRoom.participants.forEach((p) => {
    renderParticipant(p, true);
  });
  renderScreenShare(currentRoom);

  const container = $('participants-area');
  if (container) {
    container.innerHTML = '';
  }

  // clear the chat area on disconnect
  const chat = <HTMLTextAreaElement>$('chat');
  chat.value = '';

  currentRoom = undefined;
  window.currentRoom = undefined;
}

// -------------------------- rendering helpers ----------------------------- //

function appendLog(...args: any[]) {
  const logger = $('log')!;
  for (let i = 0; i < arguments.length; i += 1) {
    if (typeof args[i] === 'object') {
      logger.innerHTML += `${
        JSON && JSON.stringify ? JSON.stringify(args[i], undefined, 2) : args[i]
      } `;
    } else {
      logger.innerHTML += `${args[i]} `;
    }
  }
  logger.innerHTML += '\n';
  (() => {
    logger.scrollTop = logger.scrollHeight;
  })();
}

// updates participant UI
function renderParticipant(participant: Participant, remove: boolean = false) {
  const container = $('participants-area');
  if (!container) return;
  const { identity } = participant;
  let div = $(`participant-${identity}`);
  if (!div && !remove) {
    div = document.createElement('div');
    div.id = `participant-${identity}`;
    div.className = 'participant';
    div.innerHTML = `
      <video id="video-${identity}"></video>
      <audio id="audio-${identity}"></audio>
      <div class="info-bar">
        <div id="name-${identity}" class="name">
        </div>
        <div style="text-align: center;">
          <span id="codec-${identity}" class="codec">
          </span>
          <span id="size-${identity}" class="size">
          </span>
          <span id="bitrate-${identity}" class="bitrate">
          </span>
        </div>
        <div class="right">
          <span id="signal-${identity}"></span>
          <span id="mic-${identity}" class="mic-on"></span>
          <span id="e2ee-${identity}" class="e2ee-on"></span>
        </div>
      </div>
      ${
        participant instanceof RemoteParticipant
          ? `<div class="volume-control">
        <input id="volume-${identity}" type="range" min="0" max="1" step="0.1" value="1" orient="vertical" />
      </div>`
          : `<progress id="local-volume" max="1" value="0" />`
      }

    `;
    container.appendChild(div);

    const sizeElm = $(`size-${identity}`);
    const videoElm = <HTMLVideoElement>$(`video-${identity}`);
    videoElm.onresize = () => {
      updateVideoSize(videoElm!, sizeElm!);
    };
  }
  const videoElm = <HTMLVideoElement>$(`video-${identity}`);
  const audioELm = <HTMLAudioElement>$(`audio-${identity}`);
  if (remove) {
    div?.remove();
    if (videoElm) {
      videoElm.srcObject = null;
      videoElm.src = '';
    }
    if (audioELm) {
      audioELm.srcObject = null;
      audioELm.src = '';
    }
    return;
  }

  // update properties
  $(`name-${identity}`)!.innerHTML = participant.identity;
  if (participant instanceof LocalParticipant) {
    $(`name-${identity}`)!.innerHTML += ' (you)';
  }
  const micElm = $(`mic-${identity}`)!;
  const signalElm = $(`signal-${identity}`)!;
  const cameraPub = participant.getTrack(Track.Source.Camera);
  const micPub = participant.getTrack(Track.Source.Microphone);
  if (participant.isSpeaking) {
    div!.classList.add('speaking');
  } else {
    div!.classList.remove('speaking');
  }

  if (participant instanceof RemoteParticipant) {
    const volumeSlider = <HTMLInputElement>$(`volume-${identity}`);
    volumeSlider.addEventListener('input', (ev) => {
      participant.setVolume(Number.parseFloat((ev.target as HTMLInputElement).value));
    });
  }

  const cameraEnabled = cameraPub && cameraPub.isSubscribed && !cameraPub.isMuted;
  if (cameraEnabled) {
    if (participant instanceof LocalParticipant) {
      // flip
      videoElm.style.transform = 'scale(-1, 1)';
    } else if (!cameraPub?.videoTrack?.attachedElements.includes(videoElm)) {
      const renderStartTime = Date.now();
      // measure time to render
      videoElm.onloadeddata = () => {
        const elapsed = Date.now() - renderStartTime;
        let fromJoin = 0;
        if (participant.joinedAt && participant.joinedAt.getTime() < startTime) {
          fromJoin = Date.now() - startTime;
        }
        appendLog(
          `RemoteVideoTrack ${cameraPub?.trackSid} (${videoElm.videoWidth}x${videoElm.videoHeight}) rendered in ${elapsed}ms`,
          fromJoin > 0 ? `, ${fromJoin}ms from start` : '',
        );
      };
    }
    cameraPub?.videoTrack?.attach(videoElm);
  } else {
    // clear information display
    $(`size-${identity}`)!.innerHTML = '';
    if (cameraPub?.videoTrack) {
      // detach manually whenever possible
      cameraPub.videoTrack?.detach(videoElm);
    } else {
      videoElm.src = '';
      videoElm.srcObject = null;
    }
  }

  const micEnabled = micPub && micPub.isSubscribed && !micPub.isMuted;
  if (micEnabled) {
    if (!(participant instanceof LocalParticipant)) {
      // don't attach local audio
      audioELm.onloadeddata = () => {
        if (participant.joinedAt && participant.joinedAt.getTime() < startTime) {
          const fromJoin = Date.now() - startTime;
          appendLog(`RemoteAudioTrack ${micPub?.trackSid} played ${fromJoin}ms from start`);
        }
      };
      micPub?.audioTrack?.attach(audioELm);
    }
    micElm.className = 'mic-on';
    micElm.innerHTML = '<i class="fas fa-microphone"></i>';
  } else {
    micElm.className = 'mic-off';
    micElm.innerHTML = '<i class="fas fa-microphone-slash"></i>';
  }

  const e2eeElm = $(`e2ee-${identity}`)!;
  if (participant.isEncrypted) {
    e2eeElm.className = 'e2ee-on';
    e2eeElm.innerHTML = '<i class="fas fa-lock"></i>';
  } else {
    e2eeElm.className = 'e2ee-off';
    e2eeElm.innerHTML = '<i class="fas fa-unlock"></i>';
  }

  switch (participant.connectionQuality) {
    case ConnectionQuality.Excellent:
    case ConnectionQuality.Good:
    case ConnectionQuality.Poor:
      signalElm.className = `connection-${participant.connectionQuality}`;
      signalElm.innerHTML = '<i class="fas fa-circle"></i>';
      break;
    default:
      signalElm.innerHTML = '';
    // do nothing
  }
}

function renderScreenShare(room: Room) {
  const div = $('screenshare-area')!;
  if (room.state !== ConnectionState.Connected) {
    div.style.display = 'none';
    return;
  }
  let participant: Participant | undefined;
  let screenSharePub: TrackPublication | undefined = room.localParticipant.getTrack(
    Track.Source.ScreenShare,
  );
  let screenShareAudioPub: RemoteTrackPublication | undefined;
  if (!screenSharePub) {
    room.participants.forEach((p) => {
      if (screenSharePub) {
        return;
      }
      participant = p;
      const pub = p.getTrack(Track.Source.ScreenShare);
      if (pub?.isSubscribed) {
        screenSharePub = pub;
      }
      const audioPub = p.getTrack(Track.Source.ScreenShareAudio);
      if (audioPub?.isSubscribed) {
        screenShareAudioPub = audioPub;
      }
    });
  } else {
    participant = room.localParticipant;
  }

  if (screenSharePub && participant) {
    div.style.display = 'block';
    const videoElm = <HTMLVideoElement>$('screenshare-video');
    screenSharePub.videoTrack?.attach(videoElm);
    if (screenShareAudioPub) {
      screenShareAudioPub.audioTrack?.attach(videoElm);
    }
    videoElm.onresize = () => {
      updateVideoSize(videoElm, <HTMLSpanElement>$('screenshare-resolution'));
    };
    const infoElm = $('screenshare-info')!;
    infoElm.innerHTML = `Screenshare from ${participant.identity}`;
  } else {
    div.style.display = 'none';
  }
}

function renderBitrate() {
  if (!currentRoom || currentRoom.state !== ConnectionState.Connected) {
    return;
  }
  const participants: Participant[] = [...currentRoom.participants.values()];
  participants.push(currentRoom.localParticipant);

  for (const p of participants) {
    const elm = $(`bitrate-${p.identity}`);
    let totalBitrate = 0;
    for (const t of p.tracks.values()) {
      if (t.track) {
        totalBitrate += t.track.currentBitrate;
      }

      if (t.source === Track.Source.Camera) {
        if (t.videoTrack instanceof RemoteVideoTrack) {
          const codecElm = $(`codec-${p.identity}`)!;
          codecElm.innerHTML = t.videoTrack.getDecoderImplementation() ?? '';
        }
      }
    }
    let displayText = '';
    if (totalBitrate > 0) {
      displayText = `${Math.round(totalBitrate / 1024).toLocaleString()} kbps`;
    }
    if (elm) {
      elm.innerHTML = displayText;
    }
  }
}

function updateVideoSize(element: HTMLVideoElement, target: HTMLElement) {
  target.innerHTML = `(${element.videoWidth}x${element.videoHeight})`;
}

function setButtonState(
  buttonId: string,
  buttonText: string,
  isActive: boolean,
  isDisabled: boolean | undefined = undefined,
) {
  const el = $(buttonId) as HTMLButtonElement;
  if (!el) return;
  if (isDisabled !== undefined) {
    el.disabled = isDisabled;
  }
  el.innerHTML = buttonText;
  if (isActive) {
    el.classList.add('active');
  } else {
    el.classList.remove('active');
  }
}

function setButtonDisabled(buttonId: string, isDisabled: boolean) {
  const el = $(buttonId) as HTMLButtonElement;
  el.disabled = isDisabled;
}

setTimeout(handleDevicesChanged, 100);

function setButtonsForState(connected: boolean) {
  const connectedSet = [
    'toggle-video-button',
    'toggle-audio-button',
    'share-screen-button',
    'disconnect-ws-button',
    'disconnect-room-button',
    'flip-video-button',
    'send-button',
    'toggle-e2ee-button',
    'e2ee-ratchet-button',
  ];
  const disconnectedSet = ['connect-button'];

  const toRemove = connected ? connectedSet : disconnectedSet;
  const toAdd = connected ? disconnectedSet : connectedSet;

  toRemove.forEach((id) => $(id)?.removeAttribute('disabled'));
  toAdd.forEach((id) => $(id)?.setAttribute('disabled', 'true'));
}

const elementMapping: { [k: string]: MediaDeviceKind } = {
  'video-input': 'videoinput',
  'audio-input': 'audioinput',
  'audio-output': 'audiooutput',
};
async function handleDevicesChanged() {
  Promise.all(
    Object.keys(elementMapping).map(async (id) => {
      const kind = elementMapping[id];
      if (!kind) {
        return;
      }
      const devices = await Room.getLocalDevices(kind);
      const element = <HTMLSelectElement>$(id);
      populateSelect(element, devices, state.defaultDevices.get(kind));
    }),
  );
}

function populateSelect(
  element: HTMLSelectElement,
  devices: MediaDeviceInfo[],
  selectedDeviceId?: string,
) {
  // clear all elements
  element.innerHTML = '';

  for (const device of devices) {
    const option = document.createElement('option');
    option.text = device.label;
    option.value = device.deviceId;
    if (device.deviceId === selectedDeviceId) {
      option.selected = true;
    }
    element.appendChild(option);
  }
}

function updateButtonsForPublishState() {
  if (!currentRoom) {
    return;
  }
  const lp = currentRoom.localParticipant;

  // video
  setButtonState(
    'toggle-video-button',
    `${lp.isCameraEnabled ? 'Disable' : 'Enable'} Video`,
    lp.isCameraEnabled,
  );

  // audio
  setButtonState(
    'toggle-audio-button',
    `${lp.isMicrophoneEnabled ? 'Disable' : 'Enable'} Audio`,
    lp.isMicrophoneEnabled,
  );

  // screen share
  setButtonState(
    'share-screen-button',
    lp.isScreenShareEnabled ? 'Stop Screen Share' : 'Share Screen',
    lp.isScreenShareEnabled,
  );

  // e2ee
  setButtonState(
    'toggle-e2ee-button',
    `${currentRoom.isE2EEEnabled ? 'Disable' : 'Enable'} E2EE`,
    currentRoom.isE2EEEnabled,
  );
}

async function acquireDeviceList() {
  handleDevicesChanged();
}

acquireDeviceList();<|MERGE_RESOLUTION|>--- conflicted
+++ resolved
@@ -26,12 +26,9 @@
   VideoQuality,
   ExternalE2EEKeyProvider,
 } from '../src/index';
-<<<<<<< HEAD
 //@ts-ignore
 import E2EEWorker from '../src/e2ee/worker/e2ee.worker?worker';
-=======
-import { SimulationScenario } from '../src/room/types';
->>>>>>> 3a3b2972
+import type { SimulationScenario } from '../src/room/types';
 
 const $ = (id: string) => document.getElementById(id);
 
@@ -41,11 +38,7 @@
   decoder: new TextDecoder(),
   defaultDevices: new Map<MediaDeviceKind, string>(),
   bitrateInterval: undefined as any,
-<<<<<<< HEAD
   e2eeKeyProvider: new ExternalE2EEKeyProvider(),
-=======
-  dataFireInterval: undefined as any,
->>>>>>> 3a3b2972
 };
 let currentRoom: Room | undefined;
 
