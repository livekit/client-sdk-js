<<<<<<< HEAD
import log, { LogLevelNumbers } from 'loglevel';
=======
import * as log from 'loglevel';
>>>>>>> 1da72756

export type LogLevelDesc = 'trace' | 'debug' | 'info' | 'warn' | 'error' | 'silent';

export enum LogLevel {
  trace = 'trace',
  debug = 'debug',
  info = 'info',
  warn = 'warn',
  error = 'error',
  silent = 'silent',
}

const livekitLogger = log.getLogger('livekit');

livekitLogger.setLevel(LogLevel.info);

export default livekitLogger;

export function setLogLevel(level: LogLevel | LogLevelDesc) {
  livekitLogger.setLevel(level);
}

export type LogExtension = (level: LogLevelNumbers, ...msg: any[]) => void;

export function setLogExtension(extension: LogExtension) {
  const originalFactory = livekitLogger.methodFactory;

  livekitLogger.methodFactory = (methodName, logLevel, loggerName) => {
    const rawMethod = originalFactory(methodName, logLevel, loggerName);

    // @ts-ignore
    const levelVal = livekitLogger.levels[methodName.toUpperCase()];
    const configLevel = livekitLogger.getLevel();
    const needLog = levelVal >= configLevel;

    return (...args) => {
      rawMethod(...args);
      if (needLog) {
        extension(logLevel, ...args);
      }
    };
  };
  livekitLogger.setLevel(livekitLogger.getLevel()); // Be sure to call setLevel method in order to apply plugin
}<|MERGE_RESOLUTION|>--- conflicted
+++ resolved
@@ -1,8 +1,4 @@
-<<<<<<< HEAD
-import log, { LogLevelNumbers } from 'loglevel';
-=======
 import * as log from 'loglevel';
->>>>>>> 1da72756
 
 export type LogLevelDesc = 'trace' | 'debug' | 'info' | 'warn' | 'error' | 'silent';
 
