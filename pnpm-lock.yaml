--- conflicted
+++ resolved
@@ -145,19 +145,11 @@
         specifier: 5.8.3
         version: 5.8.3
       vite:
-<<<<<<< HEAD
-        specifier: 6.3.5
-        version: 6.3.5(@types/node@22.7.4)(jiti@2.4.2)(terser@5.39.2)(yaml@2.7.1)
-      vitest:
-        specifier: ^3.2.4
-        version: 3.2.4(@types/node@22.7.4)(happy-dom@17.6.3)(jiti@2.4.2)(jsdom@26.1.0)(terser@5.39.2)(yaml@2.7.1)
-=======
         specifier: 7.0.0
         version: 7.0.0(jiti@2.4.2)(terser@5.39.2)(yaml@2.8.0)
       vitest:
         specifier: ^3.0.0
         version: 3.2.4(happy-dom@17.6.3)(jiti@2.4.2)(jsdom@26.1.0)(terser@5.39.2)(yaml@2.8.0)
->>>>>>> ab924683
 
 packages:
 
@@ -1010,12 +1002,9 @@
     resolution: {integrity: sha512-93zYdMES/c1D69yZiKDBj0V24vqNzB/koF26KPaagAfd3P/4gUlh3Dys5ogAK+Exi9QyzlD8x/08Zt7wIKcDcA==}
     deprecated: Use @eslint/object-schema instead
 
-<<<<<<< HEAD
-=======
   '@jridgewell/gen-mapping@0.3.12':
     resolution: {integrity: sha512-OuLGC46TjB5BbN1dH8JULVVZY4WTdkF7tV9Ys6wLL1rubZnCMstOhNHueU5bLCrnRuDhKPDM4g6sw4Bel5Gzqg==}
 
->>>>>>> ab924683
   '@jridgewell/gen-mapping@0.3.5':
     resolution: {integrity: sha512-IzL8ZoEDIBRWEzlCcRhOaCupYyN5gdIK+Q6fbFdPDg6HqX6jpkItn7DFIpW9LQzXG6Df9sA7+OKnq0qlz/GaQg==}
     engines: {node: '>=6.0.0'}
@@ -1567,23 +1556,17 @@
     resolution: {integrity: sha512-bMxMKAjg13EBSVscxTaYA4mRc5t1UAXa2kXiGTNfZ079HIWXEkKmkgFrh/nJqamaLSrXO5H4WFFkPEaLJWbs3A==}
     engines: {node: '>= 0.4'}
 
-<<<<<<< HEAD
+  arraybuffer.prototype.slice@1.0.4:
+    resolution: {integrity: sha512-BNoCY6SXXPQ7gF2opIP4GBE+Xw7U+pHMYKuzjgCN3GwiaIR09UUeKfheyIry77QtrCBlC0KK0q5/TER/tYh3PQ==}
+    engines: {node: '>= 0.4'}
+
   assertion-error@2.0.1:
     resolution: {integrity: sha512-Izi8RQcffqCeNVgFigKli1ssklIbpHnCYc6AknXGYoB6grJqyeby7jv12JUQgmTAnIDnbck1uxksT4dzN3PWBA==}
     engines: {node: '>=12'}
-=======
-  arraybuffer.prototype.slice@1.0.4:
-    resolution: {integrity: sha512-BNoCY6SXXPQ7gF2opIP4GBE+Xw7U+pHMYKuzjgCN3GwiaIR09UUeKfheyIry77QtrCBlC0KK0q5/TER/tYh3PQ==}
-    engines: {node: '>= 0.4'}
-
-  assertion-error@2.0.1:
-    resolution: {integrity: sha512-Izi8RQcffqCeNVgFigKli1ssklIbpHnCYc6AknXGYoB6grJqyeby7jv12JUQgmTAnIDnbck1uxksT4dzN3PWBA==}
-    engines: {node: '>=12'}
 
   async-function@1.0.0:
     resolution: {integrity: sha512-hsU18Ae8CDTR6Kgu9DYf0EbCr/a5iGL0rytQDobUcdpYOKokk8LEjVphnXkDkgpi0wYVsqrXuP0bZxJaTqdgoA==}
     engines: {node: '>= 0.4'}
->>>>>>> ab924683
 
   async@3.2.5:
     resolution: {integrity: sha512-baNZyqaaLhyLVKm/DlvdW051MSgO6b8eVfIezl9E5PqWxFgzLm/wQntEW4zOytVburDEr0JlALEpdOFwvErLsg==}
@@ -1673,12 +1656,9 @@
   caniuse-lite@1.0.30001699:
     resolution: {integrity: sha512-b+uH5BakXZ9Do9iK+CkDmctUSEqZl+SP056vc5usa0PL+ev5OHw003rZXcnjNDv3L8P5j6rwT6C0BPKSikW08w==}
 
-<<<<<<< HEAD
-=======
   caniuse-lite@1.0.30001726:
     resolution: {integrity: sha512-VQAUIUzBiZ/UnlM28fSp2CRF3ivUn1BWEvxMcVTNwpw91Py1pGbPIyIKtd+tzct9C3ouceCVdGAXxZOpZAsgdw==}
 
->>>>>>> ab924683
   chai@5.2.0:
     resolution: {integrity: sha512-mCuXncKXk5iCLhfhwTc0izo0gtEmpz5CtG2y8GiOINBlMVS6v8TMRc5TaLWKS6692m9+dVVfzgeVxR5UxWHTYw==}
     engines: {node: '>=12'}
@@ -1943,13 +1923,10 @@
     resolution: {integrity: sha512-QCOllgZJtaUo9miYBcLChTUaHNjJF3PYs1VidD7AwiEj1kYxKeQTctLAezAOH5ZKRH0g2IgPn6KwB4IT8iRpvA==}
     engines: {node: '>= 0.4'}
 
-<<<<<<< HEAD
-=======
   es-to-primitive@1.3.0:
     resolution: {integrity: sha512-w+5mJ3GuFL+NjVtJlvydShqE1eN3h3PbI7/5LAsYJP/2qtuMXjfL2LpHSRqo4b4eSF5K/DH1JXKUAHSB2UW50g==}
     engines: {node: '>= 0.4'}
 
->>>>>>> ab924683
   esbuild@0.25.5:
     resolution: {integrity: sha512-P8OtKZRv/5J5hhz0cUAdu/cLuPIKXpQl1R9pZtvmHWQvrAUVd0UNIPT4IB4W3rNOqVO0rlqHmCIbSwxh/c9yUQ==}
     engines: {node: '>=18'}
@@ -2235,8 +2212,6 @@
     resolution: {integrity: sha512-5uYhsJH8VJBTv7oslg4BznJYhDoRI6waYCxMmCdnTrcCrHA/fCFKoTFz2JKKE0HdDFUF7/oQuhzumXJK7paBRQ==}
     engines: {node: '>= 0.4'}
 
-<<<<<<< HEAD
-=======
   get-intrinsic@1.3.0:
     resolution: {integrity: sha512-9fSjSaos/fRIVIp+xSJlE6lfwhES7LNtKaCBIamHsjr2na1BiABJPo0mOjjz8GJDURarmCPGqaiVg5mfjb98CQ==}
     engines: {node: '>= 0.4'}
@@ -2245,7 +2220,6 @@
     resolution: {integrity: sha512-sTSfBjoXBp89JvIKIefqw7U2CCebsc74kiY6awiGogKtoSGbgjYE/G/+l9sF3MWFPNc9IcoOC4ODfKHfxFmp0g==}
     engines: {node: '>= 0.4'}
 
->>>>>>> ab924683
   get-symbol-description@1.0.2:
     resolution: {integrity: sha512-g0QYk1dZBxGwk+Ngc+ltRH2IBp2f7zBkBMBJZCDerh6EhlhSR6+9irMCuT/09zD6qkarHUSn529sK/yL4S27mg==}
     engines: {node: '>= 0.4'}
@@ -2532,13 +2506,10 @@
     resolution: {integrity: sha512-nA2hv5XIhLR3uVzDDfCIknerhx8XUKnstuOERPNNIinXG7v9u+ohXF67vxm4TPTEPU6lm61ZkwP3c9PCB97rhg==}
     engines: {node: '>= 0.4'}
 
-<<<<<<< HEAD
-=======
   is-shared-array-buffer@1.0.4:
     resolution: {integrity: sha512-ISWac8drv4ZGfwKl5slpHG9OwPNty4jOWPRIhBpxOoD+hqITiwuipOQ2bNthAzwA3B4fIjO4Nln74N0S9byq8A==}
     engines: {node: '>= 0.4'}
 
->>>>>>> ab924683
   is-string@1.0.7:
     resolution: {integrity: sha512-tE2UXzivje6ofPW7l23cjDOMa09gb7xlAqG6jG5ej6uPV32TlWP3NKPigtaGeHNu9fohccRYvIiZMfOOnOYUtg==}
     engines: {node: '>= 0.4'}
@@ -2935,13 +2906,8 @@
   pathe@2.0.3:
     resolution: {integrity: sha512-WUjGcAqP1gQacoQe+OBJsFA7Ld4DyXuUIjZ5cc75cLHvJ7dtNsTugphxIADwspS+AraAUePCKrSVtPLFj/F88w==}
 
-<<<<<<< HEAD
-  pathval@2.0.0:
-    resolution: {integrity: sha512-vE7JKRyES09KiunauX7nd2Q9/L7lhok4smP9RZTDeD4MVs72Dp2qNFVz39Nz5a0FVEW0BJR6C0DYrq6unoziZA==}
-=======
   pathval@2.0.1:
     resolution: {integrity: sha512-//nshmD55c46FuFw26xV/xFAaB5HF9Xdap7HJBBnrKdAd6/GxDBaNA1870O79+9ueg61cZLSVc+OaFlfmObYVQ==}
->>>>>>> ab924683
     engines: {node: '>= 14.16'}
 
   picocolors@1.1.1:
@@ -3245,8 +3211,6 @@
 
   std-env@3.9.0:
     resolution: {integrity: sha512-UGvjygr6F6tpH7o2qyqR6QYpwraIjKSdtzyBdyytFOHmPZY917kwdwLG0RbOjWOnKmnm3PeHjaoLLMie7kPLQw==}
-<<<<<<< HEAD
-=======
 
   stop-iteration-iterator@1.1.0:
     resolution: {integrity: sha512-eLoXW/DHyl62zxY4SCaIgnRhuMr6ri4juEYARS8E6sCEqzKpOiE521Ucofdx+KnDZl5xmvGYaaKCk5FEOxJCoQ==}
@@ -3255,7 +3219,6 @@
   string.prototype.trim@1.2.10:
     resolution: {integrity: sha512-Rs66F0P/1kedk5lyYyH9uBzuiI/kNRmwJAR9quK6VOtIpZ2G+hMZd+HQbbv25MgCA6gEffoMZYxlTod4WcdrKA==}
     engines: {node: '>= 0.4'}
->>>>>>> ab924683
 
   string.prototype.trim@1.2.9:
     resolution: {integrity: sha512-klHuCNxiMZ8MlsOihJhJEBJAiMVqU3Z2nEXWfWnIqjN0gEFS9J9+IxKozWWtQGcgoa1WUZzLjKPTr4ZHNFTFxw==}
@@ -3476,13 +3439,8 @@
     engines: {node: '>=14.17'}
     hasBin: true
 
-<<<<<<< HEAD
-  typescript@5.9.0-dev.20250623:
-    resolution: {integrity: sha512-GAB5O3HdLieu0gYjeDknnqsbFJxJkKawGJRNrY+1E2Zuzh+fQX2d/VwPXmnY7mU1HQUjka/tCcSc5ZXbSFy1Lw==}
-=======
-  typescript@5.9.0-dev.20250716:
-    resolution: {integrity: sha512-wBOPAX99Y5n6c4JF9ZIPy4xrnUDfFmrzOaFoVWGeDAu8cfV3773xfvNMColH3EnaWf8JytB3rgbcLYDE2nhCQw==}
->>>>>>> ab924683
+  typescript@5.9.0-dev.20250717:
+    resolution: {integrity: sha512-txdoKMuQg9HgT4dRcGBUrpIXIBMabbBOjVWrS915z/yskIIq7FwGgriVoIlVIVNZP04INeuJw3NEFDnWb1Vzbw==}
     engines: {node: '>=14.17'}
     hasBin: true
 
@@ -3549,21 +3507,6 @@
     engines: {node: ^18.0.0 || ^20.0.0 || >=22.0.0}
     hasBin: true
 
-<<<<<<< HEAD
-  vite@6.3.5:
-    resolution: {integrity: sha512-cZn6NDFE7wdTpINgs++ZJ4N49W2vRp8LCKrn3Ob1kYNtOo21vfDoaV5GzBfLU4MovSAB8uNRm4jgzVQZ+mBzPQ==}
-    engines: {node: ^18.0.0 || ^20.0.0 || >=22.0.0}
-    hasBin: true
-    peerDependencies:
-      '@types/node': ^18.0.0 || ^20.0.0 || >=22.0.0
-      jiti: '>=1.21.0'
-      less: '*'
-      lightningcss: ^1.21.0
-      sass: '*'
-      sass-embedded: '*'
-      stylus: '*'
-      sugarss: '*'
-=======
   vite@7.0.0:
     resolution: {integrity: sha512-ixXJB1YRgDIw2OszKQS9WxGHKwLdCsbQNkpJN171udl6szi/rIySHL6/Os3s2+oE4P/FLD4dxg4mD7Wust+u5g==}
     engines: {node: ^20.19.0 || >=22.12.0}
@@ -3577,7 +3520,6 @@
       sass-embedded: ^1.70.0
       stylus: '>=0.54.8'
       sugarss: ^5.0.0
->>>>>>> ab924683
       terser: ^5.16.0
       tsx: ^4.8.1
       yaml: ^2.4.2
@@ -4693,7 +4635,6 @@
   '@csstools/css-tokenizer@3.0.3': {}
 
   '@esbuild/aix-ppc64@0.25.5':
-<<<<<<< HEAD
     optional: true
 
   '@esbuild/android-arm64@0.25.5':
@@ -4762,76 +4703,6 @@
   '@esbuild/win32-arm64@0.25.5':
     optional: true
 
-=======
-    optional: true
-
-  '@esbuild/android-arm64@0.25.5':
-    optional: true
-
-  '@esbuild/android-arm@0.25.5':
-    optional: true
-
-  '@esbuild/android-x64@0.25.5':
-    optional: true
-
-  '@esbuild/darwin-arm64@0.25.5':
-    optional: true
-
-  '@esbuild/darwin-x64@0.25.5':
-    optional: true
-
-  '@esbuild/freebsd-arm64@0.25.5':
-    optional: true
-
-  '@esbuild/freebsd-x64@0.25.5':
-    optional: true
-
-  '@esbuild/linux-arm64@0.25.5':
-    optional: true
-
-  '@esbuild/linux-arm@0.25.5':
-    optional: true
-
-  '@esbuild/linux-ia32@0.25.5':
-    optional: true
-
-  '@esbuild/linux-loong64@0.25.5':
-    optional: true
-
-  '@esbuild/linux-mips64el@0.25.5':
-    optional: true
-
-  '@esbuild/linux-ppc64@0.25.5':
-    optional: true
-
-  '@esbuild/linux-riscv64@0.25.5':
-    optional: true
-
-  '@esbuild/linux-s390x@0.25.5':
-    optional: true
-
-  '@esbuild/linux-x64@0.25.5':
-    optional: true
-
-  '@esbuild/netbsd-arm64@0.25.5':
-    optional: true
-
-  '@esbuild/netbsd-x64@0.25.5':
-    optional: true
-
-  '@esbuild/openbsd-arm64@0.25.5':
-    optional: true
-
-  '@esbuild/openbsd-x64@0.25.5':
-    optional: true
-
-  '@esbuild/sunos-x64@0.25.5':
-    optional: true
-
-  '@esbuild/win32-arm64@0.25.5':
-    optional: true
-
->>>>>>> ab924683
   '@esbuild/win32-ia32@0.25.5':
     optional: true
 
@@ -4881,14 +4752,11 @@
 
   '@humanwhocodes/object-schema@2.0.3': {}
 
-<<<<<<< HEAD
-=======
   '@jridgewell/gen-mapping@0.3.12':
     dependencies:
       '@jridgewell/sourcemap-codec': 1.5.0
       '@jridgewell/trace-mapping': 0.3.29
 
->>>>>>> ab924683
   '@jridgewell/gen-mapping@0.3.5':
     dependencies:
       '@jridgewell/set-array': 1.2.1
@@ -5272,21 +5140,13 @@
       chai: 5.2.0
       tinyrainbow: 2.0.0
 
-<<<<<<< HEAD
-  '@vitest/mocker@3.2.4(vite@6.3.5(@types/node@22.7.4)(jiti@2.4.2)(terser@5.39.2)(yaml@2.7.1))':
-=======
   '@vitest/mocker@3.2.4(vite@7.0.0(jiti@2.4.2)(terser@5.39.2)(yaml@2.8.0))':
->>>>>>> ab924683
     dependencies:
       '@vitest/spy': 3.2.4
       estree-walker: 3.0.3
       magic-string: 0.30.17
     optionalDependencies:
-<<<<<<< HEAD
-      vite: 6.3.5(@types/node@22.7.4)(jiti@2.4.2)(terser@5.39.2)(yaml@2.7.1)
-=======
       vite: 7.0.0(jiti@2.4.2)(terser@5.39.2)(yaml@2.8.0)
->>>>>>> ab924683
 
   '@vitest/pretty-format@3.2.4':
     dependencies:
@@ -5504,9 +5364,6 @@
       is-array-buffer: 3.0.4
       is-shared-array-buffer: 1.0.3
 
-<<<<<<< HEAD
-  assertion-error@2.0.1: {}
-=======
   arraybuffer.prototype.slice@1.0.4:
     dependencies:
       array-buffer-byte-length: 1.0.2
@@ -5520,7 +5377,6 @@
   assertion-error@2.0.1: {}
 
   async-function@1.0.0: {}
->>>>>>> ab924683
 
   async@3.2.5: {}
 
@@ -5627,22 +5483,15 @@
 
   caniuse-lite@1.0.30001699: {}
 
-<<<<<<< HEAD
-=======
   caniuse-lite@1.0.30001726: {}
 
->>>>>>> ab924683
   chai@5.2.0:
     dependencies:
       assertion-error: 2.0.1
       check-error: 2.1.1
       deep-eql: 5.0.2
       loupe: 3.1.4
-<<<<<<< HEAD
-      pathval: 2.0.0
-=======
       pathval: 2.0.1
->>>>>>> ab924683
 
   chalk@4.1.2:
     dependencies:
@@ -5808,10 +5657,7 @@
     dependencies:
       semver: 7.6.0
       shelljs: 0.8.5
-<<<<<<< HEAD
-      typescript: 5.9.0-dev.20250623
-=======
-      typescript: 5.9.0-dev.20250716
+      typescript: 5.9.0-dev.20250717
 
   dunder-proto@1.0.1:
     dependencies:
@@ -5820,7 +5666,6 @@
       gopd: 1.2.0
 
   electron-to-chromium@1.5.178: {}
->>>>>>> ab924683
 
   electron-to-chromium@1.5.4: {}
 
@@ -5995,15 +5840,12 @@
       is-date-object: 1.0.5
       is-symbol: 1.0.4
 
-<<<<<<< HEAD
-=======
   es-to-primitive@1.3.0:
     dependencies:
       is-callable: 1.2.7
       is-date-object: 1.0.5
       is-symbol: 1.0.4
 
->>>>>>> ab924683
   esbuild@0.25.5:
     optionalDependencies:
       '@esbuild/aix-ppc64': 0.25.5
@@ -6359,8 +6201,6 @@
       has-symbols: 1.0.3
       hasown: 2.0.2
 
-<<<<<<< HEAD
-=======
   get-intrinsic@1.3.0:
     dependencies:
       call-bind-apply-helpers: 1.0.2
@@ -6379,7 +6219,6 @@
       dunder-proto: 1.0.1
       es-object-atoms: 1.1.1
 
->>>>>>> ab924683
   get-symbol-description@1.0.2:
     dependencies:
       call-bind: 1.0.7
@@ -6676,13 +6515,10 @@
     dependencies:
       call-bind: 1.0.7
 
-<<<<<<< HEAD
-=======
   is-shared-array-buffer@1.0.4:
     dependencies:
       call-bound: 1.0.4
 
->>>>>>> ab924683
   is-string@1.0.7:
     dependencies:
       has-tostringtag: 1.0.2
@@ -7059,11 +6895,7 @@
 
   pathe@2.0.3: {}
 
-<<<<<<< HEAD
-  pathval@2.0.0: {}
-=======
   pathval@2.0.1: {}
->>>>>>> ab924683
 
   picocolors@1.1.1: {}
 
@@ -7089,11 +6921,7 @@
 
   prettier@2.8.8: {}
 
-<<<<<<< HEAD
-  prettier@3.5.3: {}
-=======
   prettier@3.6.2: {}
->>>>>>> ab924683
 
   punycode.js@2.3.1: {}
 
@@ -7420,8 +7248,6 @@
   stackback@0.0.2: {}
 
   std-env@3.9.0: {}
-<<<<<<< HEAD
-=======
 
   stop-iteration-iterator@1.1.0:
     dependencies:
@@ -7437,7 +7263,6 @@
       es-abstract: 1.24.0
       es-object-atoms: 1.1.1
       has-property-descriptors: 1.0.2
->>>>>>> ab924683
 
   string.prototype.trim@1.2.9:
     dependencies:
@@ -7527,11 +7352,7 @@
 
   tinyglobby@0.2.14:
     dependencies:
-<<<<<<< HEAD
-      fdir: 6.4.4(picomatch@4.0.2)
-=======
       fdir: 6.4.6(picomatch@4.0.2)
->>>>>>> ab924683
       picomatch: 4.0.2
 
   tinypool@1.1.1: {}
@@ -7675,11 +7496,7 @@
 
   typescript@5.8.3: {}
 
-<<<<<<< HEAD
-  typescript@5.9.0-dev.20250623: {}
-=======
-  typescript@5.9.0-dev.20250716: {}
->>>>>>> ab924683
+  typescript@5.9.0-dev.20250717: {}
 
   uc.micro@2.1.0: {}
 
@@ -7736,21 +7553,13 @@
     dependencies:
       punycode: 2.3.1
 
-<<<<<<< HEAD
-  vite-node@3.2.4(@types/node@22.7.4)(jiti@2.4.2)(terser@5.39.2)(yaml@2.7.1):
-=======
   vite-node@3.2.4(jiti@2.4.2)(terser@5.39.2)(yaml@2.8.0):
->>>>>>> ab924683
     dependencies:
       cac: 6.7.14
       debug: 4.4.1
       es-module-lexer: 1.7.0
       pathe: 2.0.3
-<<<<<<< HEAD
-      vite: 6.3.5(@types/node@22.7.4)(jiti@2.4.2)(terser@5.39.2)(yaml@2.7.1)
-=======
       vite: 7.0.0(jiti@2.4.2)(terser@5.39.2)(yaml@2.8.0)
->>>>>>> ab924683
     transitivePeerDependencies:
       - '@types/node'
       - jiti
@@ -7765,16 +7574,6 @@
       - tsx
       - yaml
 
-<<<<<<< HEAD
-  vite@6.3.5(@types/node@22.7.4)(jiti@2.4.2)(terser@5.39.2)(yaml@2.7.1):
-    dependencies:
-      esbuild: 0.25.5
-      fdir: 6.4.4(picomatch@4.0.2)
-      picomatch: 4.0.2
-      postcss: 8.5.6
-      rollup: 4.43.0
-      tinyglobby: 0.2.13
-=======
   vite@7.0.0(jiti@2.4.2)(terser@5.39.2)(yaml@2.8.0):
     dependencies:
       esbuild: 0.25.5
@@ -7783,20 +7582,10 @@
       postcss: 8.5.6
       rollup: 4.44.1
       tinyglobby: 0.2.14
->>>>>>> ab924683
     optionalDependencies:
       fsevents: 2.3.3
       jiti: 2.4.2
       terser: 5.39.2
-<<<<<<< HEAD
-      yaml: 2.7.1
-
-  vitest@3.2.4(@types/node@22.7.4)(happy-dom@17.6.3)(jiti@2.4.2)(jsdom@26.1.0)(terser@5.39.2)(yaml@2.7.1):
-    dependencies:
-      '@types/chai': 5.2.2
-      '@vitest/expect': 3.2.4
-      '@vitest/mocker': 3.2.4(vite@6.3.5(@types/node@22.7.4)(jiti@2.4.2)(terser@5.39.2)(yaml@2.7.1))
-=======
       yaml: 2.8.0
 
   vitest@3.2.4(happy-dom@17.6.3)(jiti@2.4.2)(jsdom@26.1.0)(terser@5.39.2)(yaml@2.8.0):
@@ -7804,7 +7593,6 @@
       '@types/chai': 5.2.2
       '@vitest/expect': 3.2.4
       '@vitest/mocker': 3.2.4(vite@7.0.0(jiti@2.4.2)(terser@5.39.2)(yaml@2.8.0))
->>>>>>> ab924683
       '@vitest/pretty-format': 3.2.4
       '@vitest/runner': 3.2.4
       '@vitest/snapshot': 3.2.4
@@ -7822,13 +7610,8 @@
       tinyglobby: 0.2.14
       tinypool: 1.1.1
       tinyrainbow: 2.0.0
-<<<<<<< HEAD
-      vite: 6.3.5(@types/node@22.7.4)(jiti@2.4.2)(terser@5.39.2)(yaml@2.7.1)
-      vite-node: 3.2.4(@types/node@22.7.4)(jiti@2.4.2)(terser@5.39.2)(yaml@2.7.1)
-=======
       vite: 7.0.0(jiti@2.4.2)(terser@5.39.2)(yaml@2.8.0)
       vite-node: 3.2.4(jiti@2.4.2)(terser@5.39.2)(yaml@2.8.0)
->>>>>>> ab924683
       why-is-node-running: 2.3.0
     optionalDependencies:
       happy-dom: 17.6.3
@@ -7993,10 +7776,6 @@
 
   yallist@4.0.0: {}
 
-<<<<<<< HEAD
-  yaml@2.7.1: {}
-=======
   yaml@2.8.0: {}
->>>>>>> ab924683
 
   yocto-queue@0.1.0: {}