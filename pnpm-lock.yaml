lockfileVersion: '9.0'

settings:
  autoInstallPeers: true
  excludeLinksFromLockfile: false

importers:

  .:
    dependencies:
      '@livekit/protocol':
<<<<<<< HEAD
        specifier: 1.24.0
        version: 1.24.0
=======
        specifier: 1.23.0
        version: 1.23.0
>>>>>>> 03f2a6fe
      events:
        specifier: ^3.3.0
        version: 3.3.0
      loglevel:
        specifier: ^1.8.0
        version: 1.9.1
      sdp-transform:
        specifier: ^2.14.1
        version: 2.14.1
      ts-debounce:
        specifier: ^4.0.0
        version: 4.0.0
      tslib:
        specifier: 2.7.0
        version: 2.7.0
      typed-emitter:
        specifier: ^2.1.0
        version: 2.1.0
      webrtc-adapter:
        specifier: ^9.0.0
        version: 9.0.1
    devDependencies:
      '@babel/core':
        specifier: 7.25.2
        version: 7.25.2
      '@babel/preset-env':
        specifier: 7.25.4
        version: 7.25.4(@babel/core@7.25.2)
      '@bufbuild/protoc-gen-es':
        specifier: ^1.3.0
        version: 1.10.0(@bufbuild/protobuf@1.10.0)
      '@changesets/cli':
        specifier: 2.27.8
        version: 2.27.8
      '@livekit/changesets-changelog-github':
        specifier: ^0.0.4
        version: 0.0.4
      '@rollup/plugin-babel':
        specifier: 6.0.4
        version: 6.0.4(@babel/core@7.25.2)(rollup@4.24.0)
      '@rollup/plugin-commonjs':
        specifier: 28.0.0
        version: 28.0.0(rollup@4.24.0)
      '@rollup/plugin-json':
        specifier: 6.1.0
        version: 6.1.0(rollup@4.24.0)
      '@rollup/plugin-node-resolve':
        specifier: 15.3.0
        version: 15.3.0(rollup@4.24.0)
      '@rollup/plugin-terser':
        specifier: ^0.4.0
        version: 0.4.4(rollup@4.24.0)
      '@size-limit/file':
        specifier: ^8.2.4
        version: 8.2.6(size-limit@8.2.6)
      '@size-limit/webpack':
        specifier: ^8.2.4
        version: 8.2.6(size-limit@8.2.6)
      '@trivago/prettier-plugin-sort-imports':
        specifier: ^4.1.1
        version: 4.3.0(prettier@3.3.3)
      '@types/events':
        specifier: ^3.0.0
        version: 3.0.3
      '@types/sdp-transform':
        specifier: 2.4.9
        version: 2.4.9
      '@types/ua-parser-js':
        specifier: 0.7.39
        version: 0.7.39
      '@typescript-eslint/eslint-plugin':
        specifier: 7.18.0
        version: 7.18.0(@typescript-eslint/parser@7.18.0(eslint@8.57.1)(typescript@5.6.2))(eslint@8.57.1)(typescript@5.6.2)
      '@typescript-eslint/parser':
        specifier: 7.18.0
        version: 7.18.0(eslint@8.57.1)(typescript@5.6.2)
      downlevel-dts:
        specifier: ^0.11.0
        version: 0.11.0
      eslint:
        specifier: 8.57.1
        version: 8.57.1
      eslint-config-airbnb-typescript:
        specifier: 18.0.0
        version: 18.0.0(@typescript-eslint/eslint-plugin@7.18.0(@typescript-eslint/parser@7.18.0(eslint@8.57.1)(typescript@5.6.2))(eslint@8.57.1)(typescript@5.6.2))(@typescript-eslint/parser@7.18.0(eslint@8.57.1)(typescript@5.6.2))(eslint-plugin-import@2.30.0(@typescript-eslint/parser@7.18.0(eslint@8.57.1)(typescript@5.6.2))(eslint@8.57.1))(eslint@8.57.1)
      eslint-config-prettier:
        specifier: 9.1.0
        version: 9.1.0(eslint@8.57.1)
      eslint-plugin-ecmascript-compat:
        specifier: ^3.0.0
        version: 3.2.1(eslint@8.57.1)
      eslint-plugin-import:
        specifier: 2.30.0
        version: 2.30.0(@typescript-eslint/parser@7.18.0(eslint@8.57.1)(typescript@5.6.2))(eslint@8.57.1)
      gh-pages:
        specifier: 6.1.1
        version: 6.1.1
      jsdom:
        specifier: ^24.0.0
        version: 24.1.3
      prettier:
        specifier: ^3.0.0
        version: 3.3.3
      rollup:
        specifier: 4.24.0
        version: 4.24.0
      rollup-plugin-delete:
        specifier: ^2.0.0
        version: 2.1.0(rollup@4.24.0)
      rollup-plugin-typescript2:
        specifier: 0.36.0
        version: 0.36.0(rollup@4.24.0)(typescript@5.6.2)
      size-limit:
        specifier: ^8.2.4
        version: 8.2.6
      typedoc:
        specifier: 0.26.7
        version: 0.26.7(typescript@5.6.2)
      typedoc-plugin-no-inherit:
        specifier: 1.4.0
        version: 1.4.0(typedoc@0.26.7(typescript@5.6.2))
      typescript:
        specifier: 5.6.2
        version: 5.6.2
      vite:
        specifier: 5.4.8
        version: 5.4.8(@types/node@22.7.4)(terser@5.24.0)
      vitest:
        specifier: ^1.0.0
        version: 1.6.0(@types/node@22.7.4)(jsdom@24.1.3)(terser@5.24.0)

packages:

  '@aashutoshrathi/word-wrap@1.2.6':
    resolution: {integrity: sha512-1Yjs2SvM8TflER/OD3cOjhWWOZb58A2t7wpE2S9XfBYTiIl+XFhQG2bjy4Pu1I+EAlCNUzRDYDdFwFYUKvXcIA==}
    engines: {node: '>=0.10.0'}

  '@ampproject/remapping@2.2.1':
    resolution: {integrity: sha512-lFMjJTrFL3j7L9yBxwYfCq2k6qqwHyzuUl/XBnif78PWTJYyL/dfowQHWE3sp6U6ZzqWiiIZnpTMO96zhkjwtg==}
    engines: {node: '>=6.0.0'}

  '@babel/code-frame@7.24.7':
    resolution: {integrity: sha512-BcYH1CVJBO9tvyIZ2jVeXgSIMvGZ2FDRvDdOIVQyuklNKSsx+eppDEBq/g47Ayw+RqNFE+URvOShmf+f/qwAlA==}
    engines: {node: '>=6.9.0'}

  '@babel/compat-data@7.25.4':
    resolution: {integrity: sha512-+LGRog6RAsCJrrrg/IO6LGmpphNe5DiK30dGjCoxxeGv49B10/3XYGxPsAwrDlMFcFEvdAUavDT8r9k/hSyQqQ==}
    engines: {node: '>=6.9.0'}

  '@babel/core@7.25.2':
    resolution: {integrity: sha512-BBt3opiCOxUr9euZ5/ro/Xv8/V7yJ5bjYMqG/C1YAo8MIKAnumZalCN+msbci3Pigy4lIQfPUpfMM27HMGaYEA==}
    engines: {node: '>=6.9.0'}

  '@babel/generator@7.17.7':
    resolution: {integrity: sha512-oLcVCTeIFadUoArDTwpluncplrYBmTCCZZgXCbgNGvOBBiSDDK3eWO4b/+eOTli5tKv1lg+a5/NAXg+nTcei1w==}
    engines: {node: '>=6.9.0'}

  '@babel/generator@7.25.6':
    resolution: {integrity: sha512-VPC82gr1seXOpkjAAKoLhP50vx4vGNlF4msF64dSFq1P8RfB+QAuJWGHPXXPc8QyfVWwwB/TNNU4+ayZmHNbZw==}
    engines: {node: '>=6.9.0'}

  '@babel/helper-annotate-as-pure@7.24.7':
    resolution: {integrity: sha512-BaDeOonYvhdKw+JoMVkAixAAJzG2jVPIwWoKBPdYuY9b452e2rPuI9QPYh3KpofZ3pW2akOmwZLOiOsHMiqRAg==}
    engines: {node: '>=6.9.0'}

  '@babel/helper-builder-binary-assignment-operator-visitor@7.24.7':
    resolution: {integrity: sha512-xZeCVVdwb4MsDBkkyZ64tReWYrLRHlMN72vP7Bdm3OUOuyFZExhsHUUnuWnm2/XOlAJzR0LfPpB56WXZn0X/lA==}
    engines: {node: '>=6.9.0'}

  '@babel/helper-compilation-targets@7.25.2':
    resolution: {integrity: sha512-U2U5LsSaZ7TAt3cfaymQ8WHh0pxvdHoEk6HVpaexxixjyEquMh0L0YNJNM6CTGKMXV1iksi0iZkGw4AcFkPaaw==}
    engines: {node: '>=6.9.0'}

  '@babel/helper-create-class-features-plugin@7.25.4':
    resolution: {integrity: sha512-ro/bFs3/84MDgDmMwbcHgDa8/E6J3QKNTk4xJJnVeFtGE+tL0K26E3pNxhYz2b67fJpt7Aphw5XcploKXuCvCQ==}
    engines: {node: '>=6.9.0'}
    peerDependencies:
      '@babel/core': ^7.0.0

  '@babel/helper-create-regexp-features-plugin@7.25.2':
    resolution: {integrity: sha512-+wqVGP+DFmqwFD3EH6TMTfUNeqDehV3E/dl+Sd54eaXqm17tEUNbEIn4sVivVowbvUpOtIGxdo3GoXyDH9N/9g==}
    engines: {node: '>=6.9.0'}
    peerDependencies:
      '@babel/core': ^7.0.0

  '@babel/helper-define-polyfill-provider@0.6.2':
    resolution: {integrity: sha512-LV76g+C502biUK6AyZ3LK10vDpDyCzZnhZFXkH1L75zHPj68+qc8Zfpx2th+gzwA2MzyK+1g/3EPl62yFnVttQ==}
    peerDependencies:
      '@babel/core': ^7.4.0 || ^8.0.0-0 <8.0.0

  '@babel/helper-environment-visitor@7.24.7':
    resolution: {integrity: sha512-DoiN84+4Gnd0ncbBOM9AZENV4a5ZiL39HYMyZJGZ/AZEykHYdJw0wW3kdcsh9/Kn+BRXHLkkklZ51ecPKmI1CQ==}
    engines: {node: '>=6.9.0'}

  '@babel/helper-function-name@7.24.7':
    resolution: {integrity: sha512-FyoJTsj/PEUWu1/TYRiXTIHc8lbw+TDYkZuoE43opPS5TrI7MyONBE1oNvfguEXAD9yhQRrVBnXdXzSLQl9XnA==}
    engines: {node: '>=6.9.0'}

  '@babel/helper-hoist-variables@7.22.5':
    resolution: {integrity: sha512-wGjk9QZVzvknA6yKIUURb8zY3grXCcOZt+/7Wcy8O2uctxhplmUPkOdlgoNhmdVee2c92JXbf1xpMtVNbfoxRw==}
    engines: {node: '>=6.9.0'}

  '@babel/helper-member-expression-to-functions@7.24.8':
    resolution: {integrity: sha512-LABppdt+Lp/RlBxqrh4qgf1oEH/WxdzQNDJIu5gC/W1GyvPVrOBiItmmM8wan2fm4oYqFuFfkXmlGpLQhPY8CA==}
    engines: {node: '>=6.9.0'}

  '@babel/helper-module-imports@7.24.7':
    resolution: {integrity: sha512-8AyH3C+74cgCVVXow/myrynrAGv+nTVg5vKu2nZph9x7RcRwzmh0VFallJuFTZ9mx6u4eSdXZfcOzSqTUm0HCA==}
    engines: {node: '>=6.9.0'}

  '@babel/helper-module-transforms@7.25.2':
    resolution: {integrity: sha512-BjyRAbix6j/wv83ftcVJmBt72QtHI56C7JXZoG2xATiLpmoC7dpd8WnkikExHDVPpi/3qCmO6WY1EaXOluiecQ==}
    engines: {node: '>=6.9.0'}
    peerDependencies:
      '@babel/core': ^7.0.0

  '@babel/helper-optimise-call-expression@7.24.7':
    resolution: {integrity: sha512-jKiTsW2xmWwxT1ixIdfXUZp+P5yURx2suzLZr5Hi64rURpDYdMW0pv+Uf17EYk2Rd428Lx4tLsnjGJzYKDM/6A==}
    engines: {node: '>=6.9.0'}

  '@babel/helper-plugin-utils@7.24.8':
    resolution: {integrity: sha512-FFWx5142D8h2Mgr/iPVGH5G7w6jDn4jUSpZTyDnQO0Yn7Ks2Kuz6Pci8H6MPCoUJegd/UZQ3tAvfLCxQSnWWwg==}
    engines: {node: '>=6.9.0'}

  '@babel/helper-remap-async-to-generator@7.25.0':
    resolution: {integrity: sha512-NhavI2eWEIz/H9dbrG0TuOicDhNexze43i5z7lEqwYm0WEZVTwnPpA0EafUTP7+6/W79HWIP2cTe3Z5NiSTVpw==}
    engines: {node: '>=6.9.0'}
    peerDependencies:
      '@babel/core': ^7.0.0

  '@babel/helper-replace-supers@7.25.0':
    resolution: {integrity: sha512-q688zIvQVYtZu+i2PsdIu/uWGRpfxzr5WESsfpShfZECkO+d2o+WROWezCi/Q6kJ0tfPa5+pUGUlfx2HhrA3Bg==}
    engines: {node: '>=6.9.0'}
    peerDependencies:
      '@babel/core': ^7.0.0

  '@babel/helper-simple-access@7.24.7':
    resolution: {integrity: sha512-zBAIvbCMh5Ts+b86r/CjU+4XGYIs+R1j951gxI3KmmxBMhCg4oQMsv6ZXQ64XOm/cvzfU1FmoCyt6+owc5QMYg==}
    engines: {node: '>=6.9.0'}

  '@babel/helper-skip-transparent-expression-wrappers@7.24.7':
    resolution: {integrity: sha512-IO+DLT3LQUElMbpzlatRASEyQtfhSE0+m465v++3jyyXeBTBUjtVZg28/gHeV5mrTJqvEKhKroBGAvhW+qPHiQ==}
    engines: {node: '>=6.9.0'}

  '@babel/helper-split-export-declaration@7.24.7':
    resolution: {integrity: sha512-oy5V7pD+UvfkEATUKvIjvIAH/xCzfsFVw7ygW2SI6NClZzquT+mwdTfgfdbUiceh6iQO0CHtCPsyze/MZ2YbAA==}
    engines: {node: '>=6.9.0'}

  '@babel/helper-string-parser@7.24.8':
    resolution: {integrity: sha512-pO9KhhRcuUyGnJWwyEgnRJTSIZHiT+vMD0kPeD+so0l7mxkMT19g3pjY9GTnHySck/hDzq+dtW/4VgnMkippsQ==}
    engines: {node: '>=6.9.0'}

  '@babel/helper-validator-identifier@7.24.7':
    resolution: {integrity: sha512-rR+PBcQ1SMQDDyF6X0wxtG8QyLCgUB0eRAGguqRLfkCA87l7yAP7ehq8SNj96OOGTO8OBV70KhuFYcIkHXOg0w==}
    engines: {node: '>=6.9.0'}

  '@babel/helper-validator-option@7.24.8':
    resolution: {integrity: sha512-xb8t9tD1MHLungh/AIoWYN+gVHaB9kwlu8gffXGSt3FFEIT7RjS+xWbc2vUD1UTZdIpKj/ab3rdqJ7ufngyi2Q==}
    engines: {node: '>=6.9.0'}

  '@babel/helper-wrap-function@7.25.0':
    resolution: {integrity: sha512-s6Q1ebqutSiZnEjaofc/UKDyC4SbzV5n5SrA2Gq8UawLycr3i04f1dX4OzoQVnexm6aOCh37SQNYlJ/8Ku+PMQ==}
    engines: {node: '>=6.9.0'}

  '@babel/helpers@7.25.0':
    resolution: {integrity: sha512-MjgLZ42aCm0oGjJj8CtSM3DB8NOOf8h2l7DCTePJs29u+v7yO/RBX9nShlKMgFnRks/Q4tBAe7Hxnov9VkGwLw==}
    engines: {node: '>=6.9.0'}

  '@babel/highlight@7.24.7':
    resolution: {integrity: sha512-EStJpq4OuY8xYfhGVXngigBJRWxftKX9ksiGDnmlY3o7B/V7KIAc9X4oiK87uPJSc/vs5L869bem5fhZa8caZw==}
    engines: {node: '>=6.9.0'}

  '@babel/parser@7.25.6':
    resolution: {integrity: sha512-trGdfBdbD0l1ZPmcJ83eNxB9rbEax4ALFTF7fN386TMYbeCQbyme5cOEXQhbGXKebwGaB/J52w1mrklMcbgy6Q==}
    engines: {node: '>=6.0.0'}
    hasBin: true

  '@babel/plugin-bugfix-firefox-class-in-computed-class-key@7.25.3':
    resolution: {integrity: sha512-wUrcsxZg6rqBXG05HG1FPYgsP6EvwF4WpBbxIpWIIYnH8wG0gzx3yZY3dtEHas4sTAOGkbTsc9EGPxwff8lRoA==}
    engines: {node: '>=6.9.0'}
    peerDependencies:
      '@babel/core': ^7.0.0

  '@babel/plugin-bugfix-safari-class-field-initializer-scope@7.25.0':
    resolution: {integrity: sha512-Bm4bH2qsX880b/3ziJ8KD711LT7z4u8CFudmjqle65AZj/HNUFhEf90dqYv6O86buWvSBmeQDjv0Tn2aF/bIBA==}
    engines: {node: '>=6.9.0'}
    peerDependencies:
      '@babel/core': ^7.0.0

  '@babel/plugin-bugfix-safari-id-destructuring-collision-in-function-expression@7.25.0':
    resolution: {integrity: sha512-lXwdNZtTmeVOOFtwM/WDe7yg1PL8sYhRk/XH0FzbR2HDQ0xC+EnQ/JHeoMYSavtU115tnUk0q9CDyq8si+LMAA==}
    engines: {node: '>=6.9.0'}
    peerDependencies:
      '@babel/core': ^7.0.0

  '@babel/plugin-bugfix-v8-spread-parameters-in-optional-chaining@7.24.7':
    resolution: {integrity: sha512-+izXIbke1T33mY4MSNnrqhPXDz01WYhEf3yF5NbnUtkiNnm+XBZJl3kNfoK6NKmYlz/D07+l2GWVK/QfDkNCuQ==}
    engines: {node: '>=6.9.0'}
    peerDependencies:
      '@babel/core': ^7.13.0

  '@babel/plugin-bugfix-v8-static-class-fields-redefine-readonly@7.25.0':
    resolution: {integrity: sha512-tggFrk1AIShG/RUQbEwt2Tr/E+ObkfwrPjR6BjbRvsx24+PSjK8zrq0GWPNCjo8qpRx4DuJzlcvWJqlm+0h3kw==}
    engines: {node: '>=6.9.0'}
    peerDependencies:
      '@babel/core': ^7.0.0

  '@babel/plugin-proposal-private-property-in-object@7.21.0-placeholder-for-preset-env.2':
    resolution: {integrity: sha512-SOSkfJDddaM7mak6cPEpswyTRnuRltl429hMraQEglW+OkovnCzsiszTmsrlY//qLFjCpQDFRvjdm2wA5pPm9w==}
    engines: {node: '>=6.9.0'}
    peerDependencies:
      '@babel/core': ^7.0.0-0

  '@babel/plugin-syntax-async-generators@7.8.4':
    resolution: {integrity: sha512-tycmZxkGfZaxhMRbXlPXuVFpdWlXpir2W4AMhSJgRKzk/eDlIXOhb2LHWoLpDF7TEHylV5zNhykX6KAgHJmTNw==}
    peerDependencies:
      '@babel/core': ^7.0.0-0

  '@babel/plugin-syntax-class-properties@7.12.13':
    resolution: {integrity: sha512-fm4idjKla0YahUNgFNLCB0qySdsoPiZP3iQE3rky0mBUtMZ23yDJ9SJdg6dXTSDnulOVqiF3Hgr9nbXvXTQZYA==}
    peerDependencies:
      '@babel/core': ^7.0.0-0

  '@babel/plugin-syntax-class-static-block@7.14.5':
    resolution: {integrity: sha512-b+YyPmr6ldyNnM6sqYeMWE+bgJcJpO6yS4QD7ymxgH34GBPNDM/THBh8iunyvKIZztiwLH4CJZ0RxTk9emgpjw==}
    engines: {node: '>=6.9.0'}
    peerDependencies:
      '@babel/core': ^7.0.0-0

  '@babel/plugin-syntax-dynamic-import@7.8.3':
    resolution: {integrity: sha512-5gdGbFon+PszYzqs83S3E5mpi7/y/8M9eC90MRTZfduQOYW76ig6SOSPNe41IG5LoP3FGBn2N0RjVDSQiS94kQ==}
    peerDependencies:
      '@babel/core': ^7.0.0-0

  '@babel/plugin-syntax-export-namespace-from@7.8.3':
    resolution: {integrity: sha512-MXf5laXo6c1IbEbegDmzGPwGNTsHZmEy6QGznu5Sh2UCWvueywb2ee+CCE4zQiZstxU9BMoQO9i6zUFSY0Kj0Q==}
    peerDependencies:
      '@babel/core': ^7.0.0-0

  '@babel/plugin-syntax-import-assertions@7.24.7':
    resolution: {integrity: sha512-Ec3NRUMoi8gskrkBe3fNmEQfxDvY8bgfQpz6jlk/41kX9eUjvpyqWU7PBP/pLAvMaSQjbMNKJmvX57jP+M6bPg==}
    engines: {node: '>=6.9.0'}
    peerDependencies:
      '@babel/core': ^7.0.0-0

  '@babel/plugin-syntax-import-attributes@7.24.7':
    resolution: {integrity: sha512-hbX+lKKeUMGihnK8nvKqmXBInriT3GVjzXKFriV3YC6APGxMbP8RZNFwy91+hocLXq90Mta+HshoB31802bb8A==}
    engines: {node: '>=6.9.0'}
    peerDependencies:
      '@babel/core': ^7.0.0-0

  '@babel/plugin-syntax-import-meta@7.10.4':
    resolution: {integrity: sha512-Yqfm+XDx0+Prh3VSeEQCPU81yC+JWZ2pDPFSS4ZdpfZhp4MkFMaDC1UqseovEKwSUpnIL7+vK+Clp7bfh0iD7g==}
    peerDependencies:
      '@babel/core': ^7.0.0-0

  '@babel/plugin-syntax-json-strings@7.8.3':
    resolution: {integrity: sha512-lY6kdGpWHvjoe2vk4WrAapEuBR69EMxZl+RoGRhrFGNYVK8mOPAW8VfbT/ZgrFbXlDNiiaxQnAtgVCZ6jv30EA==}
    peerDependencies:
      '@babel/core': ^7.0.0-0

  '@babel/plugin-syntax-logical-assignment-operators@7.10.4':
    resolution: {integrity: sha512-d8waShlpFDinQ5MtvGU9xDAOzKH47+FFoney2baFIoMr952hKOLp1HR7VszoZvOsV/4+RRszNY7D17ba0te0ig==}
    peerDependencies:
      '@babel/core': ^7.0.0-0

  '@babel/plugin-syntax-nullish-coalescing-operator@7.8.3':
    resolution: {integrity: sha512-aSff4zPII1u2QD7y+F8oDsz19ew4IGEJg9SVW+bqwpwtfFleiQDMdzA/R+UlWDzfnHFCxxleFT0PMIrR36XLNQ==}
    peerDependencies:
      '@babel/core': ^7.0.0-0

  '@babel/plugin-syntax-numeric-separator@7.10.4':
    resolution: {integrity: sha512-9H6YdfkcK/uOnY/K7/aA2xpzaAgkQn37yzWUMRK7OaPOqOpGS1+n0H5hxT9AUw9EsSjPW8SVyMJwYRtWs3X3ug==}
    peerDependencies:
      '@babel/core': ^7.0.0-0

  '@babel/plugin-syntax-object-rest-spread@7.8.3':
    resolution: {integrity: sha512-XoqMijGZb9y3y2XskN+P1wUGiVwWZ5JmoDRwx5+3GmEplNyVM2s2Dg8ILFQm8rWM48orGy5YpI5Bl8U1y7ydlA==}
    peerDependencies:
      '@babel/core': ^7.0.0-0

  '@babel/plugin-syntax-optional-catch-binding@7.8.3':
    resolution: {integrity: sha512-6VPD0Pc1lpTqw0aKoeRTMiB+kWhAoT24PA+ksWSBrFtl5SIRVpZlwN3NNPQjehA2E/91FV3RjLWoVTglWcSV3Q==}
    peerDependencies:
      '@babel/core': ^7.0.0-0

  '@babel/plugin-syntax-optional-chaining@7.8.3':
    resolution: {integrity: sha512-KoK9ErH1MBlCPxV0VANkXW2/dw4vlbGDrFgz8bmUsBGYkFRcbRwMh6cIJubdPrkxRwuGdtCk0v/wPTKbQgBjkg==}
    peerDependencies:
      '@babel/core': ^7.0.0-0

  '@babel/plugin-syntax-private-property-in-object@7.14.5':
    resolution: {integrity: sha512-0wVnp9dxJ72ZUJDV27ZfbSj6iHLoytYZmh3rFcxNnvsJF3ktkzLDZPy/mA17HGsaQT3/DQsWYX1f1QGWkCoVUg==}
    engines: {node: '>=6.9.0'}
    peerDependencies:
      '@babel/core': ^7.0.0-0

  '@babel/plugin-syntax-top-level-await@7.14.5':
    resolution: {integrity: sha512-hx++upLv5U1rgYfwe1xBQUhRmU41NEvpUvrp8jkrSCdvGSnM5/qdRMtylJ6PG5OFkBaHkbTAKTnd3/YyESRHFw==}
    engines: {node: '>=6.9.0'}
    peerDependencies:
      '@babel/core': ^7.0.0-0

  '@babel/plugin-syntax-unicode-sets-regex@7.18.6':
    resolution: {integrity: sha512-727YkEAPwSIQTv5im8QHz3upqp92JTWhidIC81Tdx4VJYIte/VndKf1qKrfnnhPLiPghStWfvC/iFaMCQu7Nqg==}
    engines: {node: '>=6.9.0'}
    peerDependencies:
      '@babel/core': ^7.0.0

  '@babel/plugin-transform-arrow-functions@7.24.7':
    resolution: {integrity: sha512-Dt9LQs6iEY++gXUwY03DNFat5C2NbO48jj+j/bSAz6b3HgPs39qcPiYt77fDObIcFwj3/C2ICX9YMwGflUoSHQ==}
    engines: {node: '>=6.9.0'}
    peerDependencies:
      '@babel/core': ^7.0.0-0

  '@babel/plugin-transform-async-generator-functions@7.25.4':
    resolution: {integrity: sha512-jz8cV2XDDTqjKPwVPJBIjORVEmSGYhdRa8e5k5+vN+uwcjSrSxUaebBRa4ko1jqNF2uxyg8G6XYk30Jv285xzg==}
    engines: {node: '>=6.9.0'}
    peerDependencies:
      '@babel/core': ^7.0.0-0

  '@babel/plugin-transform-async-to-generator@7.24.7':
    resolution: {integrity: sha512-SQY01PcJfmQ+4Ash7NE+rpbLFbmqA2GPIgqzxfFTL4t1FKRq4zTms/7htKpoCUI9OcFYgzqfmCdH53s6/jn5fA==}
    engines: {node: '>=6.9.0'}
    peerDependencies:
      '@babel/core': ^7.0.0-0

  '@babel/plugin-transform-block-scoped-functions@7.24.7':
    resolution: {integrity: sha512-yO7RAz6EsVQDaBH18IDJcMB1HnrUn2FJ/Jslc/WtPPWcjhpUJXU/rjbwmluzp7v/ZzWcEhTMXELnnsz8djWDwQ==}
    engines: {node: '>=6.9.0'}
    peerDependencies:
      '@babel/core': ^7.0.0-0

  '@babel/plugin-transform-block-scoping@7.25.0':
    resolution: {integrity: sha512-yBQjYoOjXlFv9nlXb3f1casSHOZkWr29NX+zChVanLg5Nc157CrbEX9D7hxxtTpuFy7Q0YzmmWfJxzvps4kXrQ==}
    engines: {node: '>=6.9.0'}
    peerDependencies:
      '@babel/core': ^7.0.0-0

  '@babel/plugin-transform-class-properties@7.25.4':
    resolution: {integrity: sha512-nZeZHyCWPfjkdU5pA/uHiTaDAFUEqkpzf1YoQT2NeSynCGYq9rxfyI3XpQbfx/a0hSnFH6TGlEXvae5Vi7GD8g==}
    engines: {node: '>=6.9.0'}
    peerDependencies:
      '@babel/core': ^7.0.0-0

  '@babel/plugin-transform-class-static-block@7.24.7':
    resolution: {integrity: sha512-HMXK3WbBPpZQufbMG4B46A90PkuuhN9vBCb5T8+VAHqvAqvcLi+2cKoukcpmUYkszLhScU3l1iudhrks3DggRQ==}
    engines: {node: '>=6.9.0'}
    peerDependencies:
      '@babel/core': ^7.12.0

  '@babel/plugin-transform-classes@7.25.4':
    resolution: {integrity: sha512-oexUfaQle2pF/b6E0dwsxQtAol9TLSO88kQvym6HHBWFliV2lGdrPieX+WgMRLSJDVzdYywk7jXbLPuO2KLTLg==}
    engines: {node: '>=6.9.0'}
    peerDependencies:
      '@babel/core': ^7.0.0-0

  '@babel/plugin-transform-computed-properties@7.24.7':
    resolution: {integrity: sha512-25cS7v+707Gu6Ds2oY6tCkUwsJ9YIDbggd9+cu9jzzDgiNq7hR/8dkzxWfKWnTic26vsI3EsCXNd4iEB6e8esQ==}
    engines: {node: '>=6.9.0'}
    peerDependencies:
      '@babel/core': ^7.0.0-0

  '@babel/plugin-transform-destructuring@7.24.8':
    resolution: {integrity: sha512-36e87mfY8TnRxc7yc6M9g9gOB7rKgSahqkIKwLpz4Ppk2+zC2Cy1is0uwtuSG6AE4zlTOUa+7JGz9jCJGLqQFQ==}
    engines: {node: '>=6.9.0'}
    peerDependencies:
      '@babel/core': ^7.0.0-0

  '@babel/plugin-transform-dotall-regex@7.24.7':
    resolution: {integrity: sha512-ZOA3W+1RRTSWvyqcMJDLqbchh7U4NRGqwRfFSVbOLS/ePIP4vHB5e8T8eXcuqyN1QkgKyj5wuW0lcS85v4CrSw==}
    engines: {node: '>=6.9.0'}
    peerDependencies:
      '@babel/core': ^7.0.0-0

  '@babel/plugin-transform-duplicate-keys@7.24.7':
    resolution: {integrity: sha512-JdYfXyCRihAe46jUIliuL2/s0x0wObgwwiGxw/UbgJBr20gQBThrokO4nYKgWkD7uBaqM7+9x5TU7NkExZJyzw==}
    engines: {node: '>=6.9.0'}
    peerDependencies:
      '@babel/core': ^7.0.0-0

  '@babel/plugin-transform-duplicate-named-capturing-groups-regex@7.25.0':
    resolution: {integrity: sha512-YLpb4LlYSc3sCUa35un84poXoraOiQucUTTu8X1j18JV+gNa8E0nyUf/CjZ171IRGr4jEguF+vzJU66QZhn29g==}
    engines: {node: '>=6.9.0'}
    peerDependencies:
      '@babel/core': ^7.0.0

  '@babel/plugin-transform-dynamic-import@7.24.7':
    resolution: {integrity: sha512-sc3X26PhZQDb3JhORmakcbvkeInvxz+A8oda99lj7J60QRuPZvNAk9wQlTBS1ZynelDrDmTU4pw1tyc5d5ZMUg==}
    engines: {node: '>=6.9.0'}
    peerDependencies:
      '@babel/core': ^7.0.0-0

  '@babel/plugin-transform-exponentiation-operator@7.24.7':
    resolution: {integrity: sha512-Rqe/vSc9OYgDajNIK35u7ot+KeCoetqQYFXM4Epf7M7ez3lWlOjrDjrwMei6caCVhfdw+mIKD4cgdGNy5JQotQ==}
    engines: {node: '>=6.9.0'}
    peerDependencies:
      '@babel/core': ^7.0.0-0

  '@babel/plugin-transform-export-namespace-from@7.24.7':
    resolution: {integrity: sha512-v0K9uNYsPL3oXZ/7F9NNIbAj2jv1whUEtyA6aujhekLs56R++JDQuzRcP2/z4WX5Vg/c5lE9uWZA0/iUoFhLTA==}
    engines: {node: '>=6.9.0'}
    peerDependencies:
      '@babel/core': ^7.0.0-0

  '@babel/plugin-transform-for-of@7.24.7':
    resolution: {integrity: sha512-wo9ogrDG1ITTTBsy46oGiN1dS9A7MROBTcYsfS8DtsImMkHk9JXJ3EWQM6X2SUw4x80uGPlwj0o00Uoc6nEE3g==}
    engines: {node: '>=6.9.0'}
    peerDependencies:
      '@babel/core': ^7.0.0-0

  '@babel/plugin-transform-function-name@7.25.1':
    resolution: {integrity: sha512-TVVJVdW9RKMNgJJlLtHsKDTydjZAbwIsn6ySBPQaEAUU5+gVvlJt/9nRmqVbsV/IBanRjzWoaAQKLoamWVOUuA==}
    engines: {node: '>=6.9.0'}
    peerDependencies:
      '@babel/core': ^7.0.0-0

  '@babel/plugin-transform-json-strings@7.24.7':
    resolution: {integrity: sha512-2yFnBGDvRuxAaE/f0vfBKvtnvvqU8tGpMHqMNpTN2oWMKIR3NqFkjaAgGwawhqK/pIN2T3XdjGPdaG0vDhOBGw==}
    engines: {node: '>=6.9.0'}
    peerDependencies:
      '@babel/core': ^7.0.0-0

  '@babel/plugin-transform-literals@7.25.2':
    resolution: {integrity: sha512-HQI+HcTbm9ur3Z2DkO+jgESMAMcYLuN/A7NRw9juzxAezN9AvqvUTnpKP/9kkYANz6u7dFlAyOu44ejuGySlfw==}
    engines: {node: '>=6.9.0'}
    peerDependencies:
      '@babel/core': ^7.0.0-0

  '@babel/plugin-transform-logical-assignment-operators@7.24.7':
    resolution: {integrity: sha512-4D2tpwlQ1odXmTEIFWy9ELJcZHqrStlzK/dAOWYyxX3zT0iXQB6banjgeOJQXzEc4S0E0a5A+hahxPaEFYftsw==}
    engines: {node: '>=6.9.0'}
    peerDependencies:
      '@babel/core': ^7.0.0-0

  '@babel/plugin-transform-member-expression-literals@7.24.7':
    resolution: {integrity: sha512-T/hRC1uqrzXMKLQ6UCwMT85S3EvqaBXDGf0FaMf4446Qx9vKwlghvee0+uuZcDUCZU5RuNi4781UQ7R308zzBw==}
    engines: {node: '>=6.9.0'}
    peerDependencies:
      '@babel/core': ^7.0.0-0

  '@babel/plugin-transform-modules-amd@7.24.7':
    resolution: {integrity: sha512-9+pB1qxV3vs/8Hdmz/CulFB8w2tuu6EB94JZFsjdqxQokwGa9Unap7Bo2gGBGIvPmDIVvQrom7r5m/TCDMURhg==}
    engines: {node: '>=6.9.0'}
    peerDependencies:
      '@babel/core': ^7.0.0-0

  '@babel/plugin-transform-modules-commonjs@7.24.8':
    resolution: {integrity: sha512-WHsk9H8XxRs3JXKWFiqtQebdh9b/pTk4EgueygFzYlTKAg0Ud985mSevdNjdXdFBATSKVJGQXP1tv6aGbssLKA==}
    engines: {node: '>=6.9.0'}
    peerDependencies:
      '@babel/core': ^7.0.0-0

  '@babel/plugin-transform-modules-systemjs@7.25.0':
    resolution: {integrity: sha512-YPJfjQPDXxyQWg/0+jHKj1llnY5f/R6a0p/vP4lPymxLu7Lvl4k2WMitqi08yxwQcCVUUdG9LCUj4TNEgAp3Jw==}
    engines: {node: '>=6.9.0'}
    peerDependencies:
      '@babel/core': ^7.0.0-0

  '@babel/plugin-transform-modules-umd@7.24.7':
    resolution: {integrity: sha512-3aytQvqJ/h9z4g8AsKPLvD4Zqi2qT+L3j7XoFFu1XBlZWEl2/1kWnhmAbxpLgPrHSY0M6UA02jyTiwUVtiKR6A==}
    engines: {node: '>=6.9.0'}
    peerDependencies:
      '@babel/core': ^7.0.0-0

  '@babel/plugin-transform-named-capturing-groups-regex@7.24.7':
    resolution: {integrity: sha512-/jr7h/EWeJtk1U/uz2jlsCioHkZk1JJZVcc8oQsJ1dUlaJD83f4/6Zeh2aHt9BIFokHIsSeDfhUmju0+1GPd6g==}
    engines: {node: '>=6.9.0'}
    peerDependencies:
      '@babel/core': ^7.0.0

  '@babel/plugin-transform-new-target@7.24.7':
    resolution: {integrity: sha512-RNKwfRIXg4Ls/8mMTza5oPF5RkOW8Wy/WgMAp1/F1yZ8mMbtwXW+HDoJiOsagWrAhI5f57Vncrmr9XeT4CVapA==}
    engines: {node: '>=6.9.0'}
    peerDependencies:
      '@babel/core': ^7.0.0-0

  '@babel/plugin-transform-nullish-coalescing-operator@7.24.7':
    resolution: {integrity: sha512-Ts7xQVk1OEocqzm8rHMXHlxvsfZ0cEF2yomUqpKENHWMF4zKk175Y4q8H5knJes6PgYad50uuRmt3UJuhBw8pQ==}
    engines: {node: '>=6.9.0'}
    peerDependencies:
      '@babel/core': ^7.0.0-0

  '@babel/plugin-transform-numeric-separator@7.24.7':
    resolution: {integrity: sha512-e6q1TiVUzvH9KRvicuxdBTUj4AdKSRwzIyFFnfnezpCfP2/7Qmbb8qbU2j7GODbl4JMkblitCQjKYUaX/qkkwA==}
    engines: {node: '>=6.9.0'}
    peerDependencies:
      '@babel/core': ^7.0.0-0

  '@babel/plugin-transform-object-rest-spread@7.24.7':
    resolution: {integrity: sha512-4QrHAr0aXQCEFni2q4DqKLD31n2DL+RxcwnNjDFkSG0eNQ/xCavnRkfCUjsyqGC2OviNJvZOF/mQqZBw7i2C5Q==}
    engines: {node: '>=6.9.0'}
    peerDependencies:
      '@babel/core': ^7.0.0-0

  '@babel/plugin-transform-object-super@7.24.7':
    resolution: {integrity: sha512-A/vVLwN6lBrMFmMDmPPz0jnE6ZGx7Jq7d6sT/Ev4H65RER6pZ+kczlf1DthF5N0qaPHBsI7UXiE8Zy66nmAovg==}
    engines: {node: '>=6.9.0'}
    peerDependencies:
      '@babel/core': ^7.0.0-0

  '@babel/plugin-transform-optional-catch-binding@7.24.7':
    resolution: {integrity: sha512-uLEndKqP5BfBbC/5jTwPxLh9kqPWWgzN/f8w6UwAIirAEqiIVJWWY312X72Eub09g5KF9+Zn7+hT7sDxmhRuKA==}
    engines: {node: '>=6.9.0'}
    peerDependencies:
      '@babel/core': ^7.0.0-0

  '@babel/plugin-transform-optional-chaining@7.24.8':
    resolution: {integrity: sha512-5cTOLSMs9eypEy8JUVvIKOu6NgvbJMnpG62VpIHrTmROdQ+L5mDAaI40g25k5vXti55JWNX5jCkq3HZxXBQANw==}
    engines: {node: '>=6.9.0'}
    peerDependencies:
      '@babel/core': ^7.0.0-0

  '@babel/plugin-transform-parameters@7.24.7':
    resolution: {integrity: sha512-yGWW5Rr+sQOhK0Ot8hjDJuxU3XLRQGflvT4lhlSY0DFvdb3TwKaY26CJzHtYllU0vT9j58hc37ndFPsqT1SrzA==}
    engines: {node: '>=6.9.0'}
    peerDependencies:
      '@babel/core': ^7.0.0-0

  '@babel/plugin-transform-private-methods@7.25.4':
    resolution: {integrity: sha512-ao8BG7E2b/URaUQGqN3Tlsg+M3KlHY6rJ1O1gXAEUnZoyNQnvKyH87Kfg+FoxSeyWUB8ISZZsC91C44ZuBFytw==}
    engines: {node: '>=6.9.0'}
    peerDependencies:
      '@babel/core': ^7.0.0-0

  '@babel/plugin-transform-private-property-in-object@7.24.7':
    resolution: {integrity: sha512-9z76mxwnwFxMyxZWEgdgECQglF2Q7cFLm0kMf8pGwt+GSJsY0cONKj/UuO4bOH0w/uAel3ekS4ra5CEAyJRmDA==}
    engines: {node: '>=6.9.0'}
    peerDependencies:
      '@babel/core': ^7.0.0-0

  '@babel/plugin-transform-property-literals@7.24.7':
    resolution: {integrity: sha512-EMi4MLQSHfd2nrCqQEWxFdha2gBCqU4ZcCng4WBGZ5CJL4bBRW0ptdqqDdeirGZcpALazVVNJqRmsO8/+oNCBA==}
    engines: {node: '>=6.9.0'}
    peerDependencies:
      '@babel/core': ^7.0.0-0

  '@babel/plugin-transform-regenerator@7.24.7':
    resolution: {integrity: sha512-lq3fvXPdimDrlg6LWBoqj+r/DEWgONuwjuOuQCSYgRroXDH/IdM1C0IZf59fL5cHLpjEH/O6opIRBbqv7ELnuA==}
    engines: {node: '>=6.9.0'}
    peerDependencies:
      '@babel/core': ^7.0.0-0

  '@babel/plugin-transform-reserved-words@7.24.7':
    resolution: {integrity: sha512-0DUq0pHcPKbjFZCfTss/pGkYMfy3vFWydkUBd9r0GHpIyfs2eCDENvqadMycRS9wZCXR41wucAfJHJmwA0UmoQ==}
    engines: {node: '>=6.9.0'}
    peerDependencies:
      '@babel/core': ^7.0.0-0

  '@babel/plugin-transform-shorthand-properties@7.24.7':
    resolution: {integrity: sha512-KsDsevZMDsigzbA09+vacnLpmPH4aWjcZjXdyFKGzpplxhbeB4wYtury3vglQkg6KM/xEPKt73eCjPPf1PgXBA==}
    engines: {node: '>=6.9.0'}
    peerDependencies:
      '@babel/core': ^7.0.0-0

  '@babel/plugin-transform-spread@7.24.7':
    resolution: {integrity: sha512-x96oO0I09dgMDxJaANcRyD4ellXFLLiWhuwDxKZX5g2rWP1bTPkBSwCYv96VDXVT1bD9aPj8tppr5ITIh8hBng==}
    engines: {node: '>=6.9.0'}
    peerDependencies:
      '@babel/core': ^7.0.0-0

  '@babel/plugin-transform-sticky-regex@7.24.7':
    resolution: {integrity: sha512-kHPSIJc9v24zEml5geKg9Mjx5ULpfncj0wRpYtxbvKyTtHCYDkVE3aHQ03FrpEo4gEe2vrJJS1Y9CJTaThA52g==}
    engines: {node: '>=6.9.0'}
    peerDependencies:
      '@babel/core': ^7.0.0-0

  '@babel/plugin-transform-template-literals@7.24.7':
    resolution: {integrity: sha512-AfDTQmClklHCOLxtGoP7HkeMw56k1/bTQjwsfhL6pppo/M4TOBSq+jjBUBLmV/4oeFg4GWMavIl44ZeCtmmZTw==}
    engines: {node: '>=6.9.0'}
    peerDependencies:
      '@babel/core': ^7.0.0-0

  '@babel/plugin-transform-typeof-symbol@7.24.8':
    resolution: {integrity: sha512-adNTUpDCVnmAE58VEqKlAA6ZBlNkMnWD0ZcW76lyNFN3MJniyGFZfNwERVk8Ap56MCnXztmDr19T4mPTztcuaw==}
    engines: {node: '>=6.9.0'}
    peerDependencies:
      '@babel/core': ^7.0.0-0

  '@babel/plugin-transform-unicode-escapes@7.24.7':
    resolution: {integrity: sha512-U3ap1gm5+4edc2Q/P+9VrBNhGkfnf+8ZqppY71Bo/pzZmXhhLdqgaUl6cuB07O1+AQJtCLfaOmswiNbSQ9ivhw==}
    engines: {node: '>=6.9.0'}
    peerDependencies:
      '@babel/core': ^7.0.0-0

  '@babel/plugin-transform-unicode-property-regex@7.24.7':
    resolution: {integrity: sha512-uH2O4OV5M9FZYQrwc7NdVmMxQJOCCzFeYudlZSzUAHRFeOujQefa92E74TQDVskNHCzOXoigEuoyzHDhaEaK5w==}
    engines: {node: '>=6.9.0'}
    peerDependencies:
      '@babel/core': ^7.0.0-0

  '@babel/plugin-transform-unicode-regex@7.24.7':
    resolution: {integrity: sha512-hlQ96MBZSAXUq7ltkjtu3FJCCSMx/j629ns3hA3pXnBXjanNP0LHi+JpPeA81zaWgVK1VGH95Xuy7u0RyQ8kMg==}
    engines: {node: '>=6.9.0'}
    peerDependencies:
      '@babel/core': ^7.0.0-0

  '@babel/plugin-transform-unicode-sets-regex@7.25.4':
    resolution: {integrity: sha512-qesBxiWkgN1Q+31xUE9RcMk79eOXXDCv6tfyGMRSs4RGlioSg2WVyQAm07k726cSE56pa+Kb0y9epX2qaXzTvA==}
    engines: {node: '>=6.9.0'}
    peerDependencies:
      '@babel/core': ^7.0.0

  '@babel/preset-env@7.25.4':
    resolution: {integrity: sha512-W9Gyo+KmcxjGahtt3t9fb14vFRWvPpu5pT6GBlovAK6BTBcxgjfVMSQCfJl4oi35ODrxP6xx2Wr8LNST57Mraw==}
    engines: {node: '>=6.9.0'}
    peerDependencies:
      '@babel/core': ^7.0.0-0

  '@babel/preset-modules@0.1.6-no-external-plugins':
    resolution: {integrity: sha512-HrcgcIESLm9aIR842yhJ5RWan/gebQUJ6E/E5+rf0y9o6oj7w0Br+sWuL6kEQ/o/AdfvR1Je9jG18/gnpwjEyA==}
    peerDependencies:
      '@babel/core': ^7.0.0-0 || ^8.0.0-0 <8.0.0

  '@babel/regjsgen@0.8.0':
    resolution: {integrity: sha512-x/rqGMdzj+fWZvCOYForTghzbtqPDZ5gPwaoNGHdgDfF2QA/XZbCBp4Moo5scrkAMPhB7z26XM/AaHuIJdgauA==}

  '@babel/runtime@7.23.2':
    resolution: {integrity: sha512-mM8eg4yl5D6i3lu2QKPuPH4FArvJ8KhTofbE7jwMUv9KX5mBvwPAqnV3MlyBNqdp9RyRKP6Yck8TrfYrPvX3bg==}
    engines: {node: '>=6.9.0'}

  '@babel/template@7.25.0':
    resolution: {integrity: sha512-aOOgh1/5XzKvg1jvVz7AVrx2piJ2XBi227DHmbY6y+bM9H2FlN+IfecYu4Xl0cNiiVejlsCri89LUsbj8vJD9Q==}
    engines: {node: '>=6.9.0'}

  '@babel/traverse@7.23.2':
    resolution: {integrity: sha512-azpe59SQ48qG6nu2CzcMLbxUudtN+dOM9kDbUqGq3HXUJRlo7i8fvPoxQUzYgLZ4cMVmuZgm8vvBpNeRhd6XSw==}
    engines: {node: '>=6.9.0'}

  '@babel/traverse@7.25.6':
    resolution: {integrity: sha512-9Vrcx5ZW6UwK5tvqsj0nGpp/XzqthkT0dqIc9g1AdtygFToNtTF67XzYS//dm+SAK9cp3B9R4ZO/46p63SCjlQ==}
    engines: {node: '>=6.9.0'}

  '@babel/types@7.17.0':
    resolution: {integrity: sha512-TmKSNO4D5rzhL5bjWFcVHHLETzfQ/AmbKpKPOSjlP0WoHZ6L911fgoOKY4Alp/emzG4cHJdyN49zpgkbXFEHHw==}
    engines: {node: '>=6.9.0'}

  '@babel/types@7.25.6':
    resolution: {integrity: sha512-/l42B1qxpG6RdfYf343Uw1vmDjeNhneUXtzhojE7pDgfpEypmRhI6j1kr17XCVv4Cgl9HdAiQY2x0GwKm7rWCw==}
    engines: {node: '>=6.9.0'}

  '@bufbuild/protobuf@1.10.0':
    resolution: {integrity: sha512-QDdVFLoN93Zjg36NoQPZfsVH9tZew7wKDKyV5qRdj8ntT4wQCOradQjRaTdwMhWUYsgKsvCINKKm87FdEk96Ag==}

  '@bufbuild/protoc-gen-es@1.10.0':
    resolution: {integrity: sha512-zBYBsVT/ul4uZb6F+kD7/k4sWNHVVbEPfJwKi0FDr+9VJo8MKIofI6pkr5ksBLr4fi/74r+e/75Xi/0clL5dXg==}
    engines: {node: '>=14'}
    hasBin: true
    peerDependencies:
      '@bufbuild/protobuf': 1.10.0
    peerDependenciesMeta:
      '@bufbuild/protobuf':
        optional: true

  '@bufbuild/protoplugin@1.10.0':
    resolution: {integrity: sha512-u6NE4vL0lw1+EK4/PiE/SQB7fKO4LRJNTEScIXVOi2x88K/c8WKc/k0KyEaA0asVBMpwekJQZGnRyj04ZtN5Gg==}

  '@changesets/apply-release-plan@7.0.5':
    resolution: {integrity: sha512-1cWCk+ZshEkSVEZrm2fSj1Gz8sYvxgUL4Q78+1ZZqeqfuevPTPk033/yUZ3df8BKMohkqqHfzj0HOOrG0KtXTw==}

  '@changesets/assemble-release-plan@6.0.4':
    resolution: {integrity: sha512-nqICnvmrwWj4w2x0fOhVj2QEGdlUuwVAwESrUo5HLzWMI1rE5SWfsr9ln+rDqWB6RQ2ZyaMZHUcU7/IRaUJS+Q==}

  '@changesets/changelog-git@0.2.0':
    resolution: {integrity: sha512-bHOx97iFI4OClIT35Lok3sJAwM31VbUM++gnMBV16fdbtBhgYu4dxsphBF/0AZZsyAHMrnM0yFcj5gZM1py6uQ==}

  '@changesets/cli@2.27.8':
    resolution: {integrity: sha512-gZNyh+LdSsI82wBSHLQ3QN5J30P4uHKJ4fXgoGwQxfXwYFTJzDdvIJasZn8rYQtmKhyQuiBj4SSnLuKlxKWq4w==}
    hasBin: true

  '@changesets/config@3.0.3':
    resolution: {integrity: sha512-vqgQZMyIcuIpw9nqFIpTSNyc/wgm/Lu1zKN5vECy74u95Qx/Wa9g27HdgO4NkVAaq+BGA8wUc/qvbvVNs93n6A==}

  '@changesets/errors@0.2.0':
    resolution: {integrity: sha512-6BLOQUscTpZeGljvyQXlWOItQyU71kCdGz7Pi8H8zdw6BI0g3m43iL4xKUVPWtG+qrrL9DTjpdn8eYuCQSRpow==}

  '@changesets/get-dependents-graph@2.1.2':
    resolution: {integrity: sha512-sgcHRkiBY9i4zWYBwlVyAjEM9sAzs4wYVwJUdnbDLnVG3QwAaia1Mk5P8M7kraTOZN+vBET7n8KyB0YXCbFRLQ==}

  '@changesets/get-github-info@0.5.2':
    resolution: {integrity: sha512-JppheLu7S114aEs157fOZDjFqUDpm7eHdq5E8SSR0gUBTEK0cNSHsrSR5a66xs0z3RWuo46QvA3vawp8BxDHvg==}

  '@changesets/get-release-plan@4.0.4':
    resolution: {integrity: sha512-SicG/S67JmPTrdcc9Vpu0wSQt7IiuN0dc8iR5VScnnTVPfIaLvKmEGRvIaF0kcn8u5ZqLbormZNTO77bCEvyWw==}

  '@changesets/get-version-range-type@0.4.0':
    resolution: {integrity: sha512-hwawtob9DryoGTpixy1D3ZXbGgJu1Rhr+ySH2PvTLHvkZuQ7sRT4oQwMh0hbqZH1weAooedEjRsbrWcGLCeyVQ==}

  '@changesets/git@3.0.1':
    resolution: {integrity: sha512-pdgHcYBLCPcLd82aRcuO0kxCDbw/yISlOtkmwmE8Odo1L6hSiZrBOsRl84eYG7DRCab/iHnOkWqExqc4wxk2LQ==}

  '@changesets/logger@0.1.1':
    resolution: {integrity: sha512-OQtR36ZlnuTxKqoW4Sv6x5YIhOmClRd5pWsjZsddYxpWs517R0HkyiefQPIytCVh4ZcC5x9XaG8KTdd5iRQUfg==}

  '@changesets/parse@0.4.0':
    resolution: {integrity: sha512-TS/9KG2CdGXS27S+QxbZXgr8uPsP4yNJYb4BC2/NeFUj80Rni3TeD2qwWmabymxmrLo7JEsytXH1FbpKTbvivw==}

  '@changesets/pre@2.0.1':
    resolution: {integrity: sha512-vvBJ/If4jKM4tPz9JdY2kGOgWmCowUYOi5Ycv8dyLnEE8FgpYYUo1mgJZxcdtGGP3aG8rAQulGLyyXGSLkIMTQ==}

  '@changesets/read@0.6.1':
    resolution: {integrity: sha512-jYMbyXQk3nwP25nRzQQGa1nKLY0KfoOV7VLgwucI0bUO8t8ZLCr6LZmgjXsiKuRDc+5A6doKPr9w2d+FEJ55zQ==}

  '@changesets/should-skip-package@0.1.1':
    resolution: {integrity: sha512-H9LjLbF6mMHLtJIc/eHR9Na+MifJ3VxtgP/Y+XLn4BF7tDTEN1HNYtH6QMcjP1uxp9sjaFYmW8xqloaCi/ckTg==}

  '@changesets/types@4.1.0':
    resolution: {integrity: sha512-LDQvVDv5Kb50ny2s25Fhm3d9QSZimsoUGBsUioj6MC3qbMUCuC8GPIvk/M6IvXx3lYhAs0lwWUQLb+VIEUCECw==}

  '@changesets/types@5.2.1':
    resolution: {integrity: sha512-myLfHbVOqaq9UtUKqR/nZA/OY7xFjQMdfgfqeZIBK4d0hA6pgxArvdv8M+6NUzzBsjWLOtvApv8YHr4qM+Kpfg==}

  '@changesets/types@6.0.0':
    resolution: {integrity: sha512-b1UkfNulgKoWfqyHtzKS5fOZYSJO+77adgL7DLRDr+/7jhChN+QcHnbjiQVOz/U+Ts3PGNySq7diAItzDgugfQ==}

  '@changesets/write@0.3.2':
    resolution: {integrity: sha512-kDxDrPNpUgsjDbWBvUo27PzKX4gqeKOlhibaOXDJA6kuBisGqNHv/HwGJrAu8U/dSf8ZEFIeHIPtvSlZI1kULw==}

  '@esbuild/aix-ppc64@0.21.5':
    resolution: {integrity: sha512-1SDgH6ZSPTlggy1yI6+Dbkiz8xzpHJEVAlF/AM1tHPLsf5STom9rwtjE4hKAF20FfXXNTFqEYXyJNWh1GiZedQ==}
    engines: {node: '>=12'}
    cpu: [ppc64]
    os: [aix]

  '@esbuild/android-arm64@0.21.5':
    resolution: {integrity: sha512-c0uX9VAUBQ7dTDCjq+wdyGLowMdtR/GoC2U5IYk/7D1H1JYC0qseD7+11iMP2mRLN9RcCMRcjC4YMclCzGwS/A==}
    engines: {node: '>=12'}
    cpu: [arm64]
    os: [android]

  '@esbuild/android-arm@0.21.5':
    resolution: {integrity: sha512-vCPvzSjpPHEi1siZdlvAlsPxXl7WbOVUBBAowWug4rJHb68Ox8KualB+1ocNvT5fjv6wpkX6o/iEpbDrf68zcg==}
    engines: {node: '>=12'}
    cpu: [arm]
    os: [android]

  '@esbuild/android-x64@0.21.5':
    resolution: {integrity: sha512-D7aPRUUNHRBwHxzxRvp856rjUHRFW1SdQATKXH2hqA0kAZb1hKmi02OpYRacl0TxIGz/ZmXWlbZgjwWYaCakTA==}
    engines: {node: '>=12'}
    cpu: [x64]
    os: [android]

  '@esbuild/darwin-arm64@0.21.5':
    resolution: {integrity: sha512-DwqXqZyuk5AiWWf3UfLiRDJ5EDd49zg6O9wclZ7kUMv2WRFr4HKjXp/5t8JZ11QbQfUS6/cRCKGwYhtNAY88kQ==}
    engines: {node: '>=12'}
    cpu: [arm64]
    os: [darwin]

  '@esbuild/darwin-x64@0.21.5':
    resolution: {integrity: sha512-se/JjF8NlmKVG4kNIuyWMV/22ZaerB+qaSi5MdrXtd6R08kvs2qCN4C09miupktDitvh8jRFflwGFBQcxZRjbw==}
    engines: {node: '>=12'}
    cpu: [x64]
    os: [darwin]

  '@esbuild/freebsd-arm64@0.21.5':
    resolution: {integrity: sha512-5JcRxxRDUJLX8JXp/wcBCy3pENnCgBR9bN6JsY4OmhfUtIHe3ZW0mawA7+RDAcMLrMIZaf03NlQiX9DGyB8h4g==}
    engines: {node: '>=12'}
    cpu: [arm64]
    os: [freebsd]

  '@esbuild/freebsd-x64@0.21.5':
    resolution: {integrity: sha512-J95kNBj1zkbMXtHVH29bBriQygMXqoVQOQYA+ISs0/2l3T9/kj42ow2mpqerRBxDJnmkUDCaQT/dfNXWX/ZZCQ==}
    engines: {node: '>=12'}
    cpu: [x64]
    os: [freebsd]

  '@esbuild/linux-arm64@0.21.5':
    resolution: {integrity: sha512-ibKvmyYzKsBeX8d8I7MH/TMfWDXBF3db4qM6sy+7re0YXya+K1cem3on9XgdT2EQGMu4hQyZhan7TeQ8XkGp4Q==}
    engines: {node: '>=12'}
    cpu: [arm64]
    os: [linux]

  '@esbuild/linux-arm@0.21.5':
    resolution: {integrity: sha512-bPb5AHZtbeNGjCKVZ9UGqGwo8EUu4cLq68E95A53KlxAPRmUyYv2D6F0uUI65XisGOL1hBP5mTronbgo+0bFcA==}
    engines: {node: '>=12'}
    cpu: [arm]
    os: [linux]

  '@esbuild/linux-ia32@0.21.5':
    resolution: {integrity: sha512-YvjXDqLRqPDl2dvRODYmmhz4rPeVKYvppfGYKSNGdyZkA01046pLWyRKKI3ax8fbJoK5QbxblURkwK/MWY18Tg==}
    engines: {node: '>=12'}
    cpu: [ia32]
    os: [linux]

  '@esbuild/linux-loong64@0.21.5':
    resolution: {integrity: sha512-uHf1BmMG8qEvzdrzAqg2SIG/02+4/DHB6a9Kbya0XDvwDEKCoC8ZRWI5JJvNdUjtciBGFQ5PuBlpEOXQj+JQSg==}
    engines: {node: '>=12'}
    cpu: [loong64]
    os: [linux]

  '@esbuild/linux-mips64el@0.21.5':
    resolution: {integrity: sha512-IajOmO+KJK23bj52dFSNCMsz1QP1DqM6cwLUv3W1QwyxkyIWecfafnI555fvSGqEKwjMXVLokcV5ygHW5b3Jbg==}
    engines: {node: '>=12'}
    cpu: [mips64el]
    os: [linux]

  '@esbuild/linux-ppc64@0.21.5':
    resolution: {integrity: sha512-1hHV/Z4OEfMwpLO8rp7CvlhBDnjsC3CttJXIhBi+5Aj5r+MBvy4egg7wCbe//hSsT+RvDAG7s81tAvpL2XAE4w==}
    engines: {node: '>=12'}
    cpu: [ppc64]
    os: [linux]

  '@esbuild/linux-riscv64@0.21.5':
    resolution: {integrity: sha512-2HdXDMd9GMgTGrPWnJzP2ALSokE/0O5HhTUvWIbD3YdjME8JwvSCnNGBnTThKGEB91OZhzrJ4qIIxk/SBmyDDA==}
    engines: {node: '>=12'}
    cpu: [riscv64]
    os: [linux]

  '@esbuild/linux-s390x@0.21.5':
    resolution: {integrity: sha512-zus5sxzqBJD3eXxwvjN1yQkRepANgxE9lgOW2qLnmr8ikMTphkjgXu1HR01K4FJg8h1kEEDAqDcZQtbrRnB41A==}
    engines: {node: '>=12'}
    cpu: [s390x]
    os: [linux]

  '@esbuild/linux-x64@0.21.5':
    resolution: {integrity: sha512-1rYdTpyv03iycF1+BhzrzQJCdOuAOtaqHTWJZCWvijKD2N5Xu0TtVC8/+1faWqcP9iBCWOmjmhoH94dH82BxPQ==}
    engines: {node: '>=12'}
    cpu: [x64]
    os: [linux]

  '@esbuild/netbsd-x64@0.21.5':
    resolution: {integrity: sha512-Woi2MXzXjMULccIwMnLciyZH4nCIMpWQAs049KEeMvOcNADVxo0UBIQPfSmxB3CWKedngg7sWZdLvLczpe0tLg==}
    engines: {node: '>=12'}
    cpu: [x64]
    os: [netbsd]

  '@esbuild/openbsd-x64@0.21.5':
    resolution: {integrity: sha512-HLNNw99xsvx12lFBUwoT8EVCsSvRNDVxNpjZ7bPn947b8gJPzeHWyNVhFsaerc0n3TsbOINvRP2byTZ5LKezow==}
    engines: {node: '>=12'}
    cpu: [x64]
    os: [openbsd]

  '@esbuild/sunos-x64@0.21.5':
    resolution: {integrity: sha512-6+gjmFpfy0BHU5Tpptkuh8+uw3mnrvgs+dSPQXQOv3ekbordwnzTVEb4qnIvQcYXq6gzkyTnoZ9dZG+D4garKg==}
    engines: {node: '>=12'}
    cpu: [x64]
    os: [sunos]

  '@esbuild/win32-arm64@0.21.5':
    resolution: {integrity: sha512-Z0gOTd75VvXqyq7nsl93zwahcTROgqvuAcYDUr+vOv8uHhNSKROyU961kgtCD1e95IqPKSQKH7tBTslnS3tA8A==}
    engines: {node: '>=12'}
    cpu: [arm64]
    os: [win32]

  '@esbuild/win32-ia32@0.21.5':
    resolution: {integrity: sha512-SWXFF1CL2RVNMaVs+BBClwtfZSvDgtL//G/smwAc5oVK/UPu2Gu9tIaRgFmYFFKrmg3SyAjSrElf0TiJ1v8fYA==}
    engines: {node: '>=12'}
    cpu: [ia32]
    os: [win32]

  '@esbuild/win32-x64@0.21.5':
    resolution: {integrity: sha512-tQd/1efJuzPC6rCFwEvLtci/xNFcTZknmXs98FYDfGE4wP9ClFV98nyKrzJKVPMhdDnjzLhdUyMX4PsQAPjwIw==}
    engines: {node: '>=12'}
    cpu: [x64]
    os: [win32]

  '@eslint-community/eslint-utils@4.4.0':
    resolution: {integrity: sha512-1/sA4dwrzBAyeUoQ6oxahHKmrZvsnLCg4RfxW3ZFGGmQkSNQPFNLV9CUEFQP1x9EYXHTo5p6xdhZM1Ne9p/AfA==}
    engines: {node: ^12.22.0 || ^14.17.0 || >=16.0.0}
    peerDependencies:
      eslint: ^6.0.0 || ^7.0.0 || >=8.0.0

  '@eslint-community/regexpp@4.10.0':
    resolution: {integrity: sha512-Cu96Sd2By9mCNTx2iyKOmq10v22jUVQv0lQnlGNy16oE9589yE+QADPbrMGCkA51cKZSg3Pu/aTJVTGfL/qjUA==}
    engines: {node: ^12.0.0 || ^14.0.0 || >=16.0.0}

  '@eslint/eslintrc@2.1.4':
    resolution: {integrity: sha512-269Z39MS6wVJtsoUl10L60WdkhJVdPG24Q4eZTH3nnF6lpvSShEK3wQjDX9JRWAUPvPh7COouPpU9IrqaZFvtQ==}
    engines: {node: ^12.22.0 || ^14.17.0 || >=16.0.0}

  '@eslint/js@8.57.1':
    resolution: {integrity: sha512-d9zaMRSTIKDLhctzH12MtXvJKSSUhaHcjV+2Z+GK+EEY7XKpP5yR4x+N3TAcHTcu963nIr+TMcCb4DBCYX1z6Q==}
    engines: {node: ^12.22.0 || ^14.17.0 || >=16.0.0}

  '@humanwhocodes/config-array@0.13.0':
    resolution: {integrity: sha512-DZLEEqFWQFiyK6h5YIeynKx7JlvCYWL0cImfSRXZ9l4Sg2efkFGTuFf6vzXjK1cq6IYkU+Eg/JizXw+TD2vRNw==}
    engines: {node: '>=10.10.0'}
    deprecated: Use @eslint/config-array instead

  '@humanwhocodes/module-importer@1.0.1':
    resolution: {integrity: sha512-bxveV4V8v5Yb4ncFTT3rPSgZBOpCkjfK0y4oVVVJwIuDVBRMDXrPyXRL988i5ap9m9bnyEEjWfm5WkBmtffLfA==}
    engines: {node: '>=12.22'}

  '@humanwhocodes/object-schema@2.0.3':
    resolution: {integrity: sha512-93zYdMES/c1D69yZiKDBj0V24vqNzB/koF26KPaagAfd3P/4gUlh3Dys5ogAK+Exi9QyzlD8x/08Zt7wIKcDcA==}
    deprecated: Use @eslint/object-schema instead

  '@jest/schemas@29.6.3':
    resolution: {integrity: sha512-mo5j5X+jIZmJQveBKeS/clAueipV7KgiX1vMgCxam1RNYiqE1w62n0/tJJnHtjW8ZHcQco5gY85jA3mi0L+nSA==}
    engines: {node: ^14.15.0 || ^16.10.0 || >=18.0.0}

  '@jridgewell/gen-mapping@0.3.5':
    resolution: {integrity: sha512-IzL8ZoEDIBRWEzlCcRhOaCupYyN5gdIK+Q6fbFdPDg6HqX6jpkItn7DFIpW9LQzXG6Df9sA7+OKnq0qlz/GaQg==}
    engines: {node: '>=6.0.0'}

  '@jridgewell/resolve-uri@3.1.1':
    resolution: {integrity: sha512-dSYZh7HhCDtCKm4QakX0xFpsRDqjjtZf/kjI/v3T3Nwt5r8/qz/M19F9ySyOqU94SXBmeG9ttTul+YnR4LOxFA==}
    engines: {node: '>=6.0.0'}

  '@jridgewell/set-array@1.2.1':
    resolution: {integrity: sha512-R8gLRTZeyp03ymzP/6Lil/28tGeGEzhx1q2k703KGWRAI1VdvPIXdG70VJc2pAMw3NA6JKL5hhFu1sJX0Mnn/A==}
    engines: {node: '>=6.0.0'}

  '@jridgewell/source-map@0.3.5':
    resolution: {integrity: sha512-UTYAUj/wviwdsMfzoSJspJxbkH5o1snzwX0//0ENX1u/55kkZZkcTZP6u9bwKGkv+dkk9at4m1Cpt0uY80kcpQ==}

  '@jridgewell/sourcemap-codec@1.4.15':
    resolution: {integrity: sha512-eF2rxCRulEKXHTRiDrDy6erMYWqNw4LPdQ8UQA4huuxaQsVeRPFl2oM8oDGxMFhJUWZf9McpLtJasDDZb/Bpeg==}

  '@jridgewell/trace-mapping@0.3.25':
    resolution: {integrity: sha512-vNk6aEwybGtawWmy/PzwnGDOjCkLWSD2wqvjGGAgOAwCGWySYXfYoxt00IJkTF+8Lb57DwOb3Aa0o9CApepiYQ==}

  '@livekit/changesets-changelog-github@0.0.4':
    resolution: {integrity: sha512-MXaiLYwgkYciZb8G2wkVtZ1pJJzZmVx5cM30Q+ClslrIYyAqQhRbPmZDM79/5CGxb1MTemR/tfOM25tgJgAK0g==}

<<<<<<< HEAD
  '@livekit/protocol@1.24.0':
    resolution: {integrity: sha512-9dCsqnkMn7lvbI4NGh18zhLDsrXyUcpS++TEFgEk5Xv1WM3R2kT3EzqgL1P/mr3jaabM6rJ8wZA/KJLuQNpF5w==}
=======
  '@livekit/protocol@1.23.0':
    resolution: {integrity: sha512-Hh83moW437mWhiyRgoDMedJ/s/rCTfe3ACSaIJ3n2NlVaq/+BTuB/yH7a6alM1NEkGBSmgrEHxabDfozVUlgYg==}
>>>>>>> 03f2a6fe

  '@manypkg/find-root@1.1.0':
    resolution: {integrity: sha512-mki5uBvhHzO8kYYix/WRy2WX8S3B5wdVSc9D6KcU5lQNglP2yt58/VfLuAK49glRXChosY8ap2oJ1qgma3GUVA==}

  '@manypkg/get-packages@1.1.3':
    resolution: {integrity: sha512-fo+QhuU3qE/2TQMQmbVMqaQ6EWbMhi4ABWP+O4AM1NqPBuy0OrApV5LO6BrrgnhtAHS2NH6RrVk9OL181tTi8A==}

  '@mdn/browser-compat-data@5.5.6':
    resolution: {integrity: sha512-dZgfsA1v8r+8QBPh7YqPaNz9KRlLi/iyac1/mwbaIV7yFrtW1qCkmzBJiJGsMhI1/JdayJvC81lVS/UEzHsgbA==}

  '@nodelib/fs.scandir@2.1.5':
    resolution: {integrity: sha512-vq24Bq3ym5HEQm2NKCr3yXDwjc7vTsEThRDnkp2DK9p1uqLR+DHurm/NOTo0KG7HYHU7eppKZj3MyqYuMBf62g==}
    engines: {node: '>= 8'}

  '@nodelib/fs.stat@2.0.5':
    resolution: {integrity: sha512-RkhPPp2zrqDAQA/2jNhnztcPAlv64XdhIp7a7454A5ovI7Bukxgt7MX7udwAu3zg1DcpPU0rz3VV1SeaqvY4+A==}
    engines: {node: '>= 8'}

  '@nodelib/fs.walk@1.2.8':
    resolution: {integrity: sha512-oGB+UxlgWcgQkgwo8GcEGwemoTFt3FIO9ababBmaGwXIoBKZ+GTy0pP185beGg7Llih/NSHSV2XAs1lnznocSg==}
    engines: {node: '>= 8'}

  '@rollup/plugin-babel@6.0.4':
    resolution: {integrity: sha512-YF7Y52kFdFT/xVSuVdjkV5ZdX/3YtmX0QulG+x0taQOtJdHYzVU61aSSkAgVJ7NOv6qPkIYiJSgSWWN/DM5sGw==}
    engines: {node: '>=14.0.0'}
    peerDependencies:
      '@babel/core': ^7.0.0
      '@types/babel__core': ^7.1.9
      rollup: ^1.20.0||^2.0.0||^3.0.0||^4.0.0
    peerDependenciesMeta:
      '@types/babel__core':
        optional: true
      rollup:
        optional: true

  '@rollup/plugin-commonjs@28.0.0':
    resolution: {integrity: sha512-BJcu+a+Mpq476DMXG+hevgPSl56bkUoi88dKT8t3RyUp8kGuOh+2bU8Gs7zXDlu+fyZggnJ+iOBGrb/O1SorYg==}
    engines: {node: '>=16.0.0 || 14 >= 14.17'}
    peerDependencies:
      rollup: ^2.68.0||^3.0.0||^4.0.0
    peerDependenciesMeta:
      rollup:
        optional: true

  '@rollup/plugin-json@6.1.0':
    resolution: {integrity: sha512-EGI2te5ENk1coGeADSIwZ7G2Q8CJS2sF120T7jLw4xFw9n7wIOXHo+kIYRAoVpJAN+kmqZSoO3Fp4JtoNF4ReA==}
    engines: {node: '>=14.0.0'}
    peerDependencies:
      rollup: ^1.20.0||^2.0.0||^3.0.0||^4.0.0
    peerDependenciesMeta:
      rollup:
        optional: true

  '@rollup/plugin-node-resolve@15.3.0':
    resolution: {integrity: sha512-9eO5McEICxMzJpDW9OnMYSv4Sta3hmt7VtBFz5zR9273suNOydOyq/FrGeGy+KsTRFm8w0SLVhzig2ILFT63Ag==}
    engines: {node: '>=14.0.0'}
    peerDependencies:
      rollup: ^2.78.0||^3.0.0||^4.0.0
    peerDependenciesMeta:
      rollup:
        optional: true

  '@rollup/plugin-terser@0.4.4':
    resolution: {integrity: sha512-XHeJC5Bgvs8LfukDwWZp7yeqin6ns8RTl2B9avbejt6tZqsqvVoWI7ZTQrcNsfKEDWBTnTxM8nMDkO2IFFbd0A==}
    engines: {node: '>=14.0.0'}
    peerDependencies:
      rollup: ^2.0.0||^3.0.0||^4.0.0
    peerDependenciesMeta:
      rollup:
        optional: true

  '@rollup/pluginutils@4.2.1':
    resolution: {integrity: sha512-iKnFXr7NkdZAIHiIWE+BX5ULi/ucVFYWD6TbAV+rZctiRTY2PL6tsIKhoIOaoskiWAkgu+VsbXgUVDNLHf+InQ==}
    engines: {node: '>= 8.0.0'}

  '@rollup/pluginutils@5.1.0':
    resolution: {integrity: sha512-XTIWOPPcpvyKI6L1NHo0lFlCyznUEyPmPY1mc3KpPVDYulHSTvyeLNVW00QTLIAFNhR3kYnJTQHeGqU4M3n09g==}
    engines: {node: '>=14.0.0'}
    peerDependencies:
      rollup: ^1.20.0||^2.0.0||^3.0.0||^4.0.0
    peerDependenciesMeta:
      rollup:
        optional: true

  '@rollup/rollup-android-arm-eabi@4.24.0':
    resolution: {integrity: sha512-Q6HJd7Y6xdB48x8ZNVDOqsbh2uByBhgK8PiQgPhwkIw/HC/YX5Ghq2mQY5sRMZWHb3VsFkWooUVOZHKr7DmDIA==}
    cpu: [arm]
    os: [android]

  '@rollup/rollup-android-arm64@4.24.0':
    resolution: {integrity: sha512-ijLnS1qFId8xhKjT81uBHuuJp2lU4x2yxa4ctFPtG+MqEE6+C5f/+X/bStmxapgmwLwiL3ih122xv8kVARNAZA==}
    cpu: [arm64]
    os: [android]

  '@rollup/rollup-darwin-arm64@4.24.0':
    resolution: {integrity: sha512-bIv+X9xeSs1XCk6DVvkO+S/z8/2AMt/2lMqdQbMrmVpgFvXlmde9mLcbQpztXm1tajC3raFDqegsH18HQPMYtA==}
    cpu: [arm64]
    os: [darwin]

  '@rollup/rollup-darwin-x64@4.24.0':
    resolution: {integrity: sha512-X6/nOwoFN7RT2svEQWUsW/5C/fYMBe4fnLK9DQk4SX4mgVBiTA9h64kjUYPvGQ0F/9xwJ5U5UfTbl6BEjaQdBQ==}
    cpu: [x64]
    os: [darwin]

  '@rollup/rollup-linux-arm-gnueabihf@4.24.0':
    resolution: {integrity: sha512-0KXvIJQMOImLCVCz9uvvdPgfyWo93aHHp8ui3FrtOP57svqrF/roSSR5pjqL2hcMp0ljeGlU4q9o/rQaAQ3AYA==}
    cpu: [arm]
    os: [linux]

  '@rollup/rollup-linux-arm-musleabihf@4.24.0':
    resolution: {integrity: sha512-it2BW6kKFVh8xk/BnHfakEeoLPv8STIISekpoF+nBgWM4d55CZKc7T4Dx1pEbTnYm/xEKMgy1MNtYuoA8RFIWw==}
    cpu: [arm]
    os: [linux]

  '@rollup/rollup-linux-arm64-gnu@4.24.0':
    resolution: {integrity: sha512-i0xTLXjqap2eRfulFVlSnM5dEbTVque/3Pi4g2y7cxrs7+a9De42z4XxKLYJ7+OhE3IgxvfQM7vQc43bwTgPwA==}
    cpu: [arm64]
    os: [linux]

  '@rollup/rollup-linux-arm64-musl@4.24.0':
    resolution: {integrity: sha512-9E6MKUJhDuDh604Qco5yP/3qn3y7SLXYuiC0Rpr89aMScS2UAmK1wHP2b7KAa1nSjWJc/f/Lc0Wl1L47qjiyQw==}
    cpu: [arm64]
    os: [linux]

  '@rollup/rollup-linux-powerpc64le-gnu@4.24.0':
    resolution: {integrity: sha512-2XFFPJ2XMEiF5Zi2EBf4h73oR1V/lycirxZxHZNc93SqDN/IWhYYSYj8I9381ikUFXZrz2v7r2tOVk2NBwxrWw==}
    cpu: [ppc64]
    os: [linux]

  '@rollup/rollup-linux-riscv64-gnu@4.24.0':
    resolution: {integrity: sha512-M3Dg4hlwuntUCdzU7KjYqbbd+BLq3JMAOhCKdBE3TcMGMZbKkDdJ5ivNdehOssMCIokNHFOsv7DO4rlEOfyKpg==}
    cpu: [riscv64]
    os: [linux]

  '@rollup/rollup-linux-s390x-gnu@4.24.0':
    resolution: {integrity: sha512-mjBaoo4ocxJppTorZVKWFpy1bfFj9FeCMJqzlMQGjpNPY9JwQi7OuS1axzNIk0nMX6jSgy6ZURDZ2w0QW6D56g==}
    cpu: [s390x]
    os: [linux]

  '@rollup/rollup-linux-x64-gnu@4.24.0':
    resolution: {integrity: sha512-ZXFk7M72R0YYFN5q13niV0B7G8/5dcQ9JDp8keJSfr3GoZeXEoMHP/HlvqROA3OMbMdfr19IjCeNAnPUG93b6A==}
    cpu: [x64]
    os: [linux]

  '@rollup/rollup-linux-x64-musl@4.24.0':
    resolution: {integrity: sha512-w1i+L7kAXZNdYl+vFvzSZy8Y1arS7vMgIy8wusXJzRrPyof5LAb02KGr1PD2EkRcl73kHulIID0M501lN+vobQ==}
    cpu: [x64]
    os: [linux]

  '@rollup/rollup-win32-arm64-msvc@4.24.0':
    resolution: {integrity: sha512-VXBrnPWgBpVDCVY6XF3LEW0pOU51KbaHhccHw6AS6vBWIC60eqsH19DAeeObl+g8nKAz04QFdl/Cefta0xQtUQ==}
    cpu: [arm64]
    os: [win32]

  '@rollup/rollup-win32-ia32-msvc@4.24.0':
    resolution: {integrity: sha512-xrNcGDU0OxVcPTH/8n/ShH4UevZxKIO6HJFK0e15XItZP2UcaiLFd5kiX7hJnqCbSztUF8Qot+JWBC/QXRPYWQ==}
    cpu: [ia32]
    os: [win32]

  '@rollup/rollup-win32-x64-msvc@4.24.0':
    resolution: {integrity: sha512-fbMkAF7fufku0N2dE5TBXcNlg0pt0cJue4xBRE2Qc5Vqikxr4VCgKj/ht6SMdFcOacVA9rqF70APJ8RN/4vMJw==}
    cpu: [x64]
    os: [win32]

  '@rtsao/scc@1.1.0':
    resolution: {integrity: sha512-zt6OdqaDoOnJ1ZYsCYGt9YmWzDXl4vQdKTyJev62gFhRGKdx7mcT54V9KIjg+d2wi9EXsPvAPKe7i7WjfVWB8g==}

  '@shikijs/core@1.21.0':
    resolution: {integrity: sha512-zAPMJdiGuqXpZQ+pWNezQAk5xhzRXBNiECFPcJLtUdsFM3f//G95Z15EHTnHchYycU8kIIysqGgxp8OVSj1SPQ==}

  '@shikijs/engine-javascript@1.21.0':
    resolution: {integrity: sha512-jxQHNtVP17edFW4/0vICqAVLDAxmyV31MQJL4U/Kg+heQALeKYVOWo0sMmEZ18FqBt+9UCdyqGKYE7bLRtk9mg==}

  '@shikijs/engine-oniguruma@1.21.0':
    resolution: {integrity: sha512-AIZ76XocENCrtYzVU7S4GY/HL+tgHGbVU+qhiDyNw1qgCA5OSi4B4+HY4BtAoJSMGuD/L5hfTzoRVbzEm2WTvg==}

  '@shikijs/types@1.21.0':
    resolution: {integrity: sha512-tzndANDhi5DUndBtpojEq/42+dpUF2wS7wdCDQaFtIXm3Rd1QkrcVgSSRLOvEwexekihOXfbYJINW37g96tJRw==}

  '@shikijs/vscode-textmate@9.2.2':
    resolution: {integrity: sha512-TMp15K+GGYrWlZM8+Lnj9EaHEFmOen0WJBrfa17hF7taDOYthuPPV0GWzfd/9iMij0akS/8Yw2ikquH7uVi/fg==}

  '@sinclair/typebox@0.27.8':
    resolution: {integrity: sha512-+Fj43pSMwJs4KRrH/938Uf+uAELIgVBmQzg/q1YG10djyfA3TnrU8N8XzqCh/okZdszqBQTZf96idMfE5lnwTA==}

  '@size-limit/file@8.2.6':
    resolution: {integrity: sha512-B7ayjxiJsbtXdIIWazJkB5gezi5WBMecdHTFPMDhI3NwEML1RVvUjAkrb1mPAAkIpt2LVHPnhdCUHjqDdjugwg==}
    engines: {node: ^14.0.0 || ^16.0.0 || >=18.0.0}
    peerDependencies:
      size-limit: 8.2.6

  '@size-limit/webpack@8.2.6':
    resolution: {integrity: sha512-y2sB66m5sJxIjZ8SEAzpWbiw3/+bnQHDHfk9cSbV5ChKklq02AlYg8BS5KxGWmMpdyUo4TzpjSCP9oEudY+hxQ==}
    engines: {node: ^14.0.0 || ^16.0.0 || >=18.0.0}
    peerDependencies:
      size-limit: 8.2.6

  '@trivago/prettier-plugin-sort-imports@4.3.0':
    resolution: {integrity: sha512-r3n0onD3BTOVUNPhR4lhVK4/pABGpbA7bW3eumZnYdKaHkf1qEC+Mag6DPbGNuuh0eG8AaYj+YqmVHSiGslaTQ==}
    peerDependencies:
      '@vue/compiler-sfc': 3.x
      prettier: 2.x - 3.x
    peerDependenciesMeta:
      '@vue/compiler-sfc':
        optional: true

  '@types/eslint-scope@3.7.7':
    resolution: {integrity: sha512-MzMFlSLBqNF2gcHWO0G1vP/YQyfvrxZ0bF+u7mzUdZ1/xK4A4sru+nraZz5i3iEIk1l1uyicaDVTB4QbbEkAYg==}

  '@types/eslint@8.44.7':
    resolution: {integrity: sha512-f5ORu2hcBbKei97U73mf+l9t4zTGl74IqZ0GQk4oVea/VS8tQZYkUveSYojk+frraAVYId0V2WC9O4PTNru2FQ==}

  '@types/estree@1.0.5':
    resolution: {integrity: sha512-/kYRxGDLWzHOB7q+wtSUQlFrtcdUccpfy+X+9iMBpHK8QLLhx2wIPYuS5DYtR9Wa/YlZAbIovy7qVdB1Aq6Lyw==}

  '@types/estree@1.0.6':
    resolution: {integrity: sha512-AYnb1nQyY49te+VRAVgmzfcgjYS91mY5P0TKUDCLEM+gNnA+3T6rWITXRLYCpahpqSQbN5cE+gHpnPyXjHWxcw==}

  '@types/events@3.0.3':
    resolution: {integrity: sha512-trOc4AAUThEz9hapPtSd7wf5tiQKvTtu5b371UxXdTuqzIh0ArcRspRP0i0Viu+LXstIQ1z96t1nsPxT9ol01g==}

  '@types/glob@7.2.0':
    resolution: {integrity: sha512-ZUxbzKl0IfJILTS6t7ip5fQQM/J3TJYubDm3nMbgubNNYS62eXeUpoLUC8/7fJNiFYHTrGPQn7hspDUzIHX3UA==}

  '@types/hast@3.0.4':
    resolution: {integrity: sha512-WPs+bbQw5aCj+x6laNGWLH3wviHtoCv/P3+otBhbOhJgG8qtpdAMlTCxLtsTWA7LH1Oh/bFCHsBn0TPS5m30EQ==}

  '@types/json-schema@7.0.15':
    resolution: {integrity: sha512-5+fP8P8MFNC+AyZCDxrB2pkZFPGzqQWUzpSeuuVLvm8VMcorNYavBqoFcxK8bQz4Qsbn4oUEEem4wDLfcysGHA==}

  '@types/json5@0.0.29':
    resolution: {integrity: sha512-dRLjCWHYg4oaA77cxO64oO+7JwCwnIzkZPdrrC71jQmQtlhM556pwKo5bUzqvZndkVbeFLIIi+9TC40JNF5hNQ==}

  '@types/mdast@4.0.4':
    resolution: {integrity: sha512-kGaNbPh1k7AFzgpud/gMdvIm5xuECykRR+JnWKQno9TAXVa6WIVCGTPvYGekIDL4uwCZQSYbUxNBSb1aUo79oA==}

  '@types/minimatch@5.1.2':
    resolution: {integrity: sha512-K0VQKziLUWkVKiRVrx4a40iPaxTUefQmjtkQofBkYRcoaaL/8rhwDWww9qWbrgicNOgnpIsMxyNIUM4+n6dUIA==}

  '@types/node@12.20.55':
    resolution: {integrity: sha512-J8xLz7q2OFulZ2cyGTLE1TbbZcjpno7FaN6zdJNrgAdrJ+DZzh/uFR6YrTb4C+nXakvud8Q4+rbhoIWlYQbUFQ==}

  '@types/node@20.8.10':
    resolution: {integrity: sha512-TlgT8JntpcbmKUFzjhsyhGfP2fsiz1Mv56im6enJ905xG1DAYesxJaeSbGqQmAw8OWPdhyJGhGSQGKRNJ45u9w==}

  '@types/node@22.7.4':
    resolution: {integrity: sha512-y+NPi1rFzDs1NdQHHToqeiX2TIS79SWEAw9GYhkkx8bD0ChpfqC+n2j5OXOCpzfojBEBt6DnEnnG9MY0zk1XLg==}

  '@types/resolve@1.20.2':
    resolution: {integrity: sha512-60BCwRFOZCQhDncwQdxxeOEEkbc5dIMccYLwbxsS4TUNeVECQ/pBJ0j09mrHOl/JJvpRPGwO9SvE4nR2Nb/a4Q==}

  '@types/sdp-transform@2.4.9':
    resolution: {integrity: sha512-bVr+/OoZZy7wrHlNcEAAa6PAgKA4BoXPYVN2EijMC5WnGgQ4ZEuixmKnVs2roiAvr7RhIFVH17QD27cojgIZCg==}

  '@types/semver@7.5.4':
    resolution: {integrity: sha512-MMzuxN3GdFwskAnb6fz0orFvhfqi752yjaXylr0Rp4oDg5H0Zn1IuyRhDVvYOwAXoJirx2xuS16I3WjxnAIHiQ==}

  '@types/ua-parser-js@0.7.39':
    resolution: {integrity: sha512-P/oDfpofrdtF5xw433SPALpdSchtJmY7nsJItf8h3KXqOslkbySh8zq4dSWXH2oTjRvJ5PczVEoCZPow6GicLg==}

  '@types/unist@3.0.3':
    resolution: {integrity: sha512-ko/gIFJRv177XgZsZcBwnqJN5x/Gien8qNOn0D5bQU/zAzVf9Zt3BlcUiLqhV9y4ARk0GbT3tnUiPNgnTXzc/Q==}

  '@typescript-eslint/eslint-plugin@7.18.0':
    resolution: {integrity: sha512-94EQTWZ40mzBc42ATNIBimBEDltSJ9RQHCC8vc/PDbxi4k8dVwUAv4o98dk50M1zB+JGFxp43FP7f8+FP8R6Sw==}
    engines: {node: ^18.18.0 || >=20.0.0}
    peerDependencies:
      '@typescript-eslint/parser': ^7.0.0
      eslint: ^8.56.0
      typescript: '*'
    peerDependenciesMeta:
      typescript:
        optional: true

  '@typescript-eslint/parser@7.18.0':
    resolution: {integrity: sha512-4Z+L8I2OqhZV8qA132M4wNL30ypZGYOQVBfMgxDH/K5UX0PNqTu1c6za9ST5r9+tavvHiTWmBnKzpCJ/GlVFtg==}
    engines: {node: ^18.18.0 || >=20.0.0}
    peerDependencies:
      eslint: ^8.56.0
      typescript: '*'
    peerDependenciesMeta:
      typescript:
        optional: true

  '@typescript-eslint/scope-manager@7.18.0':
    resolution: {integrity: sha512-jjhdIE/FPF2B7Z1uzc6i3oWKbGcHb87Qw7AWj6jmEqNOfDFbJWtjt/XfwCpvNkpGWlcJaog5vTR+VV8+w9JflA==}
    engines: {node: ^18.18.0 || >=20.0.0}

  '@typescript-eslint/type-utils@7.18.0':
    resolution: {integrity: sha512-XL0FJXuCLaDuX2sYqZUUSOJ2sG5/i1AAze+axqmLnSkNEVMVYLF+cbwlB2w8D1tinFuSikHmFta+P+HOofrLeA==}
    engines: {node: ^18.18.0 || >=20.0.0}
    peerDependencies:
      eslint: ^8.56.0
      typescript: '*'
    peerDependenciesMeta:
      typescript:
        optional: true

  '@typescript-eslint/types@7.18.0':
    resolution: {integrity: sha512-iZqi+Ds1y4EDYUtlOOC+aUmxnE9xS/yCigkjA7XpTKV6nCBd3Hp/PRGGmdwnfkV2ThMyYldP1wRpm/id99spTQ==}
    engines: {node: ^18.18.0 || >=20.0.0}

  '@typescript-eslint/typescript-estree@7.18.0':
    resolution: {integrity: sha512-aP1v/BSPnnyhMHts8cf1qQ6Q1IFwwRvAQGRvBFkWlo3/lH29OXA3Pts+c10nxRxIBrDnoMqzhgdwVe5f2D6OzA==}
    engines: {node: ^18.18.0 || >=20.0.0}
    peerDependencies:
      typescript: '*'
    peerDependenciesMeta:
      typescript:
        optional: true

  '@typescript-eslint/utils@7.18.0':
    resolution: {integrity: sha512-kK0/rNa2j74XuHVcoCZxdFBMF+aq/vH83CXAOHieC+2Gis4mF8jJXT5eAfyD3K0sAxtPuwxaIOIOvhwzVDt/kw==}
    engines: {node: ^18.18.0 || >=20.0.0}
    peerDependencies:
      eslint: ^8.56.0

  '@typescript-eslint/visitor-keys@7.18.0':
    resolution: {integrity: sha512-cDF0/Gf81QpY3xYyJKDV14Zwdmid5+uuENhjH2EqFaF0ni+yAyq/LzMaIJdhNJXZI7uLzwIlA+V7oWoyn6Curg==}
    engines: {node: ^18.18.0 || >=20.0.0}

  '@typescript/vfs@1.5.2':
    resolution: {integrity: sha512-RDp35jQj3/T5hiV8XQm6PDReqDoI8XI/dricpksgZ3LBlp4JUsL6AtKBXCOw5sdvvjrCtIrHONbVJz5row+IfQ==}

  '@ungap/structured-clone@1.2.0':
    resolution: {integrity: sha512-zuVdFrMJiuCDQUMCzQaD6KL28MjnqqN8XnAqiEq9PNm/hCPTSGfrXCOfwj1ow4LFb/tNymJPwsNbVePc1xFqrQ==}

  '@vitest/expect@1.6.0':
    resolution: {integrity: sha512-ixEvFVQjycy/oNgHjqsL6AZCDduC+tflRluaHIzKIsdbzkLn2U/iBnVeJwB6HsIjQBdfMR8Z0tRxKUsvFJEeWQ==}

  '@vitest/runner@1.6.0':
    resolution: {integrity: sha512-P4xgwPjwesuBiHisAVz/LSSZtDjOTPYZVmNAnpHHSR6ONrf8eCJOFRvUwdHn30F5M1fxhqtl7QZQUk2dprIXAg==}

  '@vitest/snapshot@1.6.0':
    resolution: {integrity: sha512-+Hx43f8Chus+DCmygqqfetcAZrDJwvTj0ymqjQq4CvmpKFSTVteEOBzCusu1x2tt4OJcvBflyHUE0DZSLgEMtQ==}

  '@vitest/spy@1.6.0':
    resolution: {integrity: sha512-leUTap6B/cqi/bQkXUu6bQV5TZPx7pmMBKBQiI0rJA8c3pB56ZsaTbREnF7CJfmvAS4V2cXIBAh/3rVwrrCYgw==}

  '@vitest/utils@1.6.0':
    resolution: {integrity: sha512-21cPiuGMoMZwiOHa2i4LXkMkMkCGzA+MVFV70jRwHo95dL4x/ts5GZhML1QWuy7yfp3WzK3lRvZi3JnXTYqrBw==}

  '@webassemblyjs/ast@1.11.6':
    resolution: {integrity: sha512-IN1xI7PwOvLPgjcf180gC1bqn3q/QaOCwYUahIOhbYUu8KA/3tw2RT/T0Gidi1l7Hhj5D/INhJxiICObqpMu4Q==}

  '@webassemblyjs/floating-point-hex-parser@1.11.6':
    resolution: {integrity: sha512-ejAj9hfRJ2XMsNHk/v6Fu2dGS+i4UaXBXGemOfQ/JfQ6mdQg/WXtwleQRLLS4OvfDhv8rYnVwH27YJLMyYsxhw==}

  '@webassemblyjs/helper-api-error@1.11.6':
    resolution: {integrity: sha512-o0YkoP4pVu4rN8aTJgAyj9hC2Sv5UlkzCHhxqWj8butaLvnpdc2jOwh4ewE6CX0txSfLn/UYaV/pheS2Txg//Q==}

  '@webassemblyjs/helper-buffer@1.11.6':
    resolution: {integrity: sha512-z3nFzdcp1mb8nEOFFk8DrYLpHvhKC3grJD2ardfKOzmbmJvEf/tPIqCY+sNcwZIY8ZD7IkB2l7/pqhUhqm7hLA==}

  '@webassemblyjs/helper-numbers@1.11.6':
    resolution: {integrity: sha512-vUIhZ8LZoIWHBohiEObxVm6hwP034jwmc9kuq5GdHZH0wiLVLIPcMCdpJzG4C11cHoQ25TFIQj9kaVADVX7N3g==}

  '@webassemblyjs/helper-wasm-bytecode@1.11.6':
    resolution: {integrity: sha512-sFFHKwcmBprO9e7Icf0+gddyWYDViL8bpPjJJl0WHxCdETktXdmtWLGVzoHbqUcY4Be1LkNfwTmXOJUFZYSJdA==}

  '@webassemblyjs/helper-wasm-section@1.11.6':
    resolution: {integrity: sha512-LPpZbSOwTpEC2cgn4hTydySy1Ke+XEu+ETXuoyvuyezHO3Kjdu90KK95Sh9xTbmjrCsUwvWwCOQQNta37VrS9g==}

  '@webassemblyjs/ieee754@1.11.6':
    resolution: {integrity: sha512-LM4p2csPNvbij6U1f19v6WR56QZ8JcHg3QIJTlSwzFcmx6WSORicYj6I63f9yU1kEUtrpG+kjkiIAkevHpDXrg==}

  '@webassemblyjs/leb128@1.11.6':
    resolution: {integrity: sha512-m7a0FhE67DQXgouf1tbN5XQcdWoNgaAuoULHIfGFIEVKA6tu/edls6XnIlkmS6FrXAquJRPni3ZZKjw6FSPjPQ==}

  '@webassemblyjs/utf8@1.11.6':
    resolution: {integrity: sha512-vtXf2wTQ3+up9Zsg8sa2yWiQpzSsMyXj0qViVP6xKGCUT8p8YJ6HqI7l5eCnWx1T/FYdsv07HQs2wTFbbof/RA==}

  '@webassemblyjs/wasm-edit@1.11.6':
    resolution: {integrity: sha512-Ybn2I6fnfIGuCR+Faaz7YcvtBKxvoLV3Lebn1tM4o/IAJzmi9AWYIPWpyBfU8cC+JxAO57bk4+zdsTjJR+VTOw==}

  '@webassemblyjs/wasm-gen@1.11.6':
    resolution: {integrity: sha512-3XOqkZP/y6B4F0PBAXvI1/bky7GryoogUtfwExeP/v7Nzwo1QLcq5oQmpKlftZLbT+ERUOAZVQjuNVak6UXjPA==}

  '@webassemblyjs/wasm-opt@1.11.6':
    resolution: {integrity: sha512-cOrKuLRE7PCe6AsOVl7WasYf3wbSo4CeOk6PkrjS7g57MFfVUF9u6ysQBBODX0LdgSvQqRiGz3CXvIDKcPNy4g==}

  '@webassemblyjs/wasm-parser@1.11.6':
    resolution: {integrity: sha512-6ZwPeGzMJM3Dqp3hCsLgESxBGtT/OeCvCZ4TA1JUPYgmhAx38tTPR9JaKy0S5H3evQpO/h2uWs2j6Yc/fjkpTQ==}

  '@webassemblyjs/wast-printer@1.11.6':
    resolution: {integrity: sha512-JM7AhRcE+yW2GWYaKeHL5vt4xqee5N2WcezptmgyhNS+ScggqcT1OtXykhAb13Sn5Yas0j2uv9tHgrjwvzAP4A==}

  '@xtuc/ieee754@1.2.0':
    resolution: {integrity: sha512-DX8nKgqcGwsc0eJSqYt5lwP4DH5FlHnmuWWBRy7X0NcaGR0ZtuyeESgMwTYVEtxmsNGY+qit4QYT/MIYTOTPeA==}

  '@xtuc/long@4.2.2':
    resolution: {integrity: sha512-NuHqBY1PB/D8xU6s/thBgOAiAP7HOYDQ32+BFZILJ8ivkUkAHQnWfn6WhL79Owj1qmUnoN/YPhktdIoucipkAQ==}

  acorn-import-assertions@1.9.0:
    resolution: {integrity: sha512-cmMwop9x+8KFhxvKrKfPYmN6/pKTYYHBqLa0DfvVZcKMJWNyWLnaqND7dx/qn66R7ewM1UX5XMaDVP5wlVTaVA==}
    peerDependencies:
      acorn: ^8

  acorn-jsx@5.3.2:
    resolution: {integrity: sha512-rq9s+JNhf0IChjtDXxllJ7g41oZk5SlXtp0LHwyA5cejwn7vKmKp4pPri6YEePv2PU65sAsegbXtIinmDFDXgQ==}
    peerDependencies:
      acorn: ^6.0.0 || ^7.0.0 || ^8.0.0

  acorn-walk@8.3.2:
    resolution: {integrity: sha512-cjkyv4OtNCIeqhHrfS81QWXoCBPExR/J62oyEqepVw8WaQeSqpW2uhuLPh1m9eWhDuOo/jUXVTlifvesOWp/4A==}
    engines: {node: '>=0.4.0'}

  acorn@8.11.3:
    resolution: {integrity: sha512-Y9rRfJG5jcKOE0CLisYbojUjIrIEE7AGMzA/Sm4BslANhbS+cDMpgBdcPT91oJ7OuJ9hYJBx59RjbhxVnrF8Xg==}
    engines: {node: '>=0.4.0'}
    hasBin: true

  agent-base@7.1.1:
    resolution: {integrity: sha512-H0TSyFNDMomMNJQBn8wFV5YC/2eJ+VXECwOadZJT554xP6cODZHPX3H9QMQECxvrgiSOP1pHjy1sMWQVYJOUOA==}
    engines: {node: '>= 14'}

  aggregate-error@3.1.0:
    resolution: {integrity: sha512-4I7Td01quW/RpocfNayFdFVk1qSuoh0E7JrbRJ16nH01HhKFQ88INq9Sd+nd72zqRySlr9BmDA8xlEJ6vJMrYA==}
    engines: {node: '>=8'}

  ajv-keywords@3.5.2:
    resolution: {integrity: sha512-5p6WTN0DdTGVQk6VjcEju19IgaHudalcfabD7yhDGeA6bcQnmL+CpveLJq/3hvfwd1aof6L386Ougkx6RfyMIQ==}
    peerDependencies:
      ajv: ^6.9.1

  ajv@6.12.6:
    resolution: {integrity: sha512-j3fVLgvTo527anyYyJOGTYJbG+vnnQYvE0m5mmkc1TK+nxAppkCLMIL0aZ4dblVCNoGShhm+kzE4ZUykBoMg4g==}

  ansi-colors@4.1.3:
    resolution: {integrity: sha512-/6w/C21Pm1A7aZitlI5Ni/2J6FFQN8i1Cvz3kHABAAbw93v/NlvKdVOqz7CCWz/3iv/JplRSEEZ83XION15ovw==}
    engines: {node: '>=6'}

  ansi-regex@5.0.1:
    resolution: {integrity: sha512-quJQXlTSUGL2LH9SUXo8VwsY4soanhgo6LNSm84E1LBcE8s3O0wpdiRzyR9z/ZZJMlMWv37qOOb9pdJlMUEKFQ==}
    engines: {node: '>=8'}

  ansi-styles@3.2.1:
    resolution: {integrity: sha512-VT0ZI6kZRdTh8YyJw3SMbYm/u+NqfsAxEpWO0Pf9sq8/e94WxxOpPKx9FR1FlyCtOVDNOQ+8ntlqFxiRc+r5qA==}
    engines: {node: '>=4'}

  ansi-styles@4.3.0:
    resolution: {integrity: sha512-zbB9rCJAT1rbjiVDb2hqKFHNYLxgtk8NURxZ3IZwD3F6NtxbXZQCnnSi1Lkx+IDohdPlFp222wVALIheZJQSEg==}
    engines: {node: '>=8'}

  ansi-styles@5.2.0:
    resolution: {integrity: sha512-Cxwpt2SfTzTtXcfOlzGEee8O+c+MmUgGrNiBcXnuWxuFJHe6a5Hz7qwhwe5OgaSYI0IJvkLqWX1ASG+cJOkEiA==}
    engines: {node: '>=10'}

  anymatch@3.1.3:
    resolution: {integrity: sha512-KMReFUr0B4t+D+OBkjR3KYqvocp2XaSzO55UcB6mgQMd3KbcE+mWTyvVV7D/zsdEbNnV6acZUutkiHQXvTr1Rw==}
    engines: {node: '>= 8'}

  argparse@1.0.10:
    resolution: {integrity: sha512-o5Roy6tNG4SL/FOkCAN6RzjiakZS25RLYFrcMttJqbdd8BWrnA+fGz57iN5Pb06pvBGvl5gQ0B48dJlslXvoTg==}

  argparse@2.0.1:
    resolution: {integrity: sha512-8+9WqebbFzpX9OR+Wa6O29asIogeRMzcGtAINdpMHHyAg10f05aSFVBbcEqGf/PXw1EjAZ+q2/bEBg3DvurK3Q==}

  array-buffer-byte-length@1.0.1:
    resolution: {integrity: sha512-ahC5W1xgou+KTXix4sAO8Ki12Q+jf4i0+tmk3sC+zgcynshkHxzpXdImBehiUYKKKDwvfFiJl1tZt6ewscS1Mg==}
    engines: {node: '>= 0.4'}

  array-includes@3.1.8:
    resolution: {integrity: sha512-itaWrbYbqpGXkGhZPGUulwnhVf5Hpy1xiCFsGqyIGglbBxmG5vSjxQen3/WGOjPpNEv1RtBLKxbmVXm8HpJStQ==}
    engines: {node: '>= 0.4'}

  array-union@1.0.2:
    resolution: {integrity: sha512-Dxr6QJj/RdU/hCaBjOfxW+q6lyuVE6JFWIrAUpuOOhoJJoQ99cUn3igRaHVB5P9WrgFVN0FfArM3x0cueOU8ng==}
    engines: {node: '>=0.10.0'}

  array-union@2.1.0:
    resolution: {integrity: sha512-HGyxoOTYUyCM6stUe6EJgnd4EoewAI7zMdfqO+kGjnlZmBDz/cR5pf8r/cR4Wq60sL/p0IkcjUEEPwS3GFrIyw==}
    engines: {node: '>=8'}

  array-uniq@1.0.3:
    resolution: {integrity: sha512-MNha4BWQ6JbwhFhj03YK552f7cb3AzoE8SzeljgChvL1dl3IcvggXVz1DilzySZkCja+CXuZbdW7yATchWn8/Q==}
    engines: {node: '>=0.10.0'}

  array.prototype.findlastindex@1.2.5:
    resolution: {integrity: sha512-zfETvRFA8o7EiNn++N5f/kaCw221hrpGsDmcpndVupkPzEc1Wuf3VgC0qby1BbHs7f5DVYjgtEU2LLh5bqeGfQ==}
    engines: {node: '>= 0.4'}

  array.prototype.flat@1.3.2:
    resolution: {integrity: sha512-djYB+Zx2vLewY8RWlNCUdHjDXs2XOgm602S9E7P/UpHgfeHL00cRiIF+IN/G/aUJ7kGPb6yO/ErDI5V2s8iycA==}
    engines: {node: '>= 0.4'}

  array.prototype.flatmap@1.3.2:
    resolution: {integrity: sha512-Ewyx0c9PmpcsByhSW4r+9zDU7sGjFc86qf/kKtuSCRdhfbk0SNLLkaT5qvcHnRGgc5NP/ly/y+qkXkqONX54CQ==}
    engines: {node: '>= 0.4'}

  arraybuffer.prototype.slice@1.0.3:
    resolution: {integrity: sha512-bMxMKAjg13EBSVscxTaYA4mRc5t1UAXa2kXiGTNfZ079HIWXEkKmkgFrh/nJqamaLSrXO5H4WFFkPEaLJWbs3A==}
    engines: {node: '>= 0.4'}

  assertion-error@1.1.0:
    resolution: {integrity: sha512-jgsaNduz+ndvGyFt3uSuWqvy4lCnIJiovtouQN5JZHOKCS2QuhEdbcQHFhVksz2N2U9hXJo8odG7ETyWlEeuDw==}

  async@3.2.5:
    resolution: {integrity: sha512-baNZyqaaLhyLVKm/DlvdW051MSgO6b8eVfIezl9E5PqWxFgzLm/wQntEW4zOytVburDEr0JlALEpdOFwvErLsg==}

  asynckit@0.4.0:
    resolution: {integrity: sha512-Oei9OH4tRh0YqU3GxhX79dM/mwVgvbZJaSNaRk+bshkj0S5cfHcgYakreBjrHwatXKbz+IoIdYLxrKim2MjW0Q==}

  available-typed-arrays@1.0.7:
    resolution: {integrity: sha512-wvUjBtSGN7+7SjNpq/9M2Tg350UZD3q62IFZLbRAR1bSMlCo1ZaeW+BJ+D090e4hIIZLBcTDWe4Mh4jvUDajzQ==}
    engines: {node: '>= 0.4'}

  babel-plugin-polyfill-corejs2@0.4.10:
    resolution: {integrity: sha512-rpIuu//y5OX6jVU+a5BCn1R5RSZYWAl2Nar76iwaOdycqb6JPxediskWFMMl7stfwNJR4b7eiQvh5fB5TEQJTQ==}
    peerDependencies:
      '@babel/core': ^7.4.0 || ^8.0.0-0 <8.0.0

  babel-plugin-polyfill-corejs3@0.10.6:
    resolution: {integrity: sha512-b37+KR2i/khY5sKmWNVQAnitvquQbNdWy6lJdsr0kmquCKEEUgMKK4SboVM3HtfnZilfjr4MMQ7vY58FVWDtIA==}
    peerDependencies:
      '@babel/core': ^7.4.0 || ^8.0.0-0 <8.0.0

  babel-plugin-polyfill-regenerator@0.6.1:
    resolution: {integrity: sha512-JfTApdE++cgcTWjsiCQlLyFBMbTUft9ja17saCc93lgV33h4tuCVj7tlvu//qpLwaG+3yEz7/KhahGrUMkVq9g==}
    peerDependencies:
      '@babel/core': ^7.4.0 || ^8.0.0-0 <8.0.0

  balanced-match@1.0.2:
    resolution: {integrity: sha512-3oSeUO0TMV67hN1AmbXsK4yaqU7tjiHlbxRDZOpH0KW9+CeX4bRAaX0Anxt0tx2MrpRpWwQaPwIlISEJhYU5Pw==}

  better-path-resolve@1.0.0:
    resolution: {integrity: sha512-pbnl5XzGBdrFU/wT4jqmJVPn2B6UHPBOhzMQkY/SPUPB6QtUXtmBHBIwCbXJol93mOpGMnQyP/+BB19q04xj7g==}
    engines: {node: '>=4'}

  binary-extensions@2.2.0:
    resolution: {integrity: sha512-jDctJ/IVQbZoJykoeHbhXpOlNBqGNcwXJKJog42E5HDPUwQTSdjCHdihjj0DlnheQ7blbT6dHOafNAiS8ooQKA==}
    engines: {node: '>=8'}

  brace-expansion@1.1.11:
    resolution: {integrity: sha512-iCuPHDFgrHX7H2vEI/5xpz07zSHB00TpugqhmYtVmMO6518mCuRMoOYFldEBl0g187ufozdaHgWKcYFb61qGiA==}

  brace-expansion@2.0.1:
    resolution: {integrity: sha512-XnAIvQ8eM+kC6aULx6wuQiwVsnzsi9d3WxzV3FpWTGA19F621kwdbsAcFKXgKUHZWsy+mY6iL1sHTxWEFCytDA==}

  braces@3.0.2:
    resolution: {integrity: sha512-b8um+L1RzM3WDSzvhm6gIz1yfTbBt6YTlcEKAvsmqCZZFw46z626lVj9j1yEPW33H5H+lBQpZMP1k8l+78Ha0A==}
    engines: {node: '>=8'}

  browserslist@4.23.3:
    resolution: {integrity: sha512-btwCFJVjI4YWDNfau8RhZ+B1Q/VLoUITrm3RlP6y1tYGWIOa+InuYiRGXUBXo8nA1qKmHMyLB/iVQg5TT4eFoA==}
    engines: {node: ^6 || ^7 || ^8 || ^9 || ^10 || ^11 || ^12 || >=13.7}
    hasBin: true

  buffer-from@1.1.2:
    resolution: {integrity: sha512-E+XQCRwSbaaiChtv6k6Dwgc+bx+Bs6vuKJHHl5kox/BaKbhiXzqQOwK4cO22yElGp2OCmjwVhT3HmxgyPGnJfQ==}

  bytes-iec@3.1.1:
    resolution: {integrity: sha512-fey6+4jDK7TFtFg/klGSvNKJctyU7n2aQdnM+CO0ruLPbqqMOM8Tio0Pc+deqUeVKX1tL5DQep1zQ7+37aTAsA==}
    engines: {node: '>= 0.8'}

  cac@6.7.14:
    resolution: {integrity: sha512-b6Ilus+c3RrdDk+JhLKUAQfzzgLEPy6wcXqS7f/xe1EETvsDP6GORG7SFuOs6cID5YkqchW/LXZbX5bc8j7ZcQ==}
    engines: {node: '>=8'}

  call-bind@1.0.7:
    resolution: {integrity: sha512-GHTSNSYICQ7scH7sZ+M2rFopRoLh8t2bLSW6BbgrtLsahOIB5iyAVJf9GjWK3cYTDaMj4XdBpM1cA6pIS0Kv2w==}
    engines: {node: '>= 0.4'}

  callsites@3.1.0:
    resolution: {integrity: sha512-P8BjAsXvZS+VIDUI11hHCQEv74YT67YUi5JJFNWIqL235sBmjX4+qx9Muvls5ivyNENctx46xQLQ3aTuE7ssaQ==}
    engines: {node: '>=6'}

  caniuse-lite@1.0.30001646:
    resolution: {integrity: sha512-dRg00gudiBDDTmUhClSdv3hqRfpbOnU28IpI1T6PBTLWa+kOj0681C8uML3PifYfREuBrVjDGhL3adYpBT6spw==}

  ccount@2.0.1:
    resolution: {integrity: sha512-eyrF0jiFpY+3drT6383f1qhkbGsLSifNAjA61IUjZjmLCWjItY6LB9ft9YhoDgwfmclB2zhu51Lc7+95b8NRAg==}

  chai@4.4.1:
    resolution: {integrity: sha512-13sOfMv2+DWduEU+/xbun3LScLoqN17nBeTLUsmDfKdoiC1fr0n9PU4guu4AhRcOVFk/sW8LyZWHuhWtQZiF+g==}
    engines: {node: '>=4'}

  chalk@2.4.2:
    resolution: {integrity: sha512-Mti+f9lpJNcwF4tWV8/OrTTtF1gZi+f8FqlyAdouralcFWFQWF2+NgCHShjkCb+IFBLq9buZwE1xckQU4peSuQ==}
    engines: {node: '>=4'}

  chalk@4.1.2:
    resolution: {integrity: sha512-oKnbhFyRIXpUuez8iBMmyEa4nbj4IOQyuhc/wy9kY7/WVPcwIO9VA668Pu8RkO7+0G76SLROeyw9CpQ061i4mA==}
    engines: {node: '>=10'}

  character-entities-html4@2.1.0:
    resolution: {integrity: sha512-1v7fgQRj6hnSwFpq1Eu0ynr/CDEw0rXo2B61qXrLNdHZmPKgb7fqS1a2JwF0rISo9q77jDI8VMEHoApn8qDoZA==}

  character-entities-legacy@3.0.0:
    resolution: {integrity: sha512-RpPp0asT/6ufRm//AJVwpViZbGM/MkjQFxJccQRHmISF/22NBtsHqAWmL+/pmkPWoIUJdWyeVleTl1wydHATVQ==}

  chardet@0.7.0:
    resolution: {integrity: sha512-mT8iDcrh03qDGRRmoA2hmBJnxpllMR+0/0qlzjqZES6NdiWDcZkCNAk4rPFZ9Q85r27unkiNNg8ZOiwZXBHwcA==}

  check-error@1.0.3:
    resolution: {integrity: sha512-iKEoDYaRmd1mxM90a2OEfWhjsjPpYPuQ+lMYsoxB126+t8fw7ySEO48nmDg5COTjxDI65/Y2OWpeEHk3ZOe8zg==}

  chokidar@3.5.3:
    resolution: {integrity: sha512-Dr3sfKRP6oTcjf2JmUmFJfeVMvXBdegxB0iVQ5eb2V10uFJUCAS8OByZdVAyVb8xXNz3GjjTgj9kLWsZTqE6kw==}
    engines: {node: '>= 8.10.0'}

  chrome-trace-event@1.0.3:
    resolution: {integrity: sha512-p3KULyQg4S7NIHixdwbGX+nFHkoBiA4YQmyWtjb8XngSKV124nJmRysgAeujbUVb15vh+RvFUfCPqU7rXk+hZg==}
    engines: {node: '>=6.0'}

  ci-info@3.9.0:
    resolution: {integrity: sha512-NIxF55hv4nSqQswkAeiOi1r83xy8JldOFDTWiug55KBu9Jnblncd2U6ViHmYgHf01TPZS77NJBhBMKdWj9HQMQ==}
    engines: {node: '>=8'}

  clean-stack@2.2.0:
    resolution: {integrity: sha512-4diC9HaTE+KRAMWhDhrGOECgWZxoevMc5TlkObMqNSsVU62PYzXZ/SMTjzyGAFF1YusgxGcSWTEXBhp0CPwQ1A==}
    engines: {node: '>=6'}

  color-convert@1.9.3:
    resolution: {integrity: sha512-QfAUtd+vFdAtFQcC8CCyYt1fYWxSqAiK2cSD6zDB8N3cpsEBAvRxp9zOGg6G/SHHJYAT88/az/IuDGALsNVbGg==}

  color-convert@2.0.1:
    resolution: {integrity: sha512-RRECPsj7iu/xb5oKYcsFHSppFNnsj/52OVTRKb4zP5onXwVF3zVmmToNcOfGC+CRDpfK/U584fMg38ZHCaElKQ==}
    engines: {node: '>=7.0.0'}

  color-name@1.1.3:
    resolution: {integrity: sha512-72fSenhMw2HZMTVHeCA9KCmpEIbzWiQsjN+BHcBbS9vr1mtt+vJjPdksIBNUmKAW8TFUDPJK5SUU3QhE9NEXDw==}

  color-name@1.1.4:
    resolution: {integrity: sha512-dOy+3AuW3a2wNbZHIuMZpTcgjGuLU/uBL/ubcZF9OXbDo8ff4O8yVp5Bf0efS8uEoYo5q4Fx7dY9OgQGXgAsQA==}

  combined-stream@1.0.8:
    resolution: {integrity: sha512-FQN4MRfuJeHf7cBbBMJFXhKSDq+2kAArBlmRBvcvFE5BB1HZKXtSFASDhdlz9zOYwxh8lDdnvmMOe/+5cdoEdg==}
    engines: {node: '>= 0.8'}

  comma-separated-tokens@2.0.3:
    resolution: {integrity: sha512-Fu4hJdvzeylCfQPp9SGWidpzrMs7tTrlu6Vb8XGaRGck8QSNZJJp538Wrb60Lax4fPwR64ViY468OIUTbRlGZg==}

  commander@11.1.0:
    resolution: {integrity: sha512-yPVavfyCcRhmorC7rWlkHn15b4wDVgVmBA7kV4QVBsF7kv/9TKJAbAXVTxvTnwP8HHKjRCJDClKbciiYS7p0DQ==}
    engines: {node: '>=16'}

  commander@2.20.3:
    resolution: {integrity: sha512-GpVkmM8vF2vQUkj2LvZmD35JxeJOLCwJ9cUkugyk2nuhbv3+mJvpLYYt+0+USMxE+oj+ey/lJEnhZw75x/OMcQ==}

  commondir@1.0.1:
    resolution: {integrity: sha512-W9pAhw0ja1Edb5GVdIF1mjZw/ASI0AlShXM83UUGe2DVr5TdAPEA1OA8m/g8zWp9x6On7gqufY+FatDbC3MDQg==}

  concat-map@0.0.1:
    resolution: {integrity: sha512-/Srv4dswyQNBfohGpz9o6Yb3Gz3SrUDqBH5rTuhGR7ahtlbYKnVxw2bCFMRljaA7EXHaXZ8wsHdodFvbkhKmqg==}

  confbox@0.1.7:
    resolution: {integrity: sha512-uJcB/FKZtBMCJpK8MQji6bJHgu1tixKPxRLeGkNzBoOZzpnZUJm0jm2/sBDWcuBx1dYgxV4JU+g5hmNxCyAmdA==}

  confusing-browser-globals@1.0.11:
    resolution: {integrity: sha512-JsPKdmh8ZkmnHxDk55FZ1TqVLvEQTvoByJZRN9jzI0UjxK/QgAmsphz7PGtqgPieQZ/CQcHWXCR7ATDNhGe+YA==}

  convert-source-map@2.0.0:
    resolution: {integrity: sha512-Kvp459HrV2FEJ1CAsi1Ku+MY3kasH19TFykTz2xWmMeq6bk2NU3XXvfJ+Q61m0xktWwt+1HSYf3JZsTms3aRJg==}

  core-js-compat@3.38.1:
    resolution: {integrity: sha512-JRH6gfXxGmrzF3tZ57lFx97YARxCXPaMzPo6jELZhv88pBH5VXpQ+y0znKGlFnzuaihqhLbefxSJxWJMPtfDzw==}

  cross-spawn@5.1.0:
    resolution: {integrity: sha512-pTgQJ5KC0d2hcY8eyL1IzlBPYjTkyH72XRZPnLyKus2mBfNjQs3klqbJU2VILqZryAZUt9JOb3h/mWMy23/f5A==}

  cross-spawn@7.0.3:
    resolution: {integrity: sha512-iRDPJKUPVEND7dHPO8rkbOnPpyDygcDFtWjpeWNCgy8WP2rXcxXL8TskReQl6OrB2G7+UJrags1q15Fudc7G6w==}
    engines: {node: '>= 8'}

  cssstyle@4.0.1:
    resolution: {integrity: sha512-8ZYiJ3A/3OkDd093CBT/0UKDWry7ak4BdPTFP2+QEP7cmhouyq/Up709ASSj2cK02BbZiMgk7kYjZNS4QP5qrQ==}
    engines: {node: '>=18'}

  data-urls@5.0.0:
    resolution: {integrity: sha512-ZYP5VBHshaDAiVZxjbRVcFJpc+4xGgT0bK3vzy1HLN8jTO975HEbuYzZJcHoQEY5K1a0z8YayJkyVETa08eNTg==}
    engines: {node: '>=18'}

  data-view-buffer@1.0.1:
    resolution: {integrity: sha512-0lht7OugA5x3iJLOWFhWK/5ehONdprk0ISXqVFn/NFrDu+cuc8iADFrGQz5BnRK7LLU3JmkbXSxaqX+/mXYtUA==}
    engines: {node: '>= 0.4'}

  data-view-byte-length@1.0.1:
    resolution: {integrity: sha512-4J7wRJD3ABAzr8wP+OcIcqq2dlUKp4DVflx++hs5h5ZKydWMI6/D/fAot+yh6g2tHh8fLFTvNOaVN357NvSrOQ==}
    engines: {node: '>= 0.4'}

  data-view-byte-offset@1.0.0:
    resolution: {integrity: sha512-t/Ygsytq+R995EJ5PZlD4Cu56sWa8InXySaViRzw9apusqsOO2bQP+SbYzAhR0pFKoB+43lYy8rWban9JSuXnA==}
    engines: {node: '>= 0.4'}

  dataloader@1.4.0:
    resolution: {integrity: sha512-68s5jYdlvasItOJnCuI2Q9s4q98g0pCyL3HrcKJu8KNugUl8ahgmZYg38ysLTgQjjXX3H8CJLkAvWrclWfcalw==}

  debug@3.2.7:
    resolution: {integrity: sha512-CFjzYYAi4ThfiQvizrFQevTTXHtnCqWfe7x1AhgEscTz6ZbLbfoLRLPugTQyBth6f8ZERVUSyWHFD/7Wu4t1XQ==}
    peerDependencies:
      supports-color: '*'
    peerDependenciesMeta:
      supports-color:
        optional: true

  debug@4.3.6:
    resolution: {integrity: sha512-O/09Bd4Z1fBrU4VzkhFqVgpPzaGbw6Sm9FEkBT1A/YBXQFGuuSxa1dN2nxgxS34JmKXqYx8CZAwEVoJFImUXIg==}
    engines: {node: '>=6.0'}
    peerDependencies:
      supports-color: '*'
    peerDependenciesMeta:
      supports-color:
        optional: true

  decimal.js@10.4.3:
    resolution: {integrity: sha512-VBBaLc1MgL5XpzgIP7ny5Z6Nx3UrRkIViUkPUdtl9aya5amy3De1gsUUSB1g3+3sExYNjCAsAznmukyxCb1GRA==}

  deep-eql@4.1.3:
    resolution: {integrity: sha512-WaEtAOpRA1MQ0eohqZjpGD8zdI0Ovsm8mmFhaDN8dvDZzyoUMcYDnf5Y6iu7HTXxf8JDS23qWa4a+hKCDyOPzw==}
    engines: {node: '>=6'}

  deep-is@0.1.4:
    resolution: {integrity: sha512-oIPzksmTg4/MriiaYGO+okXDT7ztn/w3Eptv/+gSIdMdKsJo0u4CfYNFJPy+4SKMuCqGw2wxnA+URMg3t8a/bQ==}

  deepmerge@4.3.1:
    resolution: {integrity: sha512-3sUqbMEc77XqpdNO7FRyRog+eW3ph+GYCbj+rK+uYyRMuwsVy0rMiVtPn+QJlKFvWP/1PYpapqYn0Me2knFn+A==}
    engines: {node: '>=0.10.0'}

  define-data-property@1.1.4:
    resolution: {integrity: sha512-rBMvIzlpA8v6E+SJZoo++HAYqsLrkg7MSfIinMPFhmkorw7X+dOXVJQs+QT69zGkzMyfDnIMN2Wid1+NbL3T+A==}
    engines: {node: '>= 0.4'}

  define-properties@1.2.1:
    resolution: {integrity: sha512-8QmQKqEASLd5nx0U1B1okLElbUuuttJ/AnYmRXbbbGDWh6uS208EjD4Xqq/I9wK7u0v6O08XhTWnt5XtEbR6Dg==}
    engines: {node: '>= 0.4'}

  del@5.1.0:
    resolution: {integrity: sha512-wH9xOVHnczo9jN2IW68BabcecVPxacIA3g/7z6vhSU/4stOKQzeCRK0yD0A24WiAAUJmmVpWqrERcTxnLo3AnA==}
    engines: {node: '>=8'}

  delayed-stream@1.0.0:
    resolution: {integrity: sha512-ZySD7Nf91aLB0RxL4KGrKHBXl7Eds1DAmEdcoVawXnLD7SDhpNgtuII2aAkg7a7QS41jxPSZ17p4VdGnMHk3MQ==}
    engines: {node: '>=0.4.0'}

  dequal@2.0.3:
    resolution: {integrity: sha512-0je+qPKHEMohvfRTCEo3CrPG6cAzAYgmzKyxRiYSSDkS6eGJdyVJm7WaYA5ECaAD9wLB2T4EEeymA5aFVcYXCA==}
    engines: {node: '>=6'}

  detect-indent@6.1.0:
    resolution: {integrity: sha512-reYkTUJAZb9gUuZ2RvVCNhVHdg62RHnJ7WJl8ftMi4diZ6NWlciOzQN88pUhSELEwflJht4oQDv0F0BMlwaYtA==}
    engines: {node: '>=8'}

  devlop@1.1.0:
    resolution: {integrity: sha512-RWmIqhcFf1lRYBvNmr7qTNuyCt/7/ns2jbpp1+PalgE/rDQcBT0fioSMUpJ93irlUhC5hrg4cYqe6U+0ImW0rA==}

  diff-sequences@29.6.3:
    resolution: {integrity: sha512-EjePK1srD3P08o2j4f0ExnylqRs5B9tJjcp9t1krH2qRi8CCdsYfwe9JgSLurFBWwq4uOlipzfk5fHNvwFKr8Q==}
    engines: {node: ^14.15.0 || ^16.10.0 || >=18.0.0}

  dir-glob@3.0.1:
    resolution: {integrity: sha512-WkrWp9GR4KXfKGYzOLmTuGVi1UWFfws377n9cc55/tb6DuqyF6pcQ5AbiHEshaDpY9v6oaSr2XCDidGmMwdzIA==}
    engines: {node: '>=8'}

  doctrine@2.1.0:
    resolution: {integrity: sha512-35mSku4ZXK0vfCuHEDAwt55dg2jNajHZ1odvF+8SSr82EsZY4QmXfuWso8oEd8zRhVObSN18aM0CjSdoBX7zIw==}
    engines: {node: '>=0.10.0'}

  doctrine@3.0.0:
    resolution: {integrity: sha512-yS+Q5i3hBf7GBkd4KG8a7eBNNWNGLTaEwwYWUijIYM7zrlYDM0BFXHjjPWlWZ1Rg7UaddZeIDmi9jF3HmqiQ2w==}
    engines: {node: '>=6.0.0'}

  dotenv@8.6.0:
    resolution: {integrity: sha512-IrPdXQsk2BbzvCBGBOTmmSH5SodmqZNt4ERAZDmW4CT+tL8VtvinqywuANaFu4bOMWki16nqf0e4oC0QIaDr/g==}
    engines: {node: '>=10'}

  downlevel-dts@0.11.0:
    resolution: {integrity: sha512-vo835pntK7kzYStk7xUHDifiYJvXxVhUapt85uk2AI94gUUAQX9HNRtrcMHNSc3YHJUEHGbYIGsM99uIbgAtxw==}
    hasBin: true

  electron-to-chromium@1.5.4:
    resolution: {integrity: sha512-orzA81VqLyIGUEA77YkVA1D+N+nNfl2isJVjjmOyrlxuooZ19ynb+dOlaDTqd/idKRS9lDCSBmtzM+kyCsMnkA==}

  email-addresses@5.0.0:
    resolution: {integrity: sha512-4OIPYlA6JXqtVn8zpHpGiI7vE6EQOAg16aGnDMIAlZVinnoZ8208tW1hAbjWydgN/4PLTT9q+O1K6AH/vALJGw==}

  enhanced-resolve@5.15.0:
    resolution: {integrity: sha512-LXYT42KJ7lpIKECr2mAXIaMldcNCh/7E0KBKOu4KSfkHmP+mZmSs+8V5gBAqisWBy0OO4W5Oyys0GO1Y8KtdKg==}
    engines: {node: '>=10.13.0'}

  enquirer@2.4.1:
    resolution: {integrity: sha512-rRqJg/6gd538VHvR3PSrdRBb/1Vy2YfzHqzvbhGIQpDRKIa4FgV/54b5Q1xYSxOOwKvjXweS26E0Q+nAMwp2pQ==}
    engines: {node: '>=8.6'}

  entities@4.5.0:
    resolution: {integrity: sha512-V0hjH4dGPh9Ao5p0MoRY6BVqtwCjhz6vI5LT8AJ55H+4g9/4vbHx1I54fS0XuclLhDHArPQCiMjDxjaL8fPxhw==}
    engines: {node: '>=0.12'}

  es-abstract@1.23.3:
    resolution: {integrity: sha512-e+HfNH61Bj1X9/jLc5v1owaLYuHdeHHSQlkhCBiTK8rBvKaULl/beGMxwrMXjpYrv4pz22BlY570vVePA2ho4A==}
    engines: {node: '>= 0.4'}

  es-define-property@1.0.0:
    resolution: {integrity: sha512-jxayLKShrEqqzJ0eumQbVhTYQM27CfT1T35+gCgDFoL82JLsXqTJ76zv6A0YLOgEnLUMvLzsDsGIrl8NFpT2gQ==}
    engines: {node: '>= 0.4'}

  es-errors@1.3.0:
    resolution: {integrity: sha512-Zf5H2Kxt2xjTvbJvP2ZWLEICxA6j+hAmMzIlypy4xcBg1vKVnx89Wy0GbS+kf5cwCVFFzdCFh2XSCFNULS6csw==}
    engines: {node: '>= 0.4'}

  es-module-lexer@1.3.1:
    resolution: {integrity: sha512-JUFAyicQV9mXc3YRxPnDlrfBKpqt6hUYzz9/boprUJHs4e4KVr3XwOF70doO6gwXUor6EWZJAyWAfKki84t20Q==}

  es-object-atoms@1.0.0:
    resolution: {integrity: sha512-MZ4iQ6JwHOBQjahnjwaC1ZtIBH+2ohjamzAO3oaHcXYup7qxjF2fixyH+Q71voWHeOkI2q/TnJao/KfXYIZWbw==}
    engines: {node: '>= 0.4'}

  es-set-tostringtag@2.0.3:
    resolution: {integrity: sha512-3T8uNMC3OQTHkFUsFq8r/BwAXLHvU/9O9mE0fBc/MY5iq/8H7ncvO947LmYA6ldWw9Uh8Yhf25zu6n7nML5QWQ==}
    engines: {node: '>= 0.4'}

  es-shim-unscopables@1.0.2:
    resolution: {integrity: sha512-J3yBRXCzDu4ULnQwxyToo/OjdMx6akgVC7K6few0a7F/0wLtmKKN7I73AH5T2836UuXRqN7Qg+IIUw/+YJksRw==}

  es-to-primitive@1.2.1:
    resolution: {integrity: sha512-QCOllgZJtaUo9miYBcLChTUaHNjJF3PYs1VidD7AwiEj1kYxKeQTctLAezAOH5ZKRH0g2IgPn6KwB4IT8iRpvA==}
    engines: {node: '>= 0.4'}

  esbuild@0.21.5:
    resolution: {integrity: sha512-mg3OPMV4hXywwpoDxu3Qda5xCKQi+vCTZq8S9J/EpkhB2HzKXq4SNFZE3+NK93JYxc8VMSep+lOUSC/RVKaBqw==}
    engines: {node: '>=12'}
    hasBin: true

  escalade@3.1.2:
    resolution: {integrity: sha512-ErCHMCae19vR8vQGe50xIsVomy19rg6gFu3+r3jkEO46suLMWBksvVyoGgQV+jOfl84ZSOSlmv6Gxa89PmTGmA==}
    engines: {node: '>=6'}

  escape-string-regexp@1.0.5:
    resolution: {integrity: sha512-vbRorB5FUQWvla16U8R/qgaFIya2qGzwDrNmCZuYKrbdSUMG6I1ZCGQRefkRVhuOkIGVne7BQ35DSfo1qvJqFg==}
    engines: {node: '>=0.8.0'}

  escape-string-regexp@4.0.0:
    resolution: {integrity: sha512-TtpcNJ3XAzx3Gq8sWRzJaVajRs0uVxA2YAkdb1jm2YkPz4G6egUFAyA3n5vtEIZefPk5Wa4UXbKuS5fKkJWdgA==}
    engines: {node: '>=10'}

  eslint-compat-utils@0.5.0:
    resolution: {integrity: sha512-dc6Y8tzEcSYZMHa+CMPLi/hyo1FzNeonbhJL7Ol0ccuKQkwopJcJBA9YL/xmMTLU1eKigXo9vj9nALElWYSowg==}
    engines: {node: '>=12'}
    peerDependencies:
      eslint: '>=6.0.0'

  eslint-config-airbnb-base@15.0.0:
    resolution: {integrity: sha512-xaX3z4ZZIcFLvh2oUNvcX5oEofXda7giYmuplVxoOg5A7EXJMrUyqRgR+mhDhPK8LZ4PttFOBvCYDbX3sUoUig==}
    engines: {node: ^10.12.0 || >=12.0.0}
    peerDependencies:
      eslint: ^7.32.0 || ^8.2.0
      eslint-plugin-import: ^2.25.2

  eslint-config-airbnb-typescript@18.0.0:
    resolution: {integrity: sha512-oc+Lxzgzsu8FQyFVa4QFaVKiitTYiiW3frB9KYW5OWdPrqFc7FzxgB20hP4cHMlr+MBzGcLl3jnCOVOydL9mIg==}
    peerDependencies:
      '@typescript-eslint/eslint-plugin': ^7.0.0
      '@typescript-eslint/parser': ^7.0.0
      eslint: ^8.56.0

  eslint-config-prettier@9.1.0:
    resolution: {integrity: sha512-NSWl5BFQWEPi1j4TjVNItzYV7dZXZ+wP6I6ZhrBGpChQhZRUaElihE9uRRkcbRnNb76UMKDF3r+WTmNcGPKsqw==}
    hasBin: true
    peerDependencies:
      eslint: '>=7.0.0'

  eslint-import-resolver-node@0.3.9:
    resolution: {integrity: sha512-WFj2isz22JahUv+B788TlO3N6zL3nNJGU8CcZbPZvVEkBPaJdCV4vy5wyghty5ROFbCRnm132v8BScu5/1BQ8g==}

  eslint-module-utils@2.9.0:
    resolution: {integrity: sha512-McVbYmwA3NEKwRQY5g4aWMdcZE5xZxV8i8l7CqJSrameuGSQJtSWaL/LxTEzSKKaCcOhlpDR8XEfYXWPrdo/ZQ==}
    engines: {node: '>=4'}
    peerDependencies:
      '@typescript-eslint/parser': '*'
      eslint: '*'
      eslint-import-resolver-node: '*'
      eslint-import-resolver-typescript: '*'
      eslint-import-resolver-webpack: '*'
    peerDependenciesMeta:
      '@typescript-eslint/parser':
        optional: true
      eslint:
        optional: true
      eslint-import-resolver-node:
        optional: true
      eslint-import-resolver-typescript:
        optional: true
      eslint-import-resolver-webpack:
        optional: true

  eslint-plugin-ecmascript-compat@3.2.1:
    resolution: {integrity: sha512-ONunl+ucRFb9yarnVJSLzrmTYBdaWvUgzq6lXEk4OjIEV+CVxmMt9agZzzk5Ev/kaOHdkhsidAzyAS4sxEFfdg==}
    engines: {node: '>=16.0.0'}
    deprecated: Package no longer supported. Contact Support at https://www.npmjs.com/support for more info.
    peerDependencies:
      eslint: '>=8'

  eslint-plugin-es-x@7.6.0:
    resolution: {integrity: sha512-I0AmeNgevgaTR7y2lrVCJmGYF0rjoznpDvqV/kIkZSZbZ8Rw3eu4cGlvBBULScfkSOCzqKbff5LR4CNrV7mZHA==}
    engines: {node: ^14.18.0 || >=16.0.0}
    peerDependencies:
      eslint: '>=8'

  eslint-plugin-import@2.30.0:
    resolution: {integrity: sha512-/mHNE9jINJfiD2EKkg1BKyPyUk4zdnT54YgbOgfjSakWT5oyX/qQLVNTkehyfpcMxZXMy1zyonZ2v7hZTX43Yw==}
    engines: {node: '>=4'}
    peerDependencies:
      '@typescript-eslint/parser': '*'
      eslint: ^2 || ^3 || ^4 || ^5 || ^6 || ^7.2.0 || ^8
    peerDependenciesMeta:
      '@typescript-eslint/parser':
        optional: true

  eslint-scope@5.1.1:
    resolution: {integrity: sha512-2NxwbF/hZ0KpepYN0cNbo+FN6XoK7GaHlQhgx/hIZl6Va0bF45RQOOwhLIy8lQDbuCiadSLCBnH2CFYquit5bw==}
    engines: {node: '>=8.0.0'}

  eslint-scope@7.2.2:
    resolution: {integrity: sha512-dOt21O7lTMhDM+X9mB4GX+DZrZtCUJPL/wlcTqxyrx5IvO0IYtILdtrQGQp+8n5S0gwSVmOf9NQrjMOgfQZlIg==}
    engines: {node: ^12.22.0 || ^14.17.0 || >=16.0.0}

  eslint-visitor-keys@3.4.3:
    resolution: {integrity: sha512-wpc+LXeiyiisxPlEkUzU6svyS1frIO3Mgxj1fdy7Pm8Ygzguax2N3Fa/D/ag1WqbOprdI+uY6wMUl8/a2G+iag==}
    engines: {node: ^12.22.0 || ^14.17.0 || >=16.0.0}

  eslint@8.57.1:
    resolution: {integrity: sha512-ypowyDxpVSYpkXr9WPv2PAZCtNip1Mv5KTW0SCurXv/9iOpcrH9PaqUElksqEB6pChqHGDRCFTyrZlGhnLNGiA==}
    engines: {node: ^12.22.0 || ^14.17.0 || >=16.0.0}
    hasBin: true

  espree@9.6.1:
    resolution: {integrity: sha512-oruZaFkjorTpF32kDSI5/75ViwGeZginGGy2NoOSg3Q9bnwlnmDm4HLnkl0RE3n+njDXR037aY1+x58Z/zFdwQ==}
    engines: {node: ^12.22.0 || ^14.17.0 || >=16.0.0}

  esprima@4.0.1:
    resolution: {integrity: sha512-eGuFFw7Upda+g4p+QHvnW0RyTX/SVeJBDM/gCtMARO0cLuT2HcEKnTPvhjV6aGeqrCB/sbNop0Kszm0jsaWU4A==}
    engines: {node: '>=4'}
    hasBin: true

  esquery@1.5.0:
    resolution: {integrity: sha512-YQLXUplAwJgCydQ78IMJywZCceoqk1oH01OERdSAJc/7U2AylwjhSCLDEtqwg811idIS/9fIU5GjG73IgjKMVg==}
    engines: {node: '>=0.10'}

  esrecurse@4.3.0:
    resolution: {integrity: sha512-KmfKL3b6G+RXvP8N1vr3Tq1kL/oCFgn2NYXEtqP8/L3pKapUA4G8cFVaoF3SU323CD4XypR/ffioHmkti6/Tag==}
    engines: {node: '>=4.0'}

  estraverse@4.3.0:
    resolution: {integrity: sha512-39nnKffWz8xN1BU/2c79n9nB9HDzo0niYUqx6xyqUnyoAnQyyWpOTdZEeiCch8BBu515t4wp9ZmgVfVhn9EBpw==}
    engines: {node: '>=4.0'}

  estraverse@5.3.0:
    resolution: {integrity: sha512-MMdARuVEQziNTeJD8DgMqmhwR11BRQ/cBP+pLtYdSTnf3MIO8fFeiINEbX36ZdNlfU/7A9f3gUw49B3oQsvwBA==}
    engines: {node: '>=4.0'}

  estree-walker@2.0.2:
    resolution: {integrity: sha512-Rfkk/Mp/DL7JVje3u18FxFujQlTNR2q6QfMSMB7AvCBx91NGj/ba3kCfza0f6dVDbw7YlRf/nDrn7pQrCCyQ/w==}

  estree-walker@3.0.3:
    resolution: {integrity: sha512-7RUKfXgSMMkzt6ZuXmqapOurLGPPfgj6l9uRZ7lRGolvk0y2yocc35LdcxKC5PQZdn2DMqioAQ2NoWcrTKmm6g==}

  esutils@2.0.3:
    resolution: {integrity: sha512-kVscqXk4OCp68SZ0dkgEKVi6/8ij300KBWTJq32P/dYeWTSwK41WyTxalN1eRmA5Z9UU/LX9D7FWSmV9SAYx6g==}
    engines: {node: '>=0.10.0'}

  events@3.3.0:
    resolution: {integrity: sha512-mQw+2fkQbALzQ7V0MY0IqdnXNOeTtP4r0lN9z7AAawCXgqea7bDii20AYrIBrFd/Hx0M2Ocz6S111CaFkUcb0Q==}
    engines: {node: '>=0.8.x'}

  execa@8.0.1:
    resolution: {integrity: sha512-VyhnebXciFV2DESc+p6B+y0LjSm0krU4OgJN44qFAhBY0TJ+1V61tYD2+wHusZ6F9n5K+vl8k0sTy7PEfV4qpg==}
    engines: {node: '>=16.17'}

  extendable-error@0.1.7:
    resolution: {integrity: sha512-UOiS2in6/Q0FK0R0q6UY9vYpQ21mr/Qn1KOnte7vsACuNJf514WvCCUHSRCPcgjPT2bAhNIJdlE6bVap1GKmeg==}

  external-editor@3.1.0:
    resolution: {integrity: sha512-hMQ4CX1p1izmuLYyZqLMO/qGNw10wSv9QDCPfzXfyFrOaCSSoRfqE1Kf1s5an66J5JZC62NewG+mK49jOCtQew==}
    engines: {node: '>=4'}

  fast-deep-equal@3.1.3:
    resolution: {integrity: sha512-f3qQ9oQy9j2AhBe/H9VC91wLmKBCCU/gDOnKNAYG5hswO7BLKj09Hc5HYNz9cGI++xlpDCIgDaitVs03ATR84Q==}

  fast-glob@3.3.2:
    resolution: {integrity: sha512-oX2ruAFQwf/Orj8m737Y5adxDQO0LAB7/S5MnxCdTNDd4p6BsyIVsv9JQsATbTSq8KHRpLwIHbVlUNatxd+1Ow==}
    engines: {node: '>=8.6.0'}

  fast-json-stable-stringify@2.1.0:
    resolution: {integrity: sha512-lhd/wF+Lk98HZoTCtlVraHtfh5XYijIjalXck7saUtuanSDyLMxnHhSXEDJqHxD7msR8D0uCmqlkwjCV8xvwHw==}

  fast-levenshtein@2.0.6:
    resolution: {integrity: sha512-DCXu6Ifhqcks7TZKY3Hxp3y6qphY5SJZmrWMDrKcERSOXWQdMhU9Ig/PYrzyw/ul9jOIyh0N4M0tbC5hodg8dw==}

  fastq@1.15.0:
    resolution: {integrity: sha512-wBrocU2LCXXa+lWBt8RoIRD89Fi8OdABODa/kEnyeyjS5aZO5/GNvI5sEINADqP/h8M29UHTHUb53sUu5Ihqdw==}

  fdir@6.4.0:
    resolution: {integrity: sha512-3oB133prH1o4j/L5lLW7uOCF1PlD+/It2L0eL/iAqWMB91RBbqTewABqxhj0ibBd90EEmWZq7ntIWzVaWcXTGQ==}
    peerDependencies:
      picomatch: ^3 || ^4
    peerDependenciesMeta:
      picomatch:
        optional: true

  file-entry-cache@6.0.1:
    resolution: {integrity: sha512-7Gps/XWymbLk2QLYK4NzpMOrYjMhdIxXuIvy2QBsLE6ljuodKvdkWs/cpyJJ3CVIVpH0Oi1Hvg1ovbMzLdFBBg==}
    engines: {node: ^10.12.0 || >=12.0.0}

  filename-reserved-regex@2.0.0:
    resolution: {integrity: sha512-lc1bnsSr4L4Bdif8Xb/qrtokGbq5zlsms/CYH8PP+WtCkGNF65DPiQY8vG3SakEdRn8Dlnm+gW/qWKKjS5sZzQ==}
    engines: {node: '>=4'}

  filenamify@4.3.0:
    resolution: {integrity: sha512-hcFKyUG57yWGAzu1CMt/dPzYZuv+jAJUT85bL8mrXvNe6hWj6yEHEc4EdcgiA6Z3oi1/9wXJdZPXF2dZNgwgOg==}
    engines: {node: '>=8'}

  fill-range@7.0.1:
    resolution: {integrity: sha512-qOo9F+dMUmC2Lcb4BbVvnKJxTPjCm+RRpe4gDuGrzkL7mEVl/djYSu2OdQ2Pa302N4oqkSg9ir6jaLWJ2USVpQ==}
    engines: {node: '>=8'}

  find-cache-dir@3.3.2:
    resolution: {integrity: sha512-wXZV5emFEjrridIgED11OoUKLxiYjAcqot/NJdAkOhlJ+vGzwhOAfcG5OX1jP+S0PcjEn8bdMJv+g2jwQ3Onig==}
    engines: {node: '>=8'}

  find-up@4.1.0:
    resolution: {integrity: sha512-PpOwAdQ/YlXQ2vj8a3h8IipDuYRi3wceVQQGYWxNINccq40Anw7BlsEXCMbt1Zt+OLA6Fq9suIpIWD0OsnISlw==}
    engines: {node: '>=8'}

  find-up@5.0.0:
    resolution: {integrity: sha512-78/PXT1wlLLDgTzDs7sjq9hzz0vXD+zn+7wypEe4fXQxCmdmqfGsEPQxmiCSQI3ajFV91bVSsvNtrJRiW6nGng==}
    engines: {node: '>=10'}

  flat-cache@3.1.1:
    resolution: {integrity: sha512-/qM2b3LUIaIgviBQovTLvijfyOQXPtSRnRK26ksj2J7rzPIecePUIpJsZ4T02Qg+xiAEKIs5K8dsHEd+VaKa/Q==}
    engines: {node: '>=12.0.0'}

  flatted@3.2.9:
    resolution: {integrity: sha512-36yxDn5H7OFZQla0/jFJmbIKTdZAQHngCedGxiMmpNfEZM0sdEeT+WczLQrjK6D7o2aiyLYDnkw0R3JK0Qv1RQ==}

  for-each@0.3.3:
    resolution: {integrity: sha512-jqYfLp7mo9vIyQf8ykW2v7A+2N4QjeCeI5+Dz9XraiO1ign81wjiH7Fb9vSOWvQfNtmSa4H2RoQTrrXivdUZmw==}

  form-data@4.0.0:
    resolution: {integrity: sha512-ETEklSGi5t0QMZuiXoA/Q6vcnxcLQP5vdugSpuAyi6SVGi2clPPp+xgEhuMaHC+zGgn31Kd235W35f7Hykkaww==}
    engines: {node: '>= 6'}

  fs-extra@10.1.0:
    resolution: {integrity: sha512-oRXApq54ETRj4eMiFzGnHWGy+zo5raudjuxN0b8H7s/RU2oW0Wvsx9O0ACRN/kRq9E8Vu/ReskGB5o3ji+FzHQ==}
    engines: {node: '>=12'}

  fs-extra@11.1.1:
    resolution: {integrity: sha512-MGIE4HOvQCeUCzmlHs0vXpih4ysz4wg9qiSAu6cd42lVwPbTM1TjV7RusoyQqMmk/95gdQZX72u+YW+c3eEpFQ==}
    engines: {node: '>=14.14'}

  fs-extra@7.0.1:
    resolution: {integrity: sha512-YJDaCJZEnBmcbw13fvdAM9AwNOJwOzrE4pqMqBq5nFiEqXUqHwlK4B+3pUw6JNvfSPtX05xFHtYy/1ni01eGCw==}
    engines: {node: '>=6 <7 || >=8'}

  fs-extra@8.1.0:
    resolution: {integrity: sha512-yhlQgA6mnOJUKOsRUFsgJdQCvkKhcz8tlZG5HBQfReYZy46OwLcY+Zia0mtdHsOo9y/hP+CxMN0TU9QxoOtG4g==}
    engines: {node: '>=6 <7 || >=8'}

  fs.realpath@1.0.0:
    resolution: {integrity: sha512-OO0pH2lK6a0hZnAdau5ItzHPI6pUlvI7jMVnxUQRtw4owF2wk8lOSabtGDCTP4Ggrg2MbGnWO9X8K1t4+fGMDw==}

  fsevents@2.3.3:
    resolution: {integrity: sha512-5xoDfX+fL7faATnagmWPpbFtwh/R77WmMMqqHGS65C3vvB0YHrgF+B1YmZ3441tMj5n63k0212XNoJwzlhffQw==}
    engines: {node: ^8.16.0 || ^10.6.0 || >=11.0.0}
    os: [darwin]

  function-bind@1.1.2:
    resolution: {integrity: sha512-7XHNxH7qX9xG5mIwxkhumTox/MIRNcOgDrxWsMt2pAr23WHp6MrRlN7FBSFpCpr+oVO0F744iUgR82nJMfG2SA==}

  function.prototype.name@1.1.6:
    resolution: {integrity: sha512-Z5kx79swU5P27WEayXM1tBi5Ze/lbIyiNgU3qyXUOf9b2rgXYyF9Dy9Cx+IQv/Lc8WCG6L82zwUPpSS9hGehIg==}
    engines: {node: '>= 0.4'}

  functions-have-names@1.2.3:
    resolution: {integrity: sha512-xckBUXyTIqT97tq2x2AMb+g163b5JFysYk0x4qxNFwbfQkmNZoiRHb6sPzI9/QV33WeuvVYBUIiD4NzNIyqaRQ==}

  gensync@1.0.0-beta.2:
    resolution: {integrity: sha512-3hN7NaskYvMDLQY55gnW3NQ+mesEAepTqlg+VEbj7zzqEMBVNhzcGYYeqFo/TlYz6eQiFcp1HcsCZO+nGgS8zg==}
    engines: {node: '>=6.9.0'}

  get-func-name@2.0.2:
    resolution: {integrity: sha512-8vXOvuE167CtIc3OyItco7N/dpRtBbYOsPsXCz7X/PMnlGjYjSGuZJgM1Y7mmew7BKf9BqvLX2tnOVy1BBUsxQ==}

  get-intrinsic@1.2.4:
    resolution: {integrity: sha512-5uYhsJH8VJBTv7oslg4BznJYhDoRI6waYCxMmCdnTrcCrHA/fCFKoTFz2JKKE0HdDFUF7/oQuhzumXJK7paBRQ==}
    engines: {node: '>= 0.4'}

  get-stream@8.0.1:
    resolution: {integrity: sha512-VaUJspBffn/LMCJVoMvSAdmscJyS1auj5Zulnn5UoYcY531UWmdwhRWkcGKnGU93m5HSXP9LP2usOryrBtQowA==}
    engines: {node: '>=16'}

  get-symbol-description@1.0.2:
    resolution: {integrity: sha512-g0QYk1dZBxGwk+Ngc+ltRH2IBp2f7zBkBMBJZCDerh6EhlhSR6+9irMCuT/09zD6qkarHUSn529sK/yL4S27mg==}
    engines: {node: '>= 0.4'}

  gh-pages@6.1.1:
    resolution: {integrity: sha512-upnohfjBwN5hBP9w2dPE7HO5JJTHzSGMV1JrLrHvNuqmjoYHg6TBrCcnEoorjG/e0ejbuvnwyKMdTyM40PEByw==}
    engines: {node: '>=10'}
    hasBin: true

  glob-parent@5.1.2:
    resolution: {integrity: sha512-AOIgSQCepiJYwP3ARnGx+5VnTu2HBYdzbGP45eLw1vr3zB3vZLeyed1sC9hnbcOc9/SrMyM5RPQrkGz4aS9Zow==}
    engines: {node: '>= 6'}

  glob-parent@6.0.2:
    resolution: {integrity: sha512-XxwI8EOhVQgWp6iDL+3b0r86f4d6AX6zSU55HfB4ydCEuXLXc5FcYeOu+nnGftS4TEju/11rt4KJPTMgbfmv4A==}
    engines: {node: '>=10.13.0'}

  glob-to-regexp@0.4.1:
    resolution: {integrity: sha512-lkX1HJXwyMcprw/5YUZc2s7DrpAiHB21/V+E1rHUrVNokkvB6bqMzT0VfV6/86ZNabt1k14YOIaT7nDvOX3Iiw==}

  glob@7.2.3:
    resolution: {integrity: sha512-nFR0zLpU2YCaRxwoCJvL6UvCH2JFyFVIvwTLsIf21AuHlMskA1hhTdk+LlYJtOlYt9v6dvszD2BGRqBL+iQK9Q==}
    deprecated: Glob versions prior to v9 are no longer supported

  globals@11.12.0:
    resolution: {integrity: sha512-WOBp/EEGUiIsJSp7wcv/y6MO+lV9UoncWqxuFfm8eBwzWNgyfBd6Gz+IeKQ9jCmyhoH99g15M3T+QaVHFjizVA==}
    engines: {node: '>=4'}

  globals@13.23.0:
    resolution: {integrity: sha512-XAmF0RjlrjY23MA51q3HltdlGxUpXPvg0GioKiD9X6HD28iMjo2dKC8Vqwm7lne4GNr78+RHTfliktR6ZH09wA==}
    engines: {node: '>=8'}

  globalthis@1.0.3:
    resolution: {integrity: sha512-sFdI5LyBiNTHjRd7cGPWapiHWMOXKyuBNX/cWJ3NfzrZQVa8GI/8cofCl74AOVqq9W5kNmguTIzJ/1s2gyI9wA==}
    engines: {node: '>= 0.4'}

  globby@10.0.2:
    resolution: {integrity: sha512-7dUi7RvCoT/xast/o/dLN53oqND4yk0nsHkhRgn9w65C4PofCLOoJ39iSOg+qVDdWQPIEj+eszMHQ+aLVwwQSg==}
    engines: {node: '>=8'}

  globby@11.1.0:
    resolution: {integrity: sha512-jhIXaOzy1sb8IyocaruWSn1TjmnBVs8Ayhcy83rmxNJ8q2uWKCAj3CnJY+KpGSXCueAPc0i05kVvVKtP1t9S3g==}
    engines: {node: '>=10'}

  globby@6.1.0:
    resolution: {integrity: sha512-KVbFv2TQtbzCoxAnfD6JcHZTYCzyliEaaeM/gH8qQdkKr5s0OP9scEgvdcngyk7AVdY6YVW/TJHd+lQ/Df3Daw==}
    engines: {node: '>=0.10.0'}

  gopd@1.0.1:
    resolution: {integrity: sha512-d65bNlIadxvpb/A2abVdlqKqV563juRnZ1Wtk6s1sIR8uNsXR70xqIzVqxVf1eTqDunwT2MkczEeaezCKTZhwA==}

  graceful-fs@4.2.11:
    resolution: {integrity: sha512-RbJ5/jmFcNNCcDV5o9eTnBLJ/HszWV0P73bc+Ff4nS/rJj+YaS6IGyiOL0VoBYX+l1Wrl3k63h/KrH+nhJ0XvQ==}

  graphemer@1.4.0:
    resolution: {integrity: sha512-EtKwoO6kxCL9WO5xipiHTZlSzBm7WLT627TqC/uVRd0HKmq8NXyebnNYxDoBi7wt8eTWrUrKXCOVaFq9x1kgag==}

  has-bigints@1.0.2:
    resolution: {integrity: sha512-tSvCKtBr9lkF0Ex0aQiP9N+OpV4zi2r/Nee5VkRDbaqv35RLYMzbwQfFSZZH0kR+Rd6302UJZ2p/bJCEoR3VoQ==}

  has-flag@3.0.0:
    resolution: {integrity: sha512-sKJf1+ceQBr4SMkvQnBDNDtf4TXpVhVGateu0t918bl30FnbE2m4vNLX+VWe/dpjlb+HugGYzW7uQXH98HPEYw==}
    engines: {node: '>=4'}

  has-flag@4.0.0:
    resolution: {integrity: sha512-EykJT/Q1KjTWctppgIAgfSO0tKVuZUjhgMr17kqTumMl6Afv3EISleU7qZUzoXDFTAHTDC4NOoG/ZxU3EvlMPQ==}
    engines: {node: '>=8'}

  has-property-descriptors@1.0.2:
    resolution: {integrity: sha512-55JNKuIW+vq4Ke1BjOTjM2YctQIvCT7GFzHwmfZPGo5wnrgkid0YQtnAleFSqumZm4az3n2BS+erby5ipJdgrg==}

  has-proto@1.0.3:
    resolution: {integrity: sha512-SJ1amZAJUiZS+PhsVLf5tGydlaVB8EdFpaSO4gmiUKUOxk8qzn5AIy4ZeJUmh22znIdk/uMAUT2pl3FxzVUH+Q==}
    engines: {node: '>= 0.4'}

  has-symbols@1.0.3:
    resolution: {integrity: sha512-l3LCuF6MgDNwTDKkdYGEihYjt5pRPbEg46rtlmnSPlUbgmB8LOIrKJbYYFBSbnPaJexMKtiPO8hmeRjRz2Td+A==}
    engines: {node: '>= 0.4'}

  has-tostringtag@1.0.2:
    resolution: {integrity: sha512-NqADB8VjPFLM2V0VvHUewwwsw0ZWBaIdgo+ieHtK3hasLz4qeCRjYcqfB6AQrBggRKppKF8L52/VqdVsO47Dlw==}
    engines: {node: '>= 0.4'}

  hasown@2.0.2:
    resolution: {integrity: sha512-0hJU9SCPvmMzIBdZFqNPXWa6dqh7WdH0cII9y+CyS8rG3nL48Bclra9HmKhVVUHyPWNH5Y7xDwAB7bfgSjkUMQ==}
    engines: {node: '>= 0.4'}

  hast-util-to-html@9.0.3:
    resolution: {integrity: sha512-M17uBDzMJ9RPCqLMO92gNNUDuBSq10a25SDBI08iCCxmorf4Yy6sYHK57n9WAbRAAaU+DuR4W6GN9K4DFZesYg==}

  hast-util-whitespace@3.0.0:
    resolution: {integrity: sha512-88JUN06ipLwsnv+dVn+OIYOvAuvBMy/Qoi6O7mQHxdPXpjy+Cd6xRkWwux7DKO+4sYILtLBRIKgsdpS2gQc7qw==}

  html-encoding-sniffer@4.0.0:
    resolution: {integrity: sha512-Y22oTqIU4uuPgEemfz7NDJz6OeKf12Lsu+QC+s3BVpda64lTiMYCyGwg5ki4vFxkMwQdeZDl2adZoqUgdFuTgQ==}
    engines: {node: '>=18'}

  html-void-elements@3.0.0:
    resolution: {integrity: sha512-bEqo66MRXsUGxWHV5IP0PUiAWwoEjba4VCzg0LjFJBpchPaTfyfCKTG6bc5F8ucKec3q5y6qOdGyYTSBEvhCrg==}

  http-proxy-agent@7.0.2:
    resolution: {integrity: sha512-T1gkAiYYDWYx3V5Bmyu7HcfcvL7mUrTWiM6yOfa3PIphViJ/gFPbvidQ+veqSOHci/PxBcDabeUNCzpOODJZig==}
    engines: {node: '>= 14'}

  https-proxy-agent@7.0.5:
    resolution: {integrity: sha512-1e4Wqeblerz+tMKPIq2EMGiiWW1dIjZOksyHWSUm1rmuvw/how9hBHZ38lAGj5ID4Ik6EdkOw7NmWPy6LAwalw==}
    engines: {node: '>= 14'}

  human-id@1.0.2:
    resolution: {integrity: sha512-UNopramDEhHJD+VR+ehk8rOslwSfByxPIZyJRfV739NDhN5LF1fa1MqnzKm2lGTQRjNrjK19Q5fhkgIfjlVUKw==}

  human-signals@5.0.0:
    resolution: {integrity: sha512-AXcZb6vzzrFAUE61HnN4mpLqd/cSIwNQjtNWR0euPm6y0iqx3G4gOXaIDdtdDwZmhwe82LA6+zinmW4UBWVePQ==}
    engines: {node: '>=16.17.0'}

  iconv-lite@0.4.24:
    resolution: {integrity: sha512-v3MXnZAcvnywkTUEZomIActle7RXXeedOR31wwl7VlyoXO4Qi9arvSenNQWne1TcRwhCL1HwLI21bEqdpj8/rA==}
    engines: {node: '>=0.10.0'}

  iconv-lite@0.6.3:
    resolution: {integrity: sha512-4fCk79wshMdzMp2rH06qWrJE4iolqLhCUH+OiuIgU++RB0+94NlDL81atO7GX55uUKueo0txHNtvEyI6D7WdMw==}
    engines: {node: '>=0.10.0'}

  ignore@5.3.1:
    resolution: {integrity: sha512-5Fytz/IraMjqpwfd34ke28PTVMjZjJG2MPn5t7OE4eUCUNf8BAa7b5WUS9/Qvr6mwOQS7Mk6vdsMno5he+T8Xw==}
    engines: {node: '>= 4'}

  ignore@5.3.2:
    resolution: {integrity: sha512-hsBTNUqQTDwkWtcdYI2i06Y/nUBEsNEDJKjWdigLvegy8kDuJAS8uRlpkkcQpyEXL0Z/pjDy5HBmMjRCJ2gq+g==}
    engines: {node: '>= 4'}

  import-fresh@3.3.0:
    resolution: {integrity: sha512-veYYhQa+D1QBKznvhUHxb8faxlrwUnxseDAbAp457E0wLNio2bOSKnjYDhMj+YiAq61xrMGhQk9iXVk5FzgQMw==}
    engines: {node: '>=6'}

  imurmurhash@0.1.4:
    resolution: {integrity: sha512-JmXMZ6wuvDmLiHEml9ykzqO6lwFbof0GG4IkcGaENdCRDDmMVnny7s5HsIgHCbaq0w2MyPhDqkhTUgS2LU2PHA==}
    engines: {node: '>=0.8.19'}

  indent-string@4.0.0:
    resolution: {integrity: sha512-EdDDZu4A2OyIK7Lr/2zG+w5jmbuk1DVBnEwREQvBzspBJkCEbRa8GxU1lghYcaGJCnRWibjDXlq779X1/y5xwg==}
    engines: {node: '>=8'}

  inflight@1.0.6:
    resolution: {integrity: sha512-k92I/b08q4wvFscXCLvqfsHCrjrF7yiXsQuIVvVE7N82W3+aqpzuUdBbfhWcy/FZR3/4IgflMgKLOsvPDrGCJA==}
    deprecated: This module is not supported, and leaks memory. Do not use it. Check out lru-cache if you want a good and tested way to coalesce async requests by a key value, which is much more comprehensive and powerful.

  inherits@2.0.4:
    resolution: {integrity: sha512-k/vGaX4/Yla3WzyMCvTQOXYeIHvqOKtnqBduzTHpzpQZzAskKMhZ2K+EnBiSM9zGSoIFeMpXKxa4dYeZIQqewQ==}

  internal-slot@1.0.7:
    resolution: {integrity: sha512-NGnrKwXzSms2qUUih/ILZ5JBqNTSa1+ZmP6flaIp6KmSElgE9qdndzS3cqjrDovwFdmwsGsLdeFgB6suw+1e9g==}
    engines: {node: '>= 0.4'}

  interpret@1.4.0:
    resolution: {integrity: sha512-agE4QfB2Lkp9uICn7BAqoscw4SZP9kTE2hxiFI3jBPmXJfdqiahTbUuKGsMoN2GtqL9AxhYioAcVvgsb1HvRbA==}
    engines: {node: '>= 0.10'}

  is-array-buffer@3.0.4:
    resolution: {integrity: sha512-wcjaerHw0ydZwfhiKbXJWLDY8A7yV7KhjQOpb83hGgGfId/aQa4TOvwyzn2PuswW2gPCYEL/nEAiSVpdOj1lXw==}
    engines: {node: '>= 0.4'}

  is-bigint@1.0.4:
    resolution: {integrity: sha512-zB9CruMamjym81i2JZ3UMn54PKGsQzsJeo6xvN3HJJ4CAsQNB6iRutp2To77OfCNuoxspsIhzaPoO1zyCEhFOg==}

  is-binary-path@2.1.0:
    resolution: {integrity: sha512-ZMERYes6pDydyuGidse7OsHxtbI7WVeUEozgR/g7rd0xUimYNlvZRE/K2MgZTjWy725IfelLeVcEM97mmtRGXw==}
    engines: {node: '>=8'}

  is-boolean-object@1.1.2:
    resolution: {integrity: sha512-gDYaKHJmnj4aWxyj6YHyXVpdQawtVLHU5cb+eztPGczf6cjuTdwve5ZIEfgXqH4e57An1D1AKf8CZ3kYrQRqYA==}
    engines: {node: '>= 0.4'}

  is-callable@1.2.7:
    resolution: {integrity: sha512-1BC0BVFhS/p0qtw6enp8e+8OD0UrK0oFLztSjNzhcKA3WDuJxxAPXzPuPtKkjEY9UUoEWlX/8fgKeu2S8i9JTA==}
    engines: {node: '>= 0.4'}

  is-core-module@2.15.1:
    resolution: {integrity: sha512-z0vtXSwucUJtANQWldhbtbt7BnL0vxiFjIdDLAatwhDYty2bad6s+rijD6Ri4YuYJubLzIJLUidCh09e1djEVQ==}
    engines: {node: '>= 0.4'}

  is-data-view@1.0.1:
    resolution: {integrity: sha512-AHkaJrsUVW6wq6JS8y3JnM/GJF/9cf+k20+iDzlSaJrinEo5+7vRiteOSwBhHRiAyQATN1AmY4hwzxJKPmYf+w==}
    engines: {node: '>= 0.4'}

  is-date-object@1.0.5:
    resolution: {integrity: sha512-9YQaSxsAiSwcvS33MBk3wTCVnWK+HhF8VZR2jRxehM16QcVOdHqPn4VPHmRK4lSr38n9JriurInLcP90xsYNfQ==}
    engines: {node: '>= 0.4'}

  is-extglob@2.1.1:
    resolution: {integrity: sha512-SbKbANkN603Vi4jEZv49LeVJMn4yGwsbzZworEoyEiutsN3nJYdbO36zfhGJ6QEDpOZIFkDtnq5JRxmvl3jsoQ==}
    engines: {node: '>=0.10.0'}

  is-glob@4.0.3:
    resolution: {integrity: sha512-xelSayHH36ZgE7ZWhli7pW34hNbNl8Ojv5KVmkJD4hBdD3th8Tfk9vYasLM+mXWOZhFkgZfxhLSnrwRr4elSSg==}
    engines: {node: '>=0.10.0'}

  is-module@1.0.0:
    resolution: {integrity: sha512-51ypPSPCoTEIN9dy5Oy+h4pShgJmPCygKfyRCISBI+JoWT/2oJvK8QPxmwv7b/p239jXrm9M1mlQbyKJ5A152g==}

  is-negative-zero@2.0.3:
    resolution: {integrity: sha512-5KoIu2Ngpyek75jXodFvnafB6DJgr3u8uuK0LEZJjrU19DrMD3EVERaR8sjz8CCGgpZvxPl9SuE1GMVPFHx1mw==}
    engines: {node: '>= 0.4'}

  is-number-object@1.0.7:
    resolution: {integrity: sha512-k1U0IRzLMo7ZlYIfzRu23Oh6MiIFasgpb9X76eqfFZAqwH44UI4KTBvBYIZ1dSL9ZzChTB9ShHfLkR4pdW5krQ==}
    engines: {node: '>= 0.4'}

  is-number@7.0.0:
    resolution: {integrity: sha512-41Cifkg6e8TylSpdtTpeLVMqvSBEVzTttHvERD741+pnZ8ANv0004MRL43QKPDlK9cGvNp6NZWZUBlbGXYxxng==}
    engines: {node: '>=0.12.0'}

  is-path-cwd@2.2.0:
    resolution: {integrity: sha512-w942bTcih8fdJPJmQHFzkS76NEP8Kzzvmw92cXsazb8intwLqPibPPdXf4ANdKV3rYMuuQYGIWtvz9JilB3NFQ==}
    engines: {node: '>=6'}

  is-path-inside@3.0.3:
    resolution: {integrity: sha512-Fd4gABb+ycGAmKou8eMftCupSir5lRxqf4aD/vd0cD2qc4HL07OjCeuHMr8Ro4CoMaeCKDB0/ECBOVWjTwUvPQ==}
    engines: {node: '>=8'}

  is-potential-custom-element-name@1.0.1:
    resolution: {integrity: sha512-bCYeRA2rVibKZd+s2625gGnGF/t7DSqDs4dP7CrLA1m7jKWz6pps0LpYLJN8Q64HtmPKJ1hrN3nzPNKFEKOUiQ==}

  is-reference@1.2.1:
    resolution: {integrity: sha512-U82MsXXiFIrjCK4otLT+o2NA2Cd2g5MLoOVXUZjIOhLurrRxpEXzI8O0KZHr3IjLvlAH1kTPYSuqer5T9ZVBKQ==}

  is-regex@1.1.4:
    resolution: {integrity: sha512-kvRdxDsxZjhzUX07ZnLydzS1TU/TJlTUHHY4YLL87e37oUA49DfkLqgy+VjFocowy29cKvcSiu+kIv728jTTVg==}
    engines: {node: '>= 0.4'}

  is-shared-array-buffer@1.0.3:
    resolution: {integrity: sha512-nA2hv5XIhLR3uVzDDfCIknerhx8XUKnstuOERPNNIinXG7v9u+ohXF67vxm4TPTEPU6lm61ZkwP3c9PCB97rhg==}
    engines: {node: '>= 0.4'}

  is-stream@3.0.0:
    resolution: {integrity: sha512-LnQR4bZ9IADDRSkvpqMGvt/tEJWclzklNgSw48V5EAaAeDd6qGvN8ei6k5p0tvxSR171VmGyHuTiAOfxAbr8kA==}
    engines: {node: ^12.20.0 || ^14.13.1 || >=16.0.0}

  is-string@1.0.7:
    resolution: {integrity: sha512-tE2UXzivje6ofPW7l23cjDOMa09gb7xlAqG6jG5ej6uPV32TlWP3NKPigtaGeHNu9fohccRYvIiZMfOOnOYUtg==}
    engines: {node: '>= 0.4'}

  is-subdir@1.2.0:
    resolution: {integrity: sha512-2AT6j+gXe/1ueqbW6fLZJiIw3F8iXGJtt0yDrZaBhAZEG1raiTxKWU+IPqMCzQAXOUCKdA4UDMgacKH25XG2Cw==}
    engines: {node: '>=4'}

  is-symbol@1.0.4:
    resolution: {integrity: sha512-C/CPBqKWnvdcxqIARxyOh4v1UUEOCHpgDa0WYgpKDFMszcrPcffg5uhwSgPCLD2WWxmq6isisz87tzT01tuGhg==}
    engines: {node: '>= 0.4'}

  is-typed-array@1.1.13:
    resolution: {integrity: sha512-uZ25/bUAlUY5fR4OKT4rZQEBrzQWYV9ZJYGGsUmEJ6thodVJ1HX64ePQ6Z0qPWP+m+Uq6e9UugrE38jeYsDSMw==}
    engines: {node: '>= 0.4'}

  is-weakref@1.0.2:
    resolution: {integrity: sha512-qctsuLZmIQ0+vSSMfoVvyFe2+GSEvnmZ2ezTup1SBse9+twCCeial6EEi3Nc2KFcf6+qz2FBPnjXsk8xhKSaPQ==}

  is-windows@1.0.2:
    resolution: {integrity: sha512-eXK1UInq2bPmjyX6e3VHIzMLobc4J94i4AWn+Hpq3OU5KkrRC96OAcR3PRJ/pGu6m8TRnBHP9dkXQVsT/COVIA==}
    engines: {node: '>=0.10.0'}

  isarray@2.0.5:
    resolution: {integrity: sha512-xHjhDr3cNBK0BzdUJSPXZntQUx/mwMS5Rw4A7lPJ90XGAO6ISP/ePDNuo0vhqOZU+UD5JoodwCAAoZQd3FeAKw==}

  isexe@2.0.0:
    resolution: {integrity: sha512-RHxMLp9lnKHGHRng9QFhRCMbYAcVpn69smSGcq3f36xjgVVWThj4qqLbTLlq7Ssj8B+fIQ1EuCEGI2lKsyQeIw==}

  javascript-natural-sort@0.7.1:
    resolution: {integrity: sha512-nO6jcEfZWQXDhOiBtG2KvKyEptz7RVbpGP4vTD2hLBdmNQSsCiicO2Ioinv6UI4y9ukqnBpy+XZ9H6uLNgJTlw==}

  jest-worker@27.5.1:
    resolution: {integrity: sha512-7vuh85V5cdDofPyxn58nrPjBktZo0u9x1g8WtjQol+jZDaE+fhN+cIvTj11GndBnMnyfrUOG1sZQxCdjKh+DKg==}
    engines: {node: '>= 10.13.0'}

  js-tokens@4.0.0:
    resolution: {integrity: sha512-RdJUflcE3cUzKiMqQgsCu06FPu9UdIJO0beYbPhHN4k6apgJtifcoCtT9bcxOpYBtpD2kCM6Sbzg4CausW/PKQ==}

  js-tokens@9.0.0:
    resolution: {integrity: sha512-WriZw1luRMlmV3LGJaR6QOJjWwgLUTf89OwT2lUOyjX2dJGBwgmIkbcz+7WFZjrZM635JOIR517++e/67CP9dQ==}

  js-yaml@3.14.1:
    resolution: {integrity: sha512-okMH7OXXJ7YrN9Ok3/SXrnu4iX9yOk+25nqX4imS2npuvTYDmo/QEZoqwZkYaIDk3jVvBOTOIEgEhaLOynBS9g==}
    hasBin: true

  js-yaml@4.1.0:
    resolution: {integrity: sha512-wpxZs9NoxZaJESJGIZTyDEaYpl0FKSA+FB9aJiyemKhMwkxQg63h4T1KJgUGHpTqPDNRcmmYLugrRjJlBtWvRA==}
    hasBin: true

  jsdom@24.1.3:
    resolution: {integrity: sha512-MyL55p3Ut3cXbeBEG7Hcv0mVM8pp8PBNWxRqchZnSfAiES1v1mRnMeFfaHWIPULpwsYfvO+ZmMZz5tGCnjzDUQ==}
    engines: {node: '>=18'}
    peerDependencies:
      canvas: ^2.11.2
    peerDependenciesMeta:
      canvas:
        optional: true

  jsesc@0.5.0:
    resolution: {integrity: sha512-uZz5UnB7u4T9LvwmFqXii7pZSouaRPorGs5who1Ip7VO0wxanFvBL7GkM6dTHlgX+jhBApRetaWpnDabOeTcnA==}
    hasBin: true

  jsesc@2.5.2:
    resolution: {integrity: sha512-OYu7XEzjkCQ3C5Ps3QIZsQfNpqoJyZZA99wd9aWd05NCtC5pWOkShK2mkL6HXQR6/Cy2lbNdPlZBpuQHXE63gA==}
    engines: {node: '>=4'}
    hasBin: true

  json-buffer@3.0.1:
    resolution: {integrity: sha512-4bV5BfR2mqfQTJm+V5tPPdf+ZpuhiIvTuAB5g8kcrXOZpTT/QwwVRWBywX1ozr6lEuPdbHxwaJlm9G6mI2sfSQ==}

  json-parse-even-better-errors@2.3.1:
    resolution: {integrity: sha512-xyFwyhro/JEof6Ghe2iz2NcXoj2sloNsWr/XsERDK/oiPCfaNhl5ONfp+jQdAZRQQ0IJWNzH9zIZF7li91kh2w==}

  json-schema-traverse@0.4.1:
    resolution: {integrity: sha512-xbbCH5dCYU5T8LcEhhuh7HJ88HXuW3qsI3Y0zOZFKfZEHcpWiHU/Jxzk629Brsab/mMiHQti9wMP+845RPe3Vg==}

  json-stable-stringify-without-jsonify@1.0.1:
    resolution: {integrity: sha512-Bdboy+l7tA3OGW6FjyFHWkP5LuByj1Tk33Ljyq0axyzdk9//JSi2u3fP1QSmd1KNwq6VOKYGlAu87CisVir6Pw==}

  json5@1.0.2:
    resolution: {integrity: sha512-g1MWMLBiz8FKi1e4w0UyVL3w+iJceWAFBAaBnnGKOpNa5f8TLktkbre1+s6oICydWAm+HRUGTmI+//xv2hvXYA==}
    hasBin: true

  json5@2.2.3:
    resolution: {integrity: sha512-XmOWe7eyHYH14cLdVPoyg+GOH3rYX++KpzrylJwSW98t3Nk+U8XOl8FWKOgwtzdb8lXGf6zYwDUzeHMWfxasyg==}
    engines: {node: '>=6'}
    hasBin: true

  jsonfile@4.0.0:
    resolution: {integrity: sha512-m6F1R3z8jjlf2imQHS2Qez5sjKWQzbuuhuJ/FKYFRZvPE3PuHcSMVZzfsLhGVOkfd20obL5SWEBew5ShlquNxg==}

  jsonfile@6.1.0:
    resolution: {integrity: sha512-5dgndWOriYSm5cnYaJNhalLNDKOqFwyDB/rr1E9ZsGciGvKPs8R2xYGCacuf3z6K1YKDz182fd+fY3cn3pMqXQ==}

  keyv@4.5.4:
    resolution: {integrity: sha512-oxVHkHR/EJf2CNXnWxRLW6mg7JyCCUcG0DtEGmL2ctUo1PNTin1PUil+r/+4r5MpVgC/fn1kjsx7mjSujKqIpw==}

  levn@0.4.1:
    resolution: {integrity: sha512-+bT2uH4E5LGE7h/n3evcS/sQlJXCpIp6ym8OWJ5eV6+67Dsql/LaaT7qJBAt2rzfoa/5QBGBhxDix1dMt2kQKQ==}
    engines: {node: '>= 0.8.0'}

  lilconfig@2.1.0:
    resolution: {integrity: sha512-utWOt/GHzuUxnLKxB6dk81RoOeoNeHgbrXiuGk4yyF5qlRz+iIVWu56E2fqGHFrXz0QNUhLB/8nKqvRH66JKGQ==}
    engines: {node: '>=10'}

  linkify-it@5.0.0:
    resolution: {integrity: sha512-5aHCbzQRADcdP+ATqnDuhhJ/MRIqDkZX5pyjFHRRysS8vZ5AbqGEoFIb6pYHPZ+L/OC2Lc+xT8uHVVR5CAK/wQ==}

  loader-runner@4.3.0:
    resolution: {integrity: sha512-3R/1M+yS3j5ou80Me59j7F9IMs4PXs3VqRrm0TU3AbKPxlmpoY1TNscJV/oGJXo8qCatFGTfDbY6W6ipGOYXfg==}
    engines: {node: '>=6.11.5'}

  local-pkg@0.5.0:
    resolution: {integrity: sha512-ok6z3qlYyCDS4ZEU27HaU6x/xZa9Whf8jD4ptH5UZTQYZVYeb9bnZ3ojVhiJNLiXK1Hfc0GNbLXcmZ5plLDDBg==}
    engines: {node: '>=14'}

  locate-path@5.0.0:
    resolution: {integrity: sha512-t7hw9pI+WvuwNJXwk5zVHpyhIqzg2qTlklJOf0mVxGSbe3Fp2VieZcduNYjaLDoy6p9uGpQEGWG87WpMKlNq8g==}
    engines: {node: '>=8'}

  locate-path@6.0.0:
    resolution: {integrity: sha512-iPZK6eYjbxRu3uB4/WZ3EsEIMJFMqAoopl3R+zuq0UjcAm/MO6KCweDgPfP3elTztoKP3KtnVHxTn2NHBSDVUw==}
    engines: {node: '>=10'}

  lodash.debounce@4.0.8:
    resolution: {integrity: sha512-FT1yDzDYEoYWhnSGnpE/4Kj1fLZkDFyqRb7fNt6FdYOSxlUWAtp42Eh6Wb0rGIv/m9Bgo7x4GhQbm5Ys4SG5ow==}

  lodash.merge@4.6.2:
    resolution: {integrity: sha512-0KpjqXRVvrYyCsX1swR/XTK0va6VQkQM6MNo7PqW77ByjAhoARA8EfrP1N4+KlKj8YS0ZUCtRT/YUuhyYDujIQ==}

  lodash.startcase@4.4.0:
    resolution: {integrity: sha512-+WKqsK294HMSc2jEbNgpHpd0JfIBhp7rEV4aqXWqFr6AlXov+SlcgB1Fv01y2kGe3Gc8nMW7VA0SrGuSkRfIEg==}

  lodash@4.17.21:
    resolution: {integrity: sha512-v2kDEe57lecTulaDIuNTPy3Ry4gLGJ6Z1O3vE1krgXZNrsQ+LFTGHVxVjcXPs17LhbZVGedAJv8XZ1tvj5FvSg==}

  loglevel@1.9.1:
    resolution: {integrity: sha512-hP3I3kCrDIMuRwAwHltphhDM1r8i55H33GgqjXbrisuJhF4kRhW1dNuxsRklp4bXl8DSdLaNLuiL4A/LWRfxvg==}
    engines: {node: '>= 0.6.0'}

  loupe@2.3.7:
    resolution: {integrity: sha512-zSMINGVYkdpYSOBmLi0D1Uo7JU9nVdQKrHxC8eYlV+9YKK9WePqAlL7lSlorG/U2Fw1w0hTBmaa/jrQ3UbPHtA==}

  lru-cache@4.1.5:
    resolution: {integrity: sha512-sWZlbEP2OsHNkXrMl5GYk/jKk70MBng6UU4YI/qGDYbgf6YbP4EvmqISbXCoJiRKs+1bSpFHVgQxvJ17F2li5g==}

  lru-cache@5.1.1:
    resolution: {integrity: sha512-KpNARQA3Iwv+jTA0utUVVbrh+Jlrr1Fv0e56GGzAFOXN7dk/FviaDW8LHmK52DlcH4WP2n6gI8vN1aesBFgo9w==}

  lru-cache@6.0.0:
    resolution: {integrity: sha512-Jo6dJ04CmSjuznwJSS3pUeWmd/H0ffTlkXXgwZi+eq1UCmqQwCh+eLsYOYCwY991i2Fah4h1BEMCx4qThGbsiA==}
    engines: {node: '>=10'}

  lunr@2.3.9:
    resolution: {integrity: sha512-zTU3DaZaF3Rt9rhN3uBMGQD3dD2/vFQqnvZCDv4dl5iOzq2IZQqTxu90r4E5J+nP70J3ilqVCrbho2eWaeW8Ow==}

  magic-string@0.30.10:
    resolution: {integrity: sha512-iIRwTIf0QKV3UAnYK4PU8uiEc4SRh5jX0mwpIwETPpHdhVM4f53RSwS/vXvN1JhGX+Cs7B8qIq3d6AH49O5fAQ==}

  make-dir@3.1.0:
    resolution: {integrity: sha512-g3FeP20LNwhALb/6Cz6Dd4F2ngze0jz7tbzrD2wAV+o9FeNHe4rL+yK2md0J/fiSf1sa1ADhXqi5+oVwOM/eGw==}
    engines: {node: '>=8'}

  markdown-it@14.1.0:
    resolution: {integrity: sha512-a54IwgWPaeBCAAsv13YgmALOF1elABB08FxO9i+r4VFk5Vl4pKokRPeX8u5TCgSsPi6ec1otfLjdOpVcgbpshg==}
    hasBin: true

  mdast-util-to-hast@13.2.0:
    resolution: {integrity: sha512-QGYKEuUsYT9ykKBCMOEDLsU5JRObWQusAolFMeko/tYPufNkRffBAQjIE+99jbA87xv6FgmjLtwjh9wBWajwAA==}

  mdurl@2.0.0:
    resolution: {integrity: sha512-Lf+9+2r+Tdp5wXDXC4PcIBjTDtq4UKjCPMQhKIuzpJNW0b96kVqSwW0bT7FhRSfmAiFYgP+SCRvdrDozfh0U5w==}

  merge-stream@2.0.0:
    resolution: {integrity: sha512-abv/qOcuPfk3URPfDzmZU1LKmuw8kT+0nIHvKrKgFrwifol/doWcdA4ZqsWQ8ENrFKkd67Mfpo/LovbIUsbt3w==}

  merge2@1.4.1:
    resolution: {integrity: sha512-8q7VEgMJW4J8tcfVPy8g09NcQwZdbwFEqhe/WZkoIzjn/3TGDwtOCYtXGxA3O8tPzpczCCDgv+P2P5y00ZJOOg==}
    engines: {node: '>= 8'}

  micromark-util-character@2.1.0:
    resolution: {integrity: sha512-KvOVV+X1yLBfs9dCBSopq/+G1PcgT3lAK07mC4BzXi5E7ahzMAF8oIupDDJ6mievI6F+lAATkbQQlQixJfT3aQ==}

  micromark-util-encode@2.0.0:
    resolution: {integrity: sha512-pS+ROfCXAGLWCOc8egcBvT0kf27GoWMqtdarNfDcjb6YLuV5cM3ioG45Ys2qOVqeqSbjaKg72vU+Wby3eddPsA==}

  micromark-util-sanitize-uri@2.0.0:
    resolution: {integrity: sha512-WhYv5UEcZrbAtlsnPuChHUAsu/iBPOVaEVsntLBIdpibO0ddy8OzavZz3iL2xVvBZOpolujSliP65Kq0/7KIYw==}

  micromark-util-symbol@2.0.0:
    resolution: {integrity: sha512-8JZt9ElZ5kyTnO94muPxIGS8oyElRJaiJO8EzV6ZSyGQ1Is8xwl4Q45qU5UOg+bGH4AikWziz0iN4sFLWs8PGw==}

  micromark-util-types@2.0.0:
    resolution: {integrity: sha512-oNh6S2WMHWRZrmutsRmDDfkzKtxF+bc2VxLC9dvtrDIRFln627VsFP6fLMgTryGDljgLPjkrzQSDcPrjPyDJ5w==}

  micromatch@4.0.5:
    resolution: {integrity: sha512-DMy+ERcEW2q8Z2Po+WNXuw3c5YaUSFjAO5GsJqfEl7UjvtIuFKO6ZrKvcItdy98dwFI2N1tg3zNIdKaQT+aNdA==}
    engines: {node: '>=8.6'}

  mime-db@1.52.0:
    resolution: {integrity: sha512-sPU4uV7dYlvtWJxwwxHD0PuihVNiE7TyAbQ5SWxDCB9mUYvOgroQOwYQQOKPJ8CIbE+1ETVlOoK1UC2nU3gYvg==}
    engines: {node: '>= 0.6'}

  mime-types@2.1.35:
    resolution: {integrity: sha512-ZDY+bPm5zTTF+YpCrAU9nK0UgICYPT0QtT1NZWFv4s++TNkcgVaT0g6+4R2uI4MjQjzysHB1zxuWL50hzaeXiw==}
    engines: {node: '>= 0.6'}

  mimic-fn@4.0.0:
    resolution: {integrity: sha512-vqiC06CuhBTUdZH+RYl8sFrL096vA45Ok5ISO6sE/Mr1jRbGH4Csnhi8f3wKVl7x8mO4Au7Ir9D3Oyv1VYMFJw==}
    engines: {node: '>=12'}

  minimatch@3.1.2:
    resolution: {integrity: sha512-J7p63hRiAjw1NDEww1W7i37+ByIrOWO5XQQAzZ3VOcL0PNybwpfmV/N05zFAzwQ9USyEcX6t3UO+K5aqBQOIHw==}

  minimatch@9.0.5:
    resolution: {integrity: sha512-G6T0ZX48xgozx7587koeX9Ys2NYy6Gmv//P89sEte9V9whIapMNF4idKxnW2QtCcLiTWlb/wfCabAtAFWhhBow==}
    engines: {node: '>=16 || 14 >=14.17'}

  minimist@1.2.8:
    resolution: {integrity: sha512-2yyAR8qBkN3YuheJanUpWC5U3bb5osDywNB8RzDVlDwDHbocAJveqqj1u8+SVD7jkWT4yvsHCpWqqWqAxb0zCA==}

  mlly@1.7.0:
    resolution: {integrity: sha512-U9SDaXGEREBYQgfejV97coK0UL1r+qnF2SyO9A3qcI8MzKnsIFKHNVEkrDyNncQTKQQumsasmeq84eNMdBfsNQ==}

  mri@1.2.0:
    resolution: {integrity: sha512-tzzskb3bG8LvYGFF/mDTpq3jpI6Q9wc3LEmBaghu+DdCssd1FakN7Bc0hVNmEyGq1bq3RgfkCb3cmQLpNPOroA==}
    engines: {node: '>=4'}

  ms@2.1.2:
    resolution: {integrity: sha512-sGkPx+VjMtmA6MX27oA4FBFELFCZZ4S4XqeGOXCv68tT+jb3vk/RyaKWP0PTKyWtmLSM0b+adUTEvbs1PEaH2w==}

  ms@2.1.3:
    resolution: {integrity: sha512-6FlzubTLZG3J2a/NVCAleEhjzq5oxgHyaCU9yYXvcLsvoVaHJq/s5xXI6/XXP6tz7R9xAOtHnSO/tXtF3WRTlA==}

  nanoid@3.3.7:
    resolution: {integrity: sha512-eSRppjcPIatRIMC1U6UngP8XFcz8MQWGQdt1MTBQ7NaAmvXDfvNxbvWV3x2y6CdEUciCSsDHDQZbhYaB8QEo2g==}
    engines: {node: ^10 || ^12 || ^13.7 || ^14 || >=15.0.1}
    hasBin: true

  nanospinner@1.1.0:
    resolution: {integrity: sha512-yFvNYMig4AthKYfHFl1sLj7B2nkHL4lzdig4osvl9/LdGbXwrdFRoqBS98gsEsOakr0yH+r5NZ/1Y9gdVB8trA==}

  natural-compare@1.4.0:
    resolution: {integrity: sha512-OWND8ei3VtNC9h7V60qff3SVobHr996CTwgxubgyQYEpg290h9J0buyECNNJexkFm5sOajh5G116RYA1c8ZMSw==}

  neo-async@2.6.2:
    resolution: {integrity: sha512-Yd3UES5mWCSqR+qNT93S3UoYUkqAZ9lLg8a7g9rimsWmYGK8cVToA4/sF3RrshdyV3sAGMXVUmpMYOw+dLpOuw==}

  node-fetch@2.7.0:
    resolution: {integrity: sha512-c4FRfUm/dbcWZ7U+1Wq0AwCyFL+3nt2bEw05wfxSz+DWpWsitgmSgYmy2dQdWyKC1694ELPqMs/YzUSNozLt8A==}
    engines: {node: 4.x || >=6.0.0}
    peerDependencies:
      encoding: ^0.1.0
    peerDependenciesMeta:
      encoding:
        optional: true

  node-releases@2.0.18:
    resolution: {integrity: sha512-d9VeXT4SJ7ZeOqGX6R5EM022wpL+eWPooLI+5UpWn2jCT1aosUQEhQP214x33Wkwx3JQMvIm+tIoVOdodFS40g==}

  normalize-path@3.0.0:
    resolution: {integrity: sha512-6eZs5Ls3WtCisHWp9S2GUy8dqkpGi4BVSz3GaqiE6ezub0512ESztXUwUB6C6IKbQkY2Pnb/mD4WYojCRwcwLA==}
    engines: {node: '>=0.10.0'}

  npm-run-path@5.3.0:
    resolution: {integrity: sha512-ppwTtiJZq0O/ai0z7yfudtBpWIoxM8yE6nHi1X47eFR2EWORqfbu6CnPlNsjeN683eT0qG6H/Pyf9fCcvjnnnQ==}
    engines: {node: ^12.20.0 || ^14.13.1 || >=16.0.0}

  nwsapi@2.2.12:
    resolution: {integrity: sha512-qXDmcVlZV4XRtKFzddidpfVP4oMSGhga+xdMc25mv8kaLUHtgzCDhUxkrN8exkGdTlLNaXj7CV3GtON7zuGZ+w==}

  object-assign@4.1.1:
    resolution: {integrity: sha512-rJgTQnkUnH1sFw8yT6VSU3zD3sWmu6sZhIseY8VX+GRu3P6F7Fu+JNDoXfklElbLJSnc3FUQHVe4cU5hj+BcUg==}
    engines: {node: '>=0.10.0'}

  object-inspect@1.13.1:
    resolution: {integrity: sha512-5qoj1RUiKOMsCCNLV1CBiPYE10sziTsnmNxkAI/rZhiD63CF7IqdFGC/XzjWjpSgLf0LxXX3bDFIh0E18f6UhQ==}

  object-keys@1.1.1:
    resolution: {integrity: sha512-NuAESUOUMrlIXOfHKzD6bpPu3tYt3xvjNdRIQ+FeT0lNb4K8WR70CaDxhuNguS2XG+GjkyMwOzsN5ZktImfhLA==}
    engines: {node: '>= 0.4'}

  object.assign@4.1.5:
    resolution: {integrity: sha512-byy+U7gp+FVwmyzKPYhW2h5l3crpmGsxl7X2s8y43IgxvG4g3QZ6CffDtsNQy1WsmZpQbO+ybo0AlW7TY6DcBQ==}
    engines: {node: '>= 0.4'}

  object.entries@1.1.7:
    resolution: {integrity: sha512-jCBs/0plmPsOnrKAfFQXRG2NFjlhZgjjcBLSmTnEhU8U6vVTsVe8ANeQJCHTl3gSsI4J+0emOoCgoKlmQPMgmA==}
    engines: {node: '>= 0.4'}

  object.fromentries@2.0.8:
    resolution: {integrity: sha512-k6E21FzySsSK5a21KRADBd/NGneRegFO5pLHfdQLpRDETUNJueLXs3WCzyQ3tFRDYgbq3KHGXfTbi2bs8WQ6rQ==}
    engines: {node: '>= 0.4'}

  object.groupby@1.0.3:
    resolution: {integrity: sha512-+Lhy3TQTuzXI5hevh8sBGqbmurHbbIjAi0Z4S63nthVLmLxfbj4T54a4CfZrXIrt9iP4mVAPYMo/v99taj3wjQ==}
    engines: {node: '>= 0.4'}

  object.values@1.2.0:
    resolution: {integrity: sha512-yBYjY9QX2hnRmZHAjG/f13MzmBzxzYgQhFrke06TTyKY5zSTEqkOeukBzIdVA3j3ulu8Qa3MbVFShV7T2RmGtQ==}
    engines: {node: '>= 0.4'}

  once@1.4.0:
    resolution: {integrity: sha512-lNaJgI+2Q5URQBkccEKHTQOPaXdUxnZZElQTZY0MFUAuaEqe1E+Nyvgdz/aIyNi6Z9MzO5dv1H8n58/GELp3+w==}

  onetime@6.0.0:
    resolution: {integrity: sha512-1FlR+gjXK7X+AsAHso35MnyN5KqGwJRi/31ft6x0M194ht7S+rWAvd7PHss9xSKMzE0asv1pyIHaJYq+BbacAQ==}
    engines: {node: '>=12'}

  oniguruma-to-js@0.4.3:
    resolution: {integrity: sha512-X0jWUcAlxORhOqqBREgPMgnshB7ZGYszBNspP+tS9hPD3l13CdaXcHbgImoHUHlrvGx/7AvFEkTRhAGYh+jzjQ==}

  optionator@0.9.3:
    resolution: {integrity: sha512-JjCoypp+jKn1ttEFExxhetCKeJt9zhAgAve5FXHixTvFDW/5aEktX9bufBKLRRMdU7bNtpLfcGu94B3cdEJgjg==}
    engines: {node: '>= 0.8.0'}

  os-tmpdir@1.0.2:
    resolution: {integrity: sha512-D2FR03Vir7FIu45XBY20mTb+/ZSWB00sjU9jdQXt83gDrI4Ztz5Fs7/yy74g2N5SVQY4xY1qDr4rNddwYRVX0g==}
    engines: {node: '>=0.10.0'}

  outdent@0.5.0:
    resolution: {integrity: sha512-/jHxFIzoMXdqPzTaCpFzAAWhpkSjZPF4Vsn6jAfNpmbH/ymsmd7Qc6VE9BGn0L6YMj6uwpQLxCECpus4ukKS9Q==}

  p-filter@2.1.0:
    resolution: {integrity: sha512-ZBxxZ5sL2HghephhpGAQdoskxplTwr7ICaehZwLIlfL6acuVgZPm8yBNuRAFBGEqtD/hmUeq9eqLg2ys9Xr/yw==}
    engines: {node: '>=8'}

  p-limit@2.3.0:
    resolution: {integrity: sha512-//88mFWSJx8lxCzwdAABTJL2MyWB12+eIY7MDL2SqLmAkeKU9qxRvWuSyTjm3FUmpBEMuFfckAIqEaVGUDxb6w==}
    engines: {node: '>=6'}

  p-limit@3.1.0:
    resolution: {integrity: sha512-TYOanM3wGwNGsZN2cVTYPArw454xnXj5qmWF1bEoAc4+cU/ol7GVh7odevjp1FNHduHc3KZMcFduxU5Xc6uJRQ==}
    engines: {node: '>=10'}

  p-limit@5.0.0:
    resolution: {integrity: sha512-/Eaoq+QyLSiXQ4lyYV23f14mZRQcXnxfHrN0vCai+ak9G0pp9iEQukIIZq5NccEvwRB8PUnZT0KsOoDCINS1qQ==}
    engines: {node: '>=18'}

  p-locate@4.1.0:
    resolution: {integrity: sha512-R79ZZ/0wAxKGu3oYMlz8jy/kbhsNrS7SKZ7PxEHBgJ5+F2mtFW2fK2cOtBh1cHYkQsbzFV7I+EoRKe6Yt0oK7A==}
    engines: {node: '>=8'}

  p-locate@5.0.0:
    resolution: {integrity: sha512-LaNjtRWUBY++zB5nE/NwcaoMylSPk+S+ZHNB1TzdbMJMny6dynpAGt7X/tl/QYq3TIeE6nxHppbo2LGymrG5Pw==}
    engines: {node: '>=10'}

  p-map@2.1.0:
    resolution: {integrity: sha512-y3b8Kpd8OAN444hxfBbFfj1FY/RjtTd8tzYwhUqNYXx0fXx2iX4maP4Qr6qhIKbQXI02wTLAda4fYUbDagTUFw==}
    engines: {node: '>=6'}

  p-map@3.0.0:
    resolution: {integrity: sha512-d3qXVTF/s+W+CdJ5A29wywV2n8CQQYahlgz2bFiA+4eVNJbHJodPZ+/gXwPGh0bOqA+j8S+6+ckmvLGPk1QpxQ==}
    engines: {node: '>=8'}

  p-try@2.2.0:
    resolution: {integrity: sha512-R4nPAVTAU0B9D35/Gk3uJf/7XYbQcyohSKdvAxIRSNghFl4e71hVoGnBNQz9cWaXxO2I10KTC+3jMdvvoKw6dQ==}
    engines: {node: '>=6'}

  package-manager-detector@0.2.0:
    resolution: {integrity: sha512-E385OSk9qDcXhcM9LNSe4sdhx8a9mAPrZ4sMLW+tmxl5ZuGtPUcdFu+MPP2jbgiWAZ6Pfe5soGFMd+0Db5Vrog==}

  parent-module@1.0.1:
    resolution: {integrity: sha512-GQ2EWRpQV8/o+Aw8YqtfZZPfNRWZYkbidE9k5rpl/hC3vtHHBfGm2Ifi6qWV+coDGkrUKZAxE3Lot5kcsRlh+g==}
    engines: {node: '>=6'}

  parse5@7.1.2:
    resolution: {integrity: sha512-Czj1WaSVpaoj0wbhMzLmWD69anp2WH7FXMB9n1Sy8/ZFF9jolSQVMu1Ij5WIyGmcBmhk7EOndpO4mIpihVqAXw==}

  path-exists@4.0.0:
    resolution: {integrity: sha512-ak9Qy5Q7jYb2Wwcey5Fpvg2KoAc/ZIhLSLOSBmRmygPsGwkVVt0fZa0qrtMz+m6tJTAHfZQ8FnmB4MG4LWy7/w==}
    engines: {node: '>=8'}

  path-is-absolute@1.0.1:
    resolution: {integrity: sha512-AVbw3UJ2e9bq64vSaS9Am0fje1Pa8pbGqTTsmXfaIiMpnr5DlDhfJOuLj9Sf95ZPVDAUerDfEk88MPmPe7UCQg==}
    engines: {node: '>=0.10.0'}

  path-key@3.1.1:
    resolution: {integrity: sha512-ojmeN0qd+y0jszEtoY48r0Peq5dwMEkIlCOu6Q5f41lfkswXuKtYrhgoTpLnyIcHm24Uhqx+5Tqm2InSwLhE6Q==}
    engines: {node: '>=8'}

  path-key@4.0.0:
    resolution: {integrity: sha512-haREypq7xkM7ErfgIyA0z+Bj4AGKlMSdlQE2jvJo6huWD1EdkKYV+G/T4nq0YEF2vgTT8kqMFKo1uHn950r4SQ==}
    engines: {node: '>=12'}

  path-parse@1.0.7:
    resolution: {integrity: sha512-LDJzPVEEEPR+y48z93A0Ed0yXb8pAByGWo/k5YYdYgpY2/2EsOsksJrq7lOHxryrVOn1ejG6oAp8ahvOIQD8sw==}

  path-type@4.0.0:
    resolution: {integrity: sha512-gDKb8aZMDeD/tZWs9P6+q0J9Mwkdl6xMV8TjnGP3qJVJ06bdMgkbBlLU8IdfOsIsFz2BW1rNVT3XuNEl8zPAvw==}
    engines: {node: '>=8'}

  pathe@1.1.2:
    resolution: {integrity: sha512-whLdWMYL2TwI08hn8/ZqAbrVemu0LNaNNJZX73O6qaIdCTfXutsLhMkjdENX0qhsQ9uIimo4/aQOmXkoon2nDQ==}

  pathval@1.1.1:
    resolution: {integrity: sha512-Dp6zGqpTdETdR63lehJYPeIOqpiNBNtc7BpWSLrOje7UaIsE5aY92r/AunQA7rsXvet3lrJ3JnZX29UPTKXyKQ==}

  picocolors@1.0.1:
    resolution: {integrity: sha512-anP1Z8qwhkbmu7MFP5iTt+wQKXgwzf7zTyGlcdzabySa9vd0Xt392U0rVmz9poOaBj0uHJKyyo9/upk0HrEQew==}

  picocolors@1.1.0:
    resolution: {integrity: sha512-TQ92mBOW0l3LeMeyLV6mzy/kWr8lkd/hp3mTg7wYK7zJhuBStmGMBG0BdeDZS/dZx1IukaX6Bk11zcln25o1Aw==}

  picomatch@2.3.1:
    resolution: {integrity: sha512-JU3teHTNjmE2VCGFzuY8EXzCDVwEqB2a8fsIvwaStHhAWJEeVd1o1QD80CU6+ZdEXXSLbSsuLwJjkCBWqRQUVA==}
    engines: {node: '>=8.6'}

  pify@2.3.0:
    resolution: {integrity: sha512-udgsAY+fTnvv7kI7aaxbqwWNb0AHiB0qBO89PZKPkoTmGOgdbrHDKD+0B2X4uTfJ/FT1R09r9gTsjUjNJotuog==}
    engines: {node: '>=0.10.0'}

  pify@4.0.1:
    resolution: {integrity: sha512-uB80kBFb/tfd68bVleG9T5GGsGPjJrLAUpR5PZIrhBnIaRTQRjqdJSsIKkOP6OAIFbj7GOrcudc5pNjZ+geV2g==}
    engines: {node: '>=6'}

  pinkie-promise@2.0.1:
    resolution: {integrity: sha512-0Gni6D4UcLTbv9c57DfxDGdr41XfgUjqWZu492f0cIGr16zDU06BWP/RAEvOuo7CQ0CNjHaLlM59YJJFm3NWlw==}
    engines: {node: '>=0.10.0'}

  pinkie@2.0.4:
    resolution: {integrity: sha512-MnUuEycAemtSaeFSjXKW/aroV7akBbY+Sv+RkyqFjgAe73F+MR0TBWKBRDkmfWq/HiFmdavfZ1G7h4SPZXaCSg==}
    engines: {node: '>=0.10.0'}

  pkg-dir@4.2.0:
    resolution: {integrity: sha512-HRDzbaKjC+AOWVXxAU/x54COGeIv9eb+6CkDSQoNTt4XyWoIJvuPsXizxu/Fr23EiekbtZwmh1IcIG/l/a10GQ==}
    engines: {node: '>=8'}

  pkg-types@1.1.1:
    resolution: {integrity: sha512-ko14TjmDuQJ14zsotODv7dBlwxKhUKQEhuhmbqo1uCi9BB0Z2alo/wAXg6q1dTR5TyuqYyWhjtfe/Tsh+X28jQ==}

  possible-typed-array-names@1.0.0:
    resolution: {integrity: sha512-d7Uw+eZoloe0EHDIYoe+bQ5WXnGMOpmiZFTuMWCwpjzzkL2nTjcKiAk4hh8TjnGye2TwWOk3UXucZ+3rbmBa8Q==}
    engines: {node: '>= 0.4'}

  postcss@8.4.44:
    resolution: {integrity: sha512-Aweb9unOEpQ3ezu4Q00DPvvM2ZTUitJdNKeP/+uQgr1IBIqu574IaZoURId7BKtWMREwzKa9OgzPzezWGPWFQw==}
    engines: {node: ^10 || ^12 || >=14}

  prelude-ls@1.2.1:
    resolution: {integrity: sha512-vkcDPrRZo1QZLbn5RLGPpg/WmIQ65qoWWhcGKf/b5eplkkarX0m9z8ppCat4mlOqUsWpyNuYgO3VRyrYHSzX5g==}
    engines: {node: '>= 0.8.0'}

  prettier@2.8.8:
    resolution: {integrity: sha512-tdN8qQGvNjw4CHbY+XXk0JgCXn9QiF21a55rBe5LJAU+kDyC4WQn4+awm2Xfk2lQMk5fKup9XgzTZtGkjBdP9Q==}
    engines: {node: '>=10.13.0'}
    hasBin: true

  prettier@3.3.3:
    resolution: {integrity: sha512-i2tDNA0O5IrMO757lfrdQZCc2jPNDVntV0m/+4whiDfWaTKfMNgR7Qz0NAeGz/nRqF4m5/6CLzbP4/liHt12Ew==}
    engines: {node: '>=14'}
    hasBin: true

  pretty-format@29.7.0:
    resolution: {integrity: sha512-Pdlw/oPxN+aXdmM9R00JVC9WVFoCLTKJvDVLgmJ+qAffBMxsV85l/Lu7sNx4zSzPyoL2euImuEwHhOXdEgNFZQ==}
    engines: {node: ^14.15.0 || ^16.10.0 || >=18.0.0}

  property-information@6.5.0:
    resolution: {integrity: sha512-PgTgs/BlvHxOu8QuEN7wi5A0OmXaBcHpmCSTehcs6Uuu9IkDIEo13Hy7n898RHfrQ49vKCoGeWZSaAK01nwVig==}

  pseudomap@1.0.2:
    resolution: {integrity: sha512-b/YwNhb8lk1Zz2+bXXpS/LK9OisiZZ1SNsSLxN1x2OXVEhW2Ckr/7mWE5vrC1ZTiJlD9g19jWszTmJsB+oEpFQ==}

  psl@1.9.0:
    resolution: {integrity: sha512-E/ZsdU4HLs/68gYzgGTkMicWTLPdAftJLfJFlLUAAKZGkStNU72sZjT66SnMDVOfOWY/YAoiD7Jxa9iHvngcag==}

  punycode.js@2.3.1:
    resolution: {integrity: sha512-uxFIHU0YlHYhDQtV4R9J6a52SLx28BCjT+4ieh7IGbgwVJWO+km431c4yRlREUAsAmt/uMjQUyQHNEPf0M39CA==}
    engines: {node: '>=6'}

  punycode@2.3.1:
    resolution: {integrity: sha512-vYt7UD1U9Wg6138shLtLOvdAu+8DsC/ilFtEVHcH+wydcSpNE20AfSOduf6MkRFahL5FY7X1oU7nKVZFtfq8Fg==}
    engines: {node: '>=6'}

  querystringify@2.2.0:
    resolution: {integrity: sha512-FIqgj2EUvTa7R50u0rGsyTftzjYmv/a3hO345bZNrqabNqjtgiDMgmo4mkUjd+nzU5oF3dClKqFIPUKybUyqoQ==}

  queue-microtask@1.2.3:
    resolution: {integrity: sha512-NuaNSa6flKT5JaSYQzJok04JzTL1CA6aGhv5rfLW3PgqA+M2ChpZQnAC8h8i4ZFkBS8X5RqkDBHA7r4hej3K9A==}

  randombytes@2.1.0:
    resolution: {integrity: sha512-vYl3iOX+4CKUWuxGi9Ukhie6fsqXqS9FE2Zaic4tNFD2N2QQaXOMFbuKK4QmDHC0JO6B1Zp41J0LpT0oR68amQ==}

  react-is@18.3.1:
    resolution: {integrity: sha512-/LLMVyas0ljjAtoYiPqYiL8VWXzUUdThrmU5+n20DZv+a+ClRoevUzw5JxU+Ieh5/c87ytoTBV9G1FiKfNJdmg==}

  read-yaml-file@1.1.0:
    resolution: {integrity: sha512-VIMnQi/Z4HT2Fxuwg5KrY174U1VdUIASQVWXXyqtNRtxSr9IYkn1rsI6Tb6HsrHCmB7gVpNwX6JxPTHcH6IoTA==}
    engines: {node: '>=6'}

  readdirp@3.6.0:
    resolution: {integrity: sha512-hOS089on8RduqdbhvQ5Z37A0ESjsqz6qnRcffsMU3495FuTdqSm+7bhJ29JvIOsBDEEnan5DPu9t3To9VRlMzA==}
    engines: {node: '>=8.10.0'}

  rechoir@0.6.2:
    resolution: {integrity: sha512-HFM8rkZ+i3zrV+4LQjwQ0W+ez98pApMGM3HUrN04j3CqzPOzl9nmP15Y8YXNm8QHGv/eacOVEjqhmWpkRV0NAw==}
    engines: {node: '>= 0.10'}

  regenerate-unicode-properties@10.1.1:
    resolution: {integrity: sha512-X007RyZLsCJVVrjgEFVpLUTZwyOZk3oiL75ZcuYjlIWd6rNJtOjkBwQc5AsRrpbKVkxN6sklw/k/9m2jJYOf8Q==}
    engines: {node: '>=4'}

  regenerate@1.4.2:
    resolution: {integrity: sha512-zrceR/XhGYU/d/opr2EKO7aRHUeiBI8qjtfHqADTwZd6Szfy16la6kqD0MIUs5z5hx6AaKa+PixpPrR289+I0A==}

  regenerator-runtime@0.14.0:
    resolution: {integrity: sha512-srw17NI0TUWHuGa5CFGGmhfNIeja30WMBfbslPNhf6JrqQlLN5gcrvig1oqPxiVaXb0oW0XRKtH6Nngs5lKCIA==}

  regenerator-transform@0.15.2:
    resolution: {integrity: sha512-hfMp2BoF0qOk3uc5V20ALGDS2ddjQaLrdl7xrGXvAIow7qeWRM2VA2HuCHkUKk9slq3VwEwLNK3DFBqDfPGYtg==}

  regex@4.3.2:
    resolution: {integrity: sha512-kK/AA3A9K6q2js89+VMymcboLOlF5lZRCYJv3gzszXFHBr6kO6qLGzbm+UIugBEV8SMMKCTR59txoY6ctRHYVw==}

  regexp.prototype.flags@1.5.2:
    resolution: {integrity: sha512-NcDiDkTLuPR+++OCKB0nWafEmhg/Da8aUPLPMQbK+bxKKCm1/S5he+AqYa4PlMCVBalb4/yxIRub6qkEx5yJbw==}
    engines: {node: '>= 0.4'}

  regexpu-core@5.3.2:
    resolution: {integrity: sha512-RAM5FlZz+Lhmo7db9L298p2vHP5ZywrVXmVXpmAD9GuL5MPH6t9ROw1iA/wfHkQ76Qe7AaPF0nGuim96/IrQMQ==}
    engines: {node: '>=4'}

  regjsparser@0.9.1:
    resolution: {integrity: sha512-dQUtn90WanSNl+7mQKcXAgZxvUe7Z0SqXlgzv0za4LwiUhyzBC58yQO3liFoUgu8GiJVInAhJjkj1N0EtQ5nkQ==}
    hasBin: true

  requires-port@1.0.0:
    resolution: {integrity: sha512-KigOCHcocU3XODJxsu8i/j8T9tzT4adHiecwORRQ0ZZFcp7ahwXuRU1m+yuO90C5ZUyGeGfocHDI14M3L3yDAQ==}

  resolve-from@4.0.0:
    resolution: {integrity: sha512-pb/MYmXstAkysRFx8piNI1tGFNQIFA3vkE3Gq4EuA1dF6gHp/+vgZqsCGJapvy8N3Q+4o7FwvquPJcnZ7RYy4g==}
    engines: {node: '>=4'}

  resolve-from@5.0.0:
    resolution: {integrity: sha512-qYg9KP24dD5qka9J47d0aVky0N+b4fTU89LN9iDnjB5waksiC49rvMB0PrUJQGoTmH50XPiqOvAjDfaijGxYZw==}
    engines: {node: '>=8'}

  resolve@1.22.8:
    resolution: {integrity: sha512-oKWePCxqpd6FlLvGV1VU0x7bkPmmCNolxzjMf4NczoDnQcIWrAF+cPtZn5i6n+RfD2d9i0tzpKnG6Yk168yIyw==}
    hasBin: true

  reusify@1.0.4:
    resolution: {integrity: sha512-U9nH88a3fc/ekCF1l0/UP1IosiuIjyTh7hBvXVMHYgVcfGvt897Xguj2UOLDeI5BG2m7/uwyaLVT6fbtCwTyzw==}
    engines: {iojs: '>=1.0.0', node: '>=0.10.0'}

  rimraf@3.0.2:
    resolution: {integrity: sha512-JZkJMZkAGFFPP2YqXZXPbMlMBgsxzE8ILs4lMIX/2o0L9UBw9O/Y3o6wFw/i9YLapcUJWwqbi3kdxIPdC62TIA==}
    deprecated: Rimraf versions prior to v4 are no longer supported
    hasBin: true

  rollup-plugin-delete@2.1.0:
    resolution: {integrity: sha512-TEbqJd7giLvzQDTu4jSPufwhTJs/iYVN2LfR/YIYkqjC/oZ0/h9Q0AeljifIhzBzJYZtHQTWKEbMms5fbh54pw==}
    engines: {node: '>=10'}
    peerDependencies:
      rollup: '*'

  rollup-plugin-typescript2@0.36.0:
    resolution: {integrity: sha512-NB2CSQDxSe9+Oe2ahZbf+B4bh7pHwjV5L+RSYpCu7Q5ROuN94F9b6ioWwKfz3ueL3KTtmX4o2MUH2cgHDIEUsw==}
    peerDependencies:
      rollup: '>=1.26.3'
      typescript: '>=2.4.0'

  rollup@4.24.0:
    resolution: {integrity: sha512-DOmrlGSXNk1DM0ljiQA+i+o0rSLhtii1je5wgk60j49d1jHT5YYttBv1iWOnYSTG+fZZESUOSNiAl89SIet+Cg==}
    engines: {node: '>=18.0.0', npm: '>=8.0.0'}
    hasBin: true

  rrweb-cssom@0.6.0:
    resolution: {integrity: sha512-APM0Gt1KoXBz0iIkkdB/kfvGOwC4UuJFeG/c+yV7wSc7q96cG/kJ0HiYCnzivD9SB53cLV1MlHFNfOuPaadYSw==}

  rrweb-cssom@0.7.1:
    resolution: {integrity: sha512-TrEMa7JGdVm0UThDJSx7ddw5nVm3UJS9o9CCIZ72B1vSyEZoziDqBYP3XIoi/12lKrJR8rE3jeFHMok2F/Mnsg==}

  run-parallel@1.2.0:
    resolution: {integrity: sha512-5l4VyZR86LZ/lDxZTR6jqL8AFE2S0IFLMP26AbjsLVADxHdhB/c0GUsH+y39UfCi3dzz8OlQuPmnaJOMoDHQBA==}

  rxjs@7.8.1:
    resolution: {integrity: sha512-AA3TVj+0A2iuIoQkWEK/tqFjBq2j+6PO6Y0zJcvzLAFhEFIO3HL0vls9hWLncZbAAbK0mar7oZ4V079I/qPMxg==}

  safe-array-concat@1.1.2:
    resolution: {integrity: sha512-vj6RsCsWBCf19jIeHEfkRMw8DPiBb+DMXklQ/1SGDHOMlHdPUkZXFQ2YdplS23zESTijAcurb1aSgJA3AgMu1Q==}
    engines: {node: '>=0.4'}

  safe-buffer@5.2.1:
    resolution: {integrity: sha512-rp3So07KcdmmKbGvgaNxQSJr7bGVSVk5S9Eq1F+ppbRo70+YeaDxkw5Dd8NPN+GD6bjnYm2VuPuCXmpuYvmCXQ==}

  safe-regex-test@1.0.3:
    resolution: {integrity: sha512-CdASjNJPvRa7roO6Ra/gLYBTzYzzPyyBXxIMdGW3USQLyjWEls2RgW5UBTXaQVp+OrpeCK3bLem8smtmheoRuw==}
    engines: {node: '>= 0.4'}

  safer-buffer@2.1.2:
    resolution: {integrity: sha512-YZo3K82SD7Riyi0E1EQPojLz7kpepnSQI9IyPbHHg1XXXevb5dJI7tpyN2ADxGcQbHG7vcyRHk0cbwqcQriUtg==}

  saxes@6.0.0:
    resolution: {integrity: sha512-xAg7SOnEhrm5zI3puOOKyy1OMcMlIJZYNJY7xLBwSze0UjhPLnWfj2GF2EpT0jmzaJKIWKHLsaSSajf35bcYnA==}
    engines: {node: '>=v12.22.7'}

  schema-utils@3.3.0:
    resolution: {integrity: sha512-pN/yOAvcC+5rQ5nERGuwrjLlYvLTbCibnZ1I7B1LaiAz9BRBlE9GMgE/eqV30P7aJQUf7Ddimy/RsbYO/GrVGg==}
    engines: {node: '>= 10.13.0'}

  sdp-transform@2.14.1:
    resolution: {integrity: sha512-RjZyX3nVwJyCuTo5tGPx+PZWkDMCg7oOLpSlhjDdZfwUoNqG1mM8nyj31IGHyaPWXhjbP7cdK3qZ2bmkJ1GzRw==}
    hasBin: true

  sdp@3.2.0:
    resolution: {integrity: sha512-d7wDPgDV3DDiqulJjKiV2865wKsJ34YI+NDREbm+FySq6WuKOikwyNQcm+doLAZ1O6ltdO0SeKle2xMpN3Brgw==}

  semver@6.3.1:
    resolution: {integrity: sha512-BR7VvDCVHO+q2xBEWskxS6DJE1qRnb7DxzUrogb71CWoSficBxYsiAGd+Kl0mmq/MprG9yArRkyrQxTO6XjMzA==}
    hasBin: true

  semver@7.5.3:
    resolution: {integrity: sha512-QBlUtyVk/5EeHbi7X0fw6liDZc7BBmEaSYn01fMU1OUYbf6GPsbTtd8WmnqbI20SeycoHSeiybkE/q1Q+qlThQ==}
    engines: {node: '>=10'}
    hasBin: true

  semver@7.6.0:
    resolution: {integrity: sha512-EnwXhrlwXMk9gKu5/flx5sv/an57AkRplG3hTK68W7FRDN+k+OWBj65M7719OkA82XLBxrcX0KSHj+X5COhOVg==}
    engines: {node: '>=10'}
    hasBin: true

  serialize-javascript@6.0.1:
    resolution: {integrity: sha512-owoXEFjWRllis8/M1Q+Cw5k8ZH40e3zhp/ovX+Xr/vi1qj6QesbyXXViFbpNvWvPNAD62SutwEXavefrLJWj7w==}

  set-function-length@1.2.2:
    resolution: {integrity: sha512-pgRc4hJ4/sNjWCSS9AmnS40x3bNMDTknHgL5UaMBTMyJnU90EgWh1Rz+MC9eFu4BuN/UwZjKQuY/1v3rM7HMfg==}
    engines: {node: '>= 0.4'}

  set-function-name@2.0.1:
    resolution: {integrity: sha512-tMNCiqYVkXIZgc2Hnoy2IvC/f8ezc5koaRFkCjrpWzGpCd3qbZXPzVy9MAZzK1ch/X0jvSkojys3oqJN0qCmdA==}
    engines: {node: '>= 0.4'}

  shebang-command@1.2.0:
    resolution: {integrity: sha512-EV3L1+UQWGor21OmnvojK36mhg+TyIKDh3iFBKBohr5xeXIhNBcx8oWdgkTEEQ+BEFFYdLRuqMfd5L84N1V5Vg==}
    engines: {node: '>=0.10.0'}

  shebang-command@2.0.0:
    resolution: {integrity: sha512-kHxr2zZpYtdmrN1qDjrrX/Z1rR1kG8Dx+gkpK1G4eXmvXswmcE1hTWBWYUzlraYw1/yZp6YuDY77YtvbN0dmDA==}
    engines: {node: '>=8'}

  shebang-regex@1.0.0:
    resolution: {integrity: sha512-wpoSFAxys6b2a2wHZ1XpDSgD7N9iVjg29Ph9uV/uaP9Ex/KXlkTZTeddxDPSYQpgvzKLGJke2UU0AzoGCjNIvQ==}
    engines: {node: '>=0.10.0'}

  shebang-regex@3.0.0:
    resolution: {integrity: sha512-7++dFhtcx3353uBaq8DDR4NuxBetBzC7ZQOhmTQInHEd6bSrXdiEyzCvG07Z44UYdLShWUyXt5M/yhz8ekcb1A==}
    engines: {node: '>=8'}

  shelljs@0.8.5:
    resolution: {integrity: sha512-TiwcRcrkhHvbrZbnRcFYMLl30Dfov3HKqzp5tO5b4pt6G/SezKcYhmDg15zXVBswHmctSAQKznqNW2LO5tTDow==}
    engines: {node: '>=4'}
    hasBin: true

  shiki@1.21.0:
    resolution: {integrity: sha512-apCH5BoWTrmHDPGgg3RF8+HAAbEL/CdbYr8rMw7eIrdhCkZHdVGat5mMNlRtd1erNG01VPMIKHNQ0Pj2HMAiog==}

  side-channel@1.0.4:
    resolution: {integrity: sha512-q5XPytqFEIKHkGdiMIrY10mvLRvnQh42/+GoBlFW3b2LXLE2xxJpZFdm94we0BaoV3RwJyGqg5wS7epxTv0Zvw==}

  siginfo@2.0.0:
    resolution: {integrity: sha512-ybx0WO1/8bSBLEWXZvEd7gMW3Sn3JFlW3TvX1nREbDLRNQNaeNN8WK0meBwPdAaOI7TtRRRJn/Es1zhrrCHu7g==}

  signal-exit@3.0.7:
    resolution: {integrity: sha512-wnD2ZE+l+SPC/uoS0vXeE9L1+0wuaMqKlfz9AMUo38JsyLSBWSFcHR1Rri62LZc12vLr1gb3jl7iwQhgwpAbGQ==}

  signal-exit@4.1.0:
    resolution: {integrity: sha512-bzyZ1e88w9O1iNJbKnOlvYTrWPDl46O1bG0D3XInv+9tkPrxrN8jUUTiFlDkkmKWgn1M6CfIA13SuGqOa9Korw==}
    engines: {node: '>=14'}

  size-limit@8.2.6:
    resolution: {integrity: sha512-zpznim/tX/NegjoQuRKgWTF4XiB0cn2qt90uJzxYNTFAqexk4b94DOAkBD3TwhC6c3kw2r0KcnA5upziVMZqDg==}
    engines: {node: ^14.0.0 || ^16.0.0 || >=18.0.0}
    hasBin: true

  slash@3.0.0:
    resolution: {integrity: sha512-g9Q1haeby36OSStwb4ntCGGGaKsaVSjQ68fBxoQcutl5fS1vuY18H3wSt3jFyFtrkx+Kz0V1G85A4MyAdDMi2Q==}
    engines: {node: '>=8'}

  smob@1.4.1:
    resolution: {integrity: sha512-9LK+E7Hv5R9u4g4C3p+jjLstaLe11MDsL21UpYaCNmapvMkYhqCV4A/f/3gyH8QjMyh6l68q9xC85vihY9ahMQ==}

  source-map-js@1.2.0:
    resolution: {integrity: sha512-itJW8lvSA0TXEphiRoawsCksnlf8SyvmFzIhltqAHluXd88pkCd+cXJVHTDwdCr0IzwptSm035IHQktUu1QUMg==}
    engines: {node: '>=0.10.0'}

  source-map-support@0.5.21:
    resolution: {integrity: sha512-uBHU3L3czsIyYXKX88fdrGovxdSCoTGDRZ6SYXtSRxLZUzHg5P/66Ht6uoUlHu9EZod+inXhKo3qQgwXUT/y1w==}

  source-map@0.5.7:
    resolution: {integrity: sha512-LbrmJOMUSdEVxIKvdcJzQC+nQhe8FUZQTXQy6+I75skNgn3OoQ0DZA8YnFa7gp8tqtL3KPf1kmo0R5DoApeSGQ==}
    engines: {node: '>=0.10.0'}

  source-map@0.6.1:
    resolution: {integrity: sha512-UjgapumWlbMhkBgzT7Ykc5YXUT46F0iKu8SGXq0bcwP5dz/h0Plj6enJqjz1Zbq2l5WaqYnrVbwWOWMyF3F47g==}
    engines: {node: '>=0.10.0'}

  space-separated-tokens@2.0.2:
    resolution: {integrity: sha512-PEGlAwrG8yXGXRjW32fGbg66JAlOAwbObuqVoJpv/mRgoWDQfgH1wDPvtzWyUSNAXBGSk8h755YDbbcEy3SH2Q==}

  spawndamnit@2.0.0:
    resolution: {integrity: sha512-j4JKEcncSjFlqIwU5L/rp2N5SIPsdxaRsIv678+TZxZ0SRDJTm8JrxJMjE/XuiEZNEir3S8l0Fa3Ke339WI4qA==}

  sprintf-js@1.0.3:
    resolution: {integrity: sha512-D9cPgkvLlV3t3IzL0D0YLvGA9Ahk4PcvVwUbN0dSGr1aP0Nrt4AEnTUbuGvquEC0mA64Gqt1fzirlRs5ibXx8g==}

  stackback@0.0.2:
    resolution: {integrity: sha512-1XMJE5fQo1jGH6Y/7ebnwPOBEkIEnT4QF32d5R1+VXdXveM0IBMJt8zfaxX1P3QhVwrYe+576+jkANtSS2mBbw==}

  std-env@3.7.0:
    resolution: {integrity: sha512-JPbdCEQLj1w5GilpiHAx3qJvFndqybBysA3qUOnznweH4QbNYUsW/ea8QzSrnh0vNsezMMw5bcVool8lM0gwzg==}

  string.prototype.trim@1.2.9:
    resolution: {integrity: sha512-klHuCNxiMZ8MlsOihJhJEBJAiMVqU3Z2nEXWfWnIqjN0gEFS9J9+IxKozWWtQGcgoa1WUZzLjKPTr4ZHNFTFxw==}
    engines: {node: '>= 0.4'}

  string.prototype.trimend@1.0.8:
    resolution: {integrity: sha512-p73uL5VCHCO2BZZ6krwwQE3kCzM7NKmis8S//xEC6fQonchbum4eP6kR4DLEjQFO3Wnj3Fuo8NM0kOSjVdHjZQ==}

  string.prototype.trimstart@1.0.8:
    resolution: {integrity: sha512-UXSH262CSZY1tfu3G3Secr6uGLCFVPMhIqHjlgCUtCCcgihYc/xKs9djMTMUOb2j1mVSeU8EU6NWc/iQKU6Gfg==}
    engines: {node: '>= 0.4'}

  stringify-entities@4.0.4:
    resolution: {integrity: sha512-IwfBptatlO+QCJUo19AqvrPNqlVMpW9YEL2LIVY+Rpv2qsjCGxaDLNRgeGsQWJhfItebuJhsGSLjaBbNSQ+ieg==}

  strip-ansi@6.0.1:
    resolution: {integrity: sha512-Y38VPSHcqkFrCpFnQ9vuSXmquuv5oXOKpGeT6aGrr3o3Gc9AlVa6JBfUSOCnbxGGZF+/0ooI7KrPuUSztUdU5A==}
    engines: {node: '>=8'}

  strip-bom@3.0.0:
    resolution: {integrity: sha512-vavAMRXOgBVNF6nyEEmL3DBK19iRpDcoIwW+swQ+CbGiu7lju6t+JklA1MHweoWtadgt4ISVUsXLyDq34ddcwA==}
    engines: {node: '>=4'}

  strip-final-newline@3.0.0:
    resolution: {integrity: sha512-dOESqjYr96iWYylGObzd39EuNTa5VJxyvVAEm5Jnh7KGo75V43Hk1odPQkNDyXNmUR6k+gEiDVXnjB8HJ3crXw==}
    engines: {node: '>=12'}

  strip-json-comments@3.1.1:
    resolution: {integrity: sha512-6fPc+R4ihwqP6N/aIv2f1gMH8lOVtWQHoqC4yK6oSDVVocumAsfCqjkXnqiYMhmMwS/mEHLp7Vehlt3ql6lEig==}
    engines: {node: '>=8'}

  strip-literal@2.1.0:
    resolution: {integrity: sha512-Op+UycaUt/8FbN/Z2TWPBLge3jWrP3xj10f3fnYxf052bKuS3EKs1ZQcVGjnEMdsNVAM+plXRdmjrZ/KgG3Skw==}

  strip-outer@1.0.1:
    resolution: {integrity: sha512-k55yxKHwaXnpYGsOzg4Vl8+tDrWylxDEpknGjhTiZB8dFRU5rTo9CAzeycivxV3s+zlTKwrs6WxMxR95n26kwg==}
    engines: {node: '>=0.10.0'}

  supports-color@5.5.0:
    resolution: {integrity: sha512-QjVjwdXIt408MIiAqCX4oUKsgU2EqAGzs2Ppkm4aQYbjm+ZEWEcW4SfFNTr4uMNZma0ey4f5lgLrkB0aX0QMow==}
    engines: {node: '>=4'}

  supports-color@7.2.0:
    resolution: {integrity: sha512-qpCAvRl9stuOHveKsn7HncJRvv501qIacKzQlO/+Lwxc9+0q2wLyv4Dfvt80/DPn2pqOBsJdDiogXGR9+OvwRw==}
    engines: {node: '>=8'}

  supports-color@8.1.1:
    resolution: {integrity: sha512-MpUEN2OodtUzxvKQl72cUF7RQ5EiHsGvSsVG0ia9c5RbWGL2CI4C7EpPS8UTBIplnlzZiNuV56w+FuNxy3ty2Q==}
    engines: {node: '>=10'}

  supports-preserve-symlinks-flag@1.0.0:
    resolution: {integrity: sha512-ot0WnXS9fgdkgIcePe6RHNk1WA8+muPa6cSjeR3V8K27q9BB1rTE3R1p7Hv0z1ZyAc8s6Vvv8DIyWf681MAt0w==}
    engines: {node: '>= 0.4'}

  symbol-tree@3.2.4:
    resolution: {integrity: sha512-9QNk5KwDF+Bvz+PyObkmSYjI5ksVUYtjW7AU22r2NKcfLJcXp96hkDWU3+XndOsUb+AQ9QhfzfCT2O+CNWT5Tw==}

  tapable@2.2.1:
    resolution: {integrity: sha512-GNzQvQTOIP6RyTfE2Qxb8ZVlNmw0n88vp1szwWRimP02mnTsx3Wtn5qRdqY9w2XduFNUgvOwhNnQsjwCp+kqaQ==}
    engines: {node: '>=6'}

  term-size@2.2.1:
    resolution: {integrity: sha512-wK0Ri4fOGjv/XPy8SBHZChl8CM7uMc5VML7SqiQ0zG7+J5Vr+RMQDoHa2CNT6KHUnTGIXH34UDMkPzAUyapBZg==}
    engines: {node: '>=8'}

  terser-webpack-plugin@5.3.9:
    resolution: {integrity: sha512-ZuXsqE07EcggTWQjXUj+Aot/OMcD0bMKGgF63f7UxYcu5/AJF53aIpK1YoP5xR9l6s/Hy2b+t1AM0bLNPRuhwA==}
    engines: {node: '>= 10.13.0'}
    peerDependencies:
      '@swc/core': '*'
      esbuild: '*'
      uglify-js: '*'
      webpack: ^5.1.0
    peerDependenciesMeta:
      '@swc/core':
        optional: true
      esbuild:
        optional: true
      uglify-js:
        optional: true

  terser@5.24.0:
    resolution: {integrity: sha512-ZpGR4Hy3+wBEzVEnHvstMvqpD/nABNelQn/z2r0fjVWGQsN3bpOLzQlqDxmb4CDZnXq5lpjnQ+mHQLAOpfM5iw==}
    engines: {node: '>=10'}
    hasBin: true

  text-table@0.2.0:
    resolution: {integrity: sha512-N+8UisAXDGk8PFXP4HAzVR9nbfmVJ3zYLAWiTIoqC5v5isinhr+r5uaO8+7r3BMfuNIufIsA7RdpVgacC2cSpw==}

  tinybench@2.8.0:
    resolution: {integrity: sha512-1/eK7zUnIklz4JUUlL+658n58XO2hHLQfSk1Zf2LKieUjxidN16eKFEoDEfjHc3ohofSSqK3X5yO6VGb6iW8Lw==}

  tinypool@0.8.4:
    resolution: {integrity: sha512-i11VH5gS6IFeLY3gMBQ00/MmLncVP7JLXOw1vlgkytLmJK7QnEr7NXf0LBdxfmNPAeyetukOk0bOYrJrFGjYJQ==}
    engines: {node: '>=14.0.0'}

  tinyspy@2.2.1:
    resolution: {integrity: sha512-KYad6Vy5VDWV4GH3fjpseMQ/XU2BhIYP7Vzd0LG44qRWm/Yt2WCOTicFdvmgo6gWaqooMQCawTtILVQJupKu7A==}
    engines: {node: '>=14.0.0'}

  tmp@0.0.33:
    resolution: {integrity: sha512-jRCJlojKnZ3addtTOjdIqoRuPEKBvNXcGYqzO6zWZX8KfKEpnGY5jfggJQ3EjKuu8D4bJRr0y+cYJFmYbImXGw==}
    engines: {node: '>=0.6.0'}

  to-fast-properties@2.0.0:
    resolution: {integrity: sha512-/OaKK0xYrs3DmxRYqL/yDc+FxFUVYhDlXMhRmv3z915w2HF1tnN1omB354j8VUGO/hbRzyD6Y3sA7v7GS/ceog==}
    engines: {node: '>=4'}

  to-regex-range@5.0.1:
    resolution: {integrity: sha512-65P7iz6X5yEr1cwcgvQxbbIw7Uk3gOy5dIdtZ4rDveLqhrdJP+Li/Hx6tyK0NEb+2GCyneCMJiGqrADCSNk8sQ==}
    engines: {node: '>=8.0'}

  tough-cookie@4.1.4:
    resolution: {integrity: sha512-Loo5UUvLD9ScZ6jh8beX1T6sO1w2/MpCRpEP7V280GKMVUQ0Jzar2U3UJPsrdbziLEMMhu3Ujnq//rhiFuIeag==}
    engines: {node: '>=6'}

  tr46@0.0.3:
    resolution: {integrity: sha512-N3WMsuqV66lT30CrXNbEjx4GEwlow3v6rr4mCcv6prnfwhS01rkgyFdjPNBYd9br7LpXV1+Emh01fHnq2Gdgrw==}

  tr46@5.0.0:
    resolution: {integrity: sha512-tk2G5R2KRwBd+ZN0zaEXpmzdKyOYksXwywulIX95MBODjSzMIuQnQ3m8JxgbhnL1LeVo7lqQKsYa1O3Htl7K5g==}
    engines: {node: '>=18'}

  trim-lines@3.0.1:
    resolution: {integrity: sha512-kRj8B+YHZCc9kQYdWfJB2/oUl9rA99qbowYYBtr4ui4mZyAQ2JpvVBd/6U2YloATfqBhBTSMhTpgBHtU0Mf3Rg==}

  trim-repeated@1.0.0:
    resolution: {integrity: sha512-pkonvlKk8/ZuR0D5tLW8ljt5I8kmxp2XKymhepUeOdCEfKpZaktSArkLHZt76OB1ZvO9bssUsDty4SWhLvZpLg==}
    engines: {node: '>=0.10.0'}

  ts-api-utils@1.3.0:
    resolution: {integrity: sha512-UQMIo7pb8WRomKR1/+MFVLTroIvDVtMX3K6OUir8ynLyzB8Jeriont2bTAtmNPa1ekAgN7YPDyf6V+ygrdU+eQ==}
    engines: {node: '>=16'}
    peerDependencies:
      typescript: '>=4.2.0'

  ts-debounce@4.0.0:
    resolution: {integrity: sha512-+1iDGY6NmOGidq7i7xZGA4cm8DAa6fqdYcvO5Z6yBevH++Bdo9Qt/mN0TzHUgcCcKv1gmh9+W5dHqz8pMWbCbg==}

  tsconfig-paths@3.15.0:
    resolution: {integrity: sha512-2Ac2RgzDe/cn48GvOe3M+o82pEFewD3UPbyoUHHdKasHwJKjds4fLXWf/Ux5kATBKN20oaFGu+jbElp1pos0mg==}

  tslib@2.7.0:
    resolution: {integrity: sha512-gLXCKdN1/j47AiHiOkJN69hJmcbGTHI0ImLmbYLHykhgeN0jVGola9yVjFgzCUklsZQMW55o+dW7IXv3RCXDzA==}

  type-check@0.4.0:
    resolution: {integrity: sha512-XleUoc9uwGXqjWwXaUTZAmzMcFZ5858QA2vvx1Ur5xIcixXIP+8LnFDgRplU30us6teqdlskFfu+ae4K79Ooew==}
    engines: {node: '>= 0.8.0'}

  type-detect@4.0.8:
    resolution: {integrity: sha512-0fr/mIH1dlO+x7TlcMy+bIDqKPsw/70tVyeHW787goQjhmqaZe10uwLujubK9q9Lg6Fiho1KUKDYz0Z7k7g5/g==}
    engines: {node: '>=4'}

  type-fest@0.20.2:
    resolution: {integrity: sha512-Ne+eE4r0/iWnpAxD852z3A+N0Bt5RN//NjJwRd2VFHEmrywxf5vsZlh4R6lixl6B+wz/8d+maTSAkN1FIkI3LQ==}
    engines: {node: '>=10'}

  typed-array-buffer@1.0.2:
    resolution: {integrity: sha512-gEymJYKZtKXzzBzM4jqa9w6Q1Jjm7x2d+sh19AdsD4wqnMPDYyvwpsIc2Q/835kHuo3BEQ7CjelGhfTsoBb2MQ==}
    engines: {node: '>= 0.4'}

  typed-array-byte-length@1.0.1:
    resolution: {integrity: sha512-3iMJ9q0ao7WE9tWcaYKIptkNBuOIcZCCT0d4MRvuuH88fEoEH62IuQe0OtraD3ebQEoTRk8XCBoknUNc1Y67pw==}
    engines: {node: '>= 0.4'}

  typed-array-byte-offset@1.0.2:
    resolution: {integrity: sha512-Ous0vodHa56FviZucS2E63zkgtgrACj7omjwd/8lTEMEPFFyjfixMZ1ZXenpgCFBBt4EC1J2XsyVS2gkG0eTFA==}
    engines: {node: '>= 0.4'}

  typed-array-length@1.0.6:
    resolution: {integrity: sha512-/OxDN6OtAk5KBpGb28T+HZc2M+ADtvRxXrKKbUwtsLgdoxgX13hyy7ek6bFRl5+aBs2yZzB0c4CnQfAtVypW/g==}
    engines: {node: '>= 0.4'}

  typed-emitter@2.1.0:
    resolution: {integrity: sha512-g/KzbYKbH5C2vPkaXGu8DJlHrGKHLsM25Zg9WuC9pMGfuvT+X25tZQWo5fK1BjBm8+UrVE9LDCvaY0CQk+fXDA==}

  typedoc-plugin-no-inherit@1.4.0:
    resolution: {integrity: sha512-cAvqQ8X9xh1xztVoDKtF4nYRSBx9XwttN3OBbNNpA0YaJSRM8XvpVVhugq8FoO1HdWjF3aizS0JzdUOMDt0y9g==}
    peerDependencies:
      typedoc: '>=0.23.0'

  typedoc@0.26.7:
    resolution: {integrity: sha512-gUeI/Wk99vjXXMi8kanwzyhmeFEGv1LTdTQsiyIsmSYsBebvFxhbcyAx7Zjo4cMbpLGxM4Uz3jVIjksu/I2v6Q==}
    engines: {node: '>= 18'}
    hasBin: true
    peerDependencies:
      typescript: 4.6.x || 4.7.x || 4.8.x || 4.9.x || 5.0.x || 5.1.x || 5.2.x || 5.3.x || 5.4.x || 5.5.x || 5.6.x

  typescript@4.5.2:
    resolution: {integrity: sha512-5BlMof9H1yGt0P8/WF+wPNw6GfctgGjXp5hkblpyT+8rkASSmkUKMXrxR0Xg8ThVCi/JnHQiKXeBaEwCeQwMFw==}
    engines: {node: '>=4.2.0'}
    hasBin: true

  typescript@5.6.2:
    resolution: {integrity: sha512-NW8ByodCSNCwZeghjN3o+JX5OFH0Ojg6sadjEKY4huZ52TqbJTJnDo5+Tw98lSy63NZvi4n+ez5m2u5d4PkZyw==}
    engines: {node: '>=14.17'}
    hasBin: true

<<<<<<< HEAD
  typescript@5.7.0-dev.20241008:
    resolution: {integrity: sha512-FZzeU/lVGUgdl8+Rl2MChV2+eD0ZciK1LuVeoL8+P8ePsJjduRhGrWGRBHvy5KQOhZpxm0QdjrcnGkGDQEphvQ==}
=======
  typescript@5.7.0-dev.20241006:
    resolution: {integrity: sha512-XbEUvmjO3pXSwKpsgTKNHLRROzF2K1tSdqiyRPKwJfv84gPU0H6AjRwvaAaYC9D/6+Hpen0bQLLC0uaGePRHTQ==}
>>>>>>> 03f2a6fe
    engines: {node: '>=14.17'}
    hasBin: true

  uc.micro@2.1.0:
    resolution: {integrity: sha512-ARDJmphmdvUk6Glw7y9DQ2bFkKBHwQHLi2lsaH6PPmz/Ka9sFOBsBluozhDltWmnv9u/cF6Rt87znRTPV+yp/A==}

  ufo@1.5.3:
    resolution: {integrity: sha512-Y7HYmWaFwPUmkoQCUIAYpKqkOf+SbVj/2fJJZ4RJMCfZp0rTGwRbzQD+HghfnhKOjL9E01okqz+ncJskGYfBNw==}

  unbox-primitive@1.0.2:
    resolution: {integrity: sha512-61pPlCD9h51VoreyJ0BReideM3MDKMKnh6+V9L08331ipq6Q8OFXZYiqP6n/tbHx4s5I9uRhcye6BrbkizkBDw==}

  undici-types@5.26.5:
    resolution: {integrity: sha512-JlCMO+ehdEIKqlFxk6IfVoAUVmgz7cU7zD/h9XZ0qzeosSHmUJVOzSQvvYSYWXkFXC+IfLKSIffhv0sVZup6pA==}

  undici-types@6.19.8:
    resolution: {integrity: sha512-ve2KP6f/JnbPBFyobGHuerC9g1FYGn/F8n1LWTwNxCEzd6IfqTwUQcNXgEtmmQ6DlRrC1hrSrBnCZPokRrDHjw==}

  unicode-canonical-property-names-ecmascript@2.0.0:
    resolution: {integrity: sha512-yY5PpDlfVIU5+y/BSCxAJRBIS1Zc2dDG3Ujq+sR0U+JjUevW2JhocOF+soROYDSaAezOzOKuyyixhD6mBknSmQ==}
    engines: {node: '>=4'}

  unicode-match-property-ecmascript@2.0.0:
    resolution: {integrity: sha512-5kaZCrbp5mmbz5ulBkDkbY0SsPOjKqVS35VpL9ulMPfSl0J0Xsm+9Evphv9CoIZFwre7aJoa94AY6seMKGVN5Q==}
    engines: {node: '>=4'}

  unicode-match-property-value-ecmascript@2.1.0:
    resolution: {integrity: sha512-qxkjQt6qjg/mYscYMC0XKRn3Rh0wFPlfxB0xkt9CfyTvpX1Ra0+rAmdX2QyAobptSEvuy4RtpPRui6XkV+8wjA==}
    engines: {node: '>=4'}

  unicode-property-aliases-ecmascript@2.1.0:
    resolution: {integrity: sha512-6t3foTQI9qne+OZoVQB/8x8rk2k1eVy1gRXhV3oFQ5T6R1dqQ1xtin3XqSlx3+ATBkliTaR/hHyJBm+LVPNM8w==}
    engines: {node: '>=4'}

  unist-util-is@6.0.0:
    resolution: {integrity: sha512-2qCTHimwdxLfz+YzdGfkqNlH0tLi9xjTnHddPmJwtIG9MGsdbutfTc4P+haPD7l7Cjxf/WZj+we5qfVPvvxfYw==}

  unist-util-position@5.0.0:
    resolution: {integrity: sha512-fucsC7HjXvkB5R3kTCO7kUjRdrS0BJt3M/FPxmHMBOm8JQi2BsHAHFsy27E0EolP8rp0NzXsJ+jNPyDWvOJZPA==}

  unist-util-stringify-position@4.0.0:
    resolution: {integrity: sha512-0ASV06AAoKCDkS2+xw5RXJywruurpbC4JZSm7nr7MOt1ojAzvyyaO+UxZf18j8FCF6kmzCZKcAgN/yu2gm2XgQ==}

  unist-util-visit-parents@6.0.1:
    resolution: {integrity: sha512-L/PqWzfTP9lzzEa6CKs0k2nARxTdZduw3zyh8d2NVBnsyvHjSX4TWse388YrrQKbvI8w20fGjGlhgT96WwKykw==}

  unist-util-visit@5.0.0:
    resolution: {integrity: sha512-MR04uvD+07cwl/yhVuVWAtw+3GOR/knlL55Nd/wAdblk27GCVt3lqpTivy/tkJcZoNPzTwS1Y+KMojlLDhoTzg==}

  universalify@0.1.2:
    resolution: {integrity: sha512-rBJeI5CXAlmy1pV+617WB9J63U6XcazHHF2f2dbJix4XzpUF0RS3Zbj0FGIOCAva5P/d/GBOYaACQ1w+0azUkg==}
    engines: {node: '>= 4.0.0'}

  universalify@0.2.0:
    resolution: {integrity: sha512-CJ1QgKmNg3CwvAv/kOFmtnEN05f0D/cn9QntgNOQlQF9dgvVTHj3t+8JPdjqawCHk7V/KA+fbUqzZ9XWhcqPUg==}
    engines: {node: '>= 4.0.0'}

  universalify@2.0.1:
    resolution: {integrity: sha512-gptHNQghINnc/vTGIk0SOFGFNXw7JVrlRUtConJRlvaw6DuX0wO5Jeko9sWrMBhh+PsYAZ7oXAiOnf/UKogyiw==}
    engines: {node: '>= 10.0.0'}

  update-browserslist-db@1.1.0:
    resolution: {integrity: sha512-EdRAaAyk2cUE1wOf2DkEhzxqOQvFOoRJFNS6NeyJ01Gp2beMRpBAINjM2iDXE3KCuKhwnvHIQCJm6ThL2Z+HzQ==}
    hasBin: true
    peerDependencies:
      browserslist: '>= 4.21.0'

  uri-js@4.4.1:
    resolution: {integrity: sha512-7rKUyy33Q1yc98pQ1DAmLtwX109F7TIfWlW1Ydo8Wl1ii1SeHieeh0HHfPeL2fMXK6z0s8ecKs9frCuLJvndBg==}

  url-parse@1.5.10:
    resolution: {integrity: sha512-WypcfiRhfeUP9vvF0j6rw0J3hrWrw6iZv3+22h6iRMJ/8z1Tj6XfLP4DsUix5MhMPnXpiHDoKyoZ/bdCkwBCiQ==}

  vfile-message@4.0.2:
    resolution: {integrity: sha512-jRDZ1IMLttGj41KcZvlrYAaI3CfqpLpfpf+Mfig13viT6NKvRzWZ+lXz0Y5D60w6uJIBAOGq9mSHf0gktF0duw==}

  vfile@6.0.3:
    resolution: {integrity: sha512-KzIbH/9tXat2u30jf+smMwFCsno4wHVdNmzFyL+T/L3UGqqk6JKfVqOFOZEpZSHADH1k40ab6NUIXZq422ov3Q==}

  vite-node@1.6.0:
    resolution: {integrity: sha512-de6HJgzC+TFzOu0NTC4RAIsyf/DY/ibWDYQUcuEA84EMHhcefTUGkjFHKKEJhQN4A+6I0u++kr3l36ZF2d7XRw==}
    engines: {node: ^18.0.0 || >=20.0.0}
    hasBin: true

  vite@5.4.8:
    resolution: {integrity: sha512-FqrItQ4DT1NC4zCUqMB4c4AZORMKIa0m8/URVCZ77OZ/QSNeJ54bU1vrFADbDsuwfIPcgknRkmqakQcgnL4GiQ==}
    engines: {node: ^18.0.0 || >=20.0.0}
    hasBin: true
    peerDependencies:
      '@types/node': ^18.0.0 || >=20.0.0
      less: '*'
      lightningcss: ^1.21.0
      sass: '*'
      sass-embedded: '*'
      stylus: '*'
      sugarss: '*'
      terser: ^5.4.0
    peerDependenciesMeta:
      '@types/node':
        optional: true
      less:
        optional: true
      lightningcss:
        optional: true
      sass:
        optional: true
      sass-embedded:
        optional: true
      stylus:
        optional: true
      sugarss:
        optional: true
      terser:
        optional: true

  vitest@1.6.0:
    resolution: {integrity: sha512-H5r/dN06swuFnzNFhq/dnz37bPXnq8xB2xB5JOVk8K09rUtoeNN+LHWkoQ0A/i3hvbUKKcCei9KpbxqHMLhLLA==}
    engines: {node: ^18.0.0 || >=20.0.0}
    hasBin: true
    peerDependencies:
      '@edge-runtime/vm': '*'
      '@types/node': ^18.0.0 || >=20.0.0
      '@vitest/browser': 1.6.0
      '@vitest/ui': 1.6.0
      happy-dom: '*'
      jsdom: '*'
    peerDependenciesMeta:
      '@edge-runtime/vm':
        optional: true
      '@types/node':
        optional: true
      '@vitest/browser':
        optional: true
      '@vitest/ui':
        optional: true
      happy-dom:
        optional: true
      jsdom:
        optional: true

  w3c-xmlserializer@5.0.0:
    resolution: {integrity: sha512-o8qghlI8NZHU1lLPrpi2+Uq7abh4GGPpYANlalzWxyWteJOCsr/P+oPBA49TOLu5FTZO4d3F9MnWJfiMo4BkmA==}
    engines: {node: '>=18'}

  watchpack@2.4.0:
    resolution: {integrity: sha512-Lcvm7MGST/4fup+ifyKi2hjyIAwcdI4HRgtvTpIUxBRhB+RFtUh8XtDOxUfctVCnhVi+QQj49i91OyvzkJl6cg==}
    engines: {node: '>=10.13.0'}

  webidl-conversions@3.0.1:
    resolution: {integrity: sha512-2JAn3z8AR6rjK8Sm8orRC0h/bcl/DqL7tRPdGZ4I1CjdF+EaMLmYxBHyXuKL849eucPFhvBoxMsflfOb8kxaeQ==}

  webidl-conversions@7.0.0:
    resolution: {integrity: sha512-VwddBukDzu71offAQR975unBIGqfKZpM+8ZX6ySk8nYhVoo5CYaZyzt3YBvYtRtO+aoGlqxPg/B87NGVZ/fu6g==}
    engines: {node: '>=12'}

  webpack-sources@3.2.3:
    resolution: {integrity: sha512-/DyMEOrDgLKKIG0fmvtz+4dUX/3Ghozwgm6iPp8KRhvn+eQf9+Q7GWxVNMk3+uCPWfdXYC4ExGBckIXdFEfH1w==}
    engines: {node: '>=10.13.0'}

  webpack@5.89.0:
    resolution: {integrity: sha512-qyfIC10pOr70V+jkmud8tMfajraGCZMBWJtrmuBymQKCrLTRejBI8STDp1MCyZu/QTdZSeacCQYpYNQVOzX5kw==}
    engines: {node: '>=10.13.0'}
    hasBin: true
    peerDependencies:
      webpack-cli: '*'
    peerDependenciesMeta:
      webpack-cli:
        optional: true

  webrtc-adapter@9.0.1:
    resolution: {integrity: sha512-1AQO+d4ElfVSXyzNVTOewgGT/tAomwwztX/6e3totvyyzXPvXIIuUUjAmyZGbKBKbZOXauuJooZm3g6IuFuiNQ==}
    engines: {node: '>=6.0.0', npm: '>=3.10.0'}

  whatwg-encoding@3.1.1:
    resolution: {integrity: sha512-6qN4hJdMwfYBtE3YBTTHhoeuUrDBPZmbQaxWAqSALV/MeEnR5z1xd8UKud2RAkFoPkmB+hli1TZSnyi84xz1vQ==}
    engines: {node: '>=18'}

  whatwg-mimetype@4.0.0:
    resolution: {integrity: sha512-QaKxh0eNIi2mE9p2vEdzfagOKHCcj1pJ56EEHGQOVxp8r9/iszLUUV7v89x9O1p/T+NlTM5W7jW6+cz4Fq1YVg==}
    engines: {node: '>=18'}

  whatwg-url@14.0.0:
    resolution: {integrity: sha512-1lfMEm2IEr7RIV+f4lUNPOqfFL+pO+Xw3fJSqmjX9AbXcXcYOkCe1P6+9VBZB6n94af16NfZf+sSk0JCBZC9aw==}
    engines: {node: '>=18'}

  whatwg-url@5.0.0:
    resolution: {integrity: sha512-saE57nupxk6v3HY35+jzBwYa0rKSy0XR8JSxZPwgLr7ys0IBzhGviA1/TUGJLmSVqs8pb9AnvICXEuOHLprYTw==}

  which-boxed-primitive@1.0.2:
    resolution: {integrity: sha512-bwZdv0AKLpplFY2KZRX6TvyuN7ojjr7lwkg6ml0roIy9YeuSr7JS372qlNW18UQYzgYK9ziGcerWqZOmEn9VNg==}

  which-typed-array@1.1.15:
    resolution: {integrity: sha512-oV0jmFtUky6CXfkqehVvBP/LSWJ2sy4vWMioiENyJLePrBO/yKyV9OyJySfAKosh+RYkIl5zJCNZ8/4JncrpdA==}
    engines: {node: '>= 0.4'}

  which@1.3.1:
    resolution: {integrity: sha512-HxJdYWq1MTIQbJ3nw0cqssHoTNU267KlrDuGZ1WYlxDStUtKUhOaJmh112/TZmHxxUfuJqPXSOm7tDyas0OSIQ==}
    hasBin: true

  which@2.0.2:
    resolution: {integrity: sha512-BLI3Tl1TW3Pvl70l3yq3Y64i+awpwXqsGBYWkkqMtnbXgrMD+yj7rhW0kuEDxzJaYXGjEW5ogapKNMEKNMjibA==}
    engines: {node: '>= 8'}
    hasBin: true

  why-is-node-running@2.2.2:
    resolution: {integrity: sha512-6tSwToZxTOcotxHeA+qGCq1mVzKR3CwcJGmVcY+QE8SHy6TnpFnh8PAvPNHYr7EcuVeG0QSMxtYCuO1ta/G/oA==}
    engines: {node: '>=8'}
    hasBin: true

  wrappy@1.0.2:
    resolution: {integrity: sha512-l4Sp/DRseor9wL6EvV2+TuQn63dMkPjZ/sp9XkghTEbV9KlPS1xUsZ3u7/IQO4wxtcFB4bgpQPRcR3QCvezPcQ==}

  ws@8.18.0:
    resolution: {integrity: sha512-8VbfWfHLbbwu3+N6OKsOMpBdT4kXPDDB9cJk2bJ6mh9ucxdlnNvH1e+roYkKmN9Nxw2yjz7VzeO9oOz2zJ04Pw==}
    engines: {node: '>=10.0.0'}
    peerDependencies:
      bufferutil: ^4.0.1
      utf-8-validate: '>=5.0.2'
    peerDependenciesMeta:
      bufferutil:
        optional: true
      utf-8-validate:
        optional: true

  xml-name-validator@5.0.0:
    resolution: {integrity: sha512-EvGK8EJ3DhaHfbRlETOWAS5pO9MZITeauHKJyb8wyajUfQUenkIg2MvLDTZ4T/TgIcm3HU0TFBgWWboAZ30UHg==}
    engines: {node: '>=18'}

  xmlchars@2.2.0:
    resolution: {integrity: sha512-JZnDKK8B0RCDw84FNdDAIpZK+JuJw+s7Lz8nksI7SIuU3UXJJslUthsi+uWBUYOwPFwW7W7PRLRfUKpxjtjFCw==}

  yallist@2.1.2:
    resolution: {integrity: sha512-ncTzHV7NvsQZkYe1DW7cbDLm0YpzHmZF5r/iyP3ZnQtMiJ+pjzisCiMNI+Sj+xQF5pXhSHxSB3uDbsBTzY/c2A==}

  yallist@3.1.1:
    resolution: {integrity: sha512-a4UGQaWPH59mOXUYnAG2ewncQS4i4F43Tv3JoAM+s2VDAmS9NsK8GpDMLrCHPksFT7h3K6TOoUNn2pb7RoXx4g==}

  yallist@4.0.0:
    resolution: {integrity: sha512-3wdGidZyq5PB084XLES5TpOSRA3wjXAlIWMhum2kRcv/41Sn2emQ0dycQW4uZXLejwKvg6EsvbdlVL+FYEct7A==}

  yaml@2.5.1:
    resolution: {integrity: sha512-bLQOjaX/ADgQ20isPJRvF0iRUHIxVhYvr53Of7wGcWlO2jvtUlH5m87DsmulFVxRpNLOnI4tB6p/oh8D7kpn9Q==}
    engines: {node: '>= 14'}
    hasBin: true

  yocto-queue@0.1.0:
    resolution: {integrity: sha512-rVksvsnNCdJ/ohGc6xgPwyN8eheCxsiLM8mxuE/t/mOVqJewPuO1miLpTHQiRgTKCLexL4MeAFVagts7HmNZ2Q==}
    engines: {node: '>=10'}

  yocto-queue@1.0.0:
    resolution: {integrity: sha512-9bnSc/HEW2uRy67wc+T8UwauLuPJVn28jb+GtJY16iiKWyvmYJRXVT4UamsAEGQfPohgr2q4Tq0sQbQlxTfi1g==}
    engines: {node: '>=12.20'}

  zwitch@2.0.4:
    resolution: {integrity: sha512-bXE4cR/kVZhKZX/RjPEflHaKVhUVl85noU3v6b8apfQEc1x4A+zBxjZ4lN8LqGd6WZ3dl98pY4o717VFmoPp+A==}

snapshots:

  '@aashutoshrathi/word-wrap@1.2.6': {}

  '@ampproject/remapping@2.2.1':
    dependencies:
      '@jridgewell/gen-mapping': 0.3.5
      '@jridgewell/trace-mapping': 0.3.25

  '@babel/code-frame@7.24.7':
    dependencies:
      '@babel/highlight': 7.24.7
      picocolors: 1.0.1

  '@babel/compat-data@7.25.4': {}

  '@babel/core@7.25.2':
    dependencies:
      '@ampproject/remapping': 2.2.1
      '@babel/code-frame': 7.24.7
      '@babel/generator': 7.25.6
      '@babel/helper-compilation-targets': 7.25.2
      '@babel/helper-module-transforms': 7.25.2(@babel/core@7.25.2)
      '@babel/helpers': 7.25.0
      '@babel/parser': 7.25.6
      '@babel/template': 7.25.0
      '@babel/traverse': 7.25.6
      '@babel/types': 7.25.6
      convert-source-map: 2.0.0
      debug: 4.3.6
      gensync: 1.0.0-beta.2
      json5: 2.2.3
      semver: 6.3.1
    transitivePeerDependencies:
      - supports-color

  '@babel/generator@7.17.7':
    dependencies:
      '@babel/types': 7.25.6
      jsesc: 2.5.2
      source-map: 0.5.7

  '@babel/generator@7.25.6':
    dependencies:
      '@babel/types': 7.25.6
      '@jridgewell/gen-mapping': 0.3.5
      '@jridgewell/trace-mapping': 0.3.25
      jsesc: 2.5.2

  '@babel/helper-annotate-as-pure@7.24.7':
    dependencies:
      '@babel/types': 7.25.6

  '@babel/helper-builder-binary-assignment-operator-visitor@7.24.7':
    dependencies:
      '@babel/traverse': 7.25.6
      '@babel/types': 7.25.6
    transitivePeerDependencies:
      - supports-color

  '@babel/helper-compilation-targets@7.25.2':
    dependencies:
      '@babel/compat-data': 7.25.4
      '@babel/helper-validator-option': 7.24.8
      browserslist: 4.23.3
      lru-cache: 5.1.1
      semver: 6.3.1

  '@babel/helper-create-class-features-plugin@7.25.4(@babel/core@7.25.2)':
    dependencies:
      '@babel/core': 7.25.2
      '@babel/helper-annotate-as-pure': 7.24.7
      '@babel/helper-member-expression-to-functions': 7.24.8
      '@babel/helper-optimise-call-expression': 7.24.7
      '@babel/helper-replace-supers': 7.25.0(@babel/core@7.25.2)
      '@babel/helper-skip-transparent-expression-wrappers': 7.24.7
      '@babel/traverse': 7.25.6
      semver: 6.3.1
    transitivePeerDependencies:
      - supports-color

  '@babel/helper-create-regexp-features-plugin@7.25.2(@babel/core@7.25.2)':
    dependencies:
      '@babel/core': 7.25.2
      '@babel/helper-annotate-as-pure': 7.24.7
      regexpu-core: 5.3.2
      semver: 6.3.1

  '@babel/helper-define-polyfill-provider@0.6.2(@babel/core@7.25.2)':
    dependencies:
      '@babel/core': 7.25.2
      '@babel/helper-compilation-targets': 7.25.2
      '@babel/helper-plugin-utils': 7.24.8
      debug: 4.3.6
      lodash.debounce: 4.0.8
      resolve: 1.22.8
    transitivePeerDependencies:
      - supports-color

  '@babel/helper-environment-visitor@7.24.7':
    dependencies:
      '@babel/types': 7.25.6

  '@babel/helper-function-name@7.24.7':
    dependencies:
      '@babel/template': 7.25.0
      '@babel/types': 7.25.6

  '@babel/helper-hoist-variables@7.22.5':
    dependencies:
      '@babel/types': 7.25.6

  '@babel/helper-member-expression-to-functions@7.24.8':
    dependencies:
      '@babel/traverse': 7.25.6
      '@babel/types': 7.25.6
    transitivePeerDependencies:
      - supports-color

  '@babel/helper-module-imports@7.24.7':
    dependencies:
      '@babel/traverse': 7.25.6
      '@babel/types': 7.25.6
    transitivePeerDependencies:
      - supports-color

  '@babel/helper-module-transforms@7.25.2(@babel/core@7.25.2)':
    dependencies:
      '@babel/core': 7.25.2
      '@babel/helper-module-imports': 7.24.7
      '@babel/helper-simple-access': 7.24.7
      '@babel/helper-validator-identifier': 7.24.7
      '@babel/traverse': 7.25.6
    transitivePeerDependencies:
      - supports-color

  '@babel/helper-optimise-call-expression@7.24.7':
    dependencies:
      '@babel/types': 7.25.6

  '@babel/helper-plugin-utils@7.24.8': {}

  '@babel/helper-remap-async-to-generator@7.25.0(@babel/core@7.25.2)':
    dependencies:
      '@babel/core': 7.25.2
      '@babel/helper-annotate-as-pure': 7.24.7
      '@babel/helper-wrap-function': 7.25.0
      '@babel/traverse': 7.25.6
    transitivePeerDependencies:
      - supports-color

  '@babel/helper-replace-supers@7.25.0(@babel/core@7.25.2)':
    dependencies:
      '@babel/core': 7.25.2
      '@babel/helper-member-expression-to-functions': 7.24.8
      '@babel/helper-optimise-call-expression': 7.24.7
      '@babel/traverse': 7.25.6
    transitivePeerDependencies:
      - supports-color

  '@babel/helper-simple-access@7.24.7':
    dependencies:
      '@babel/traverse': 7.25.6
      '@babel/types': 7.25.6
    transitivePeerDependencies:
      - supports-color

  '@babel/helper-skip-transparent-expression-wrappers@7.24.7':
    dependencies:
      '@babel/traverse': 7.25.6
      '@babel/types': 7.25.6
    transitivePeerDependencies:
      - supports-color

  '@babel/helper-split-export-declaration@7.24.7':
    dependencies:
      '@babel/types': 7.25.6

  '@babel/helper-string-parser@7.24.8': {}

  '@babel/helper-validator-identifier@7.24.7': {}

  '@babel/helper-validator-option@7.24.8': {}

  '@babel/helper-wrap-function@7.25.0':
    dependencies:
      '@babel/template': 7.25.0
      '@babel/traverse': 7.25.6
      '@babel/types': 7.25.6
    transitivePeerDependencies:
      - supports-color

  '@babel/helpers@7.25.0':
    dependencies:
      '@babel/template': 7.25.0
      '@babel/types': 7.25.6

  '@babel/highlight@7.24.7':
    dependencies:
      '@babel/helper-validator-identifier': 7.24.7
      chalk: 2.4.2
      js-tokens: 4.0.0
      picocolors: 1.0.1

  '@babel/parser@7.25.6':
    dependencies:
      '@babel/types': 7.25.6

  '@babel/plugin-bugfix-firefox-class-in-computed-class-key@7.25.3(@babel/core@7.25.2)':
    dependencies:
      '@babel/core': 7.25.2
      '@babel/helper-plugin-utils': 7.24.8
      '@babel/traverse': 7.25.6
    transitivePeerDependencies:
      - supports-color

  '@babel/plugin-bugfix-safari-class-field-initializer-scope@7.25.0(@babel/core@7.25.2)':
    dependencies:
      '@babel/core': 7.25.2
      '@babel/helper-plugin-utils': 7.24.8

  '@babel/plugin-bugfix-safari-id-destructuring-collision-in-function-expression@7.25.0(@babel/core@7.25.2)':
    dependencies:
      '@babel/core': 7.25.2
      '@babel/helper-plugin-utils': 7.24.8

  '@babel/plugin-bugfix-v8-spread-parameters-in-optional-chaining@7.24.7(@babel/core@7.25.2)':
    dependencies:
      '@babel/core': 7.25.2
      '@babel/helper-plugin-utils': 7.24.8
      '@babel/helper-skip-transparent-expression-wrappers': 7.24.7
      '@babel/plugin-transform-optional-chaining': 7.24.8(@babel/core@7.25.2)
    transitivePeerDependencies:
      - supports-color

  '@babel/plugin-bugfix-v8-static-class-fields-redefine-readonly@7.25.0(@babel/core@7.25.2)':
    dependencies:
      '@babel/core': 7.25.2
      '@babel/helper-plugin-utils': 7.24.8
      '@babel/traverse': 7.25.6
    transitivePeerDependencies:
      - supports-color

  '@babel/plugin-proposal-private-property-in-object@7.21.0-placeholder-for-preset-env.2(@babel/core@7.25.2)':
    dependencies:
      '@babel/core': 7.25.2

  '@babel/plugin-syntax-async-generators@7.8.4(@babel/core@7.25.2)':
    dependencies:
      '@babel/core': 7.25.2
      '@babel/helper-plugin-utils': 7.24.8

  '@babel/plugin-syntax-class-properties@7.12.13(@babel/core@7.25.2)':
    dependencies:
      '@babel/core': 7.25.2
      '@babel/helper-plugin-utils': 7.24.8

  '@babel/plugin-syntax-class-static-block@7.14.5(@babel/core@7.25.2)':
    dependencies:
      '@babel/core': 7.25.2
      '@babel/helper-plugin-utils': 7.24.8

  '@babel/plugin-syntax-dynamic-import@7.8.3(@babel/core@7.25.2)':
    dependencies:
      '@babel/core': 7.25.2
      '@babel/helper-plugin-utils': 7.24.8

  '@babel/plugin-syntax-export-namespace-from@7.8.3(@babel/core@7.25.2)':
    dependencies:
      '@babel/core': 7.25.2
      '@babel/helper-plugin-utils': 7.24.8

  '@babel/plugin-syntax-import-assertions@7.24.7(@babel/core@7.25.2)':
    dependencies:
      '@babel/core': 7.25.2
      '@babel/helper-plugin-utils': 7.24.8

  '@babel/plugin-syntax-import-attributes@7.24.7(@babel/core@7.25.2)':
    dependencies:
      '@babel/core': 7.25.2
      '@babel/helper-plugin-utils': 7.24.8

  '@babel/plugin-syntax-import-meta@7.10.4(@babel/core@7.25.2)':
    dependencies:
      '@babel/core': 7.25.2
      '@babel/helper-plugin-utils': 7.24.8

  '@babel/plugin-syntax-json-strings@7.8.3(@babel/core@7.25.2)':
    dependencies:
      '@babel/core': 7.25.2
      '@babel/helper-plugin-utils': 7.24.8

  '@babel/plugin-syntax-logical-assignment-operators@7.10.4(@babel/core@7.25.2)':
    dependencies:
      '@babel/core': 7.25.2
      '@babel/helper-plugin-utils': 7.24.8

  '@babel/plugin-syntax-nullish-coalescing-operator@7.8.3(@babel/core@7.25.2)':
    dependencies:
      '@babel/core': 7.25.2
      '@babel/helper-plugin-utils': 7.24.8

  '@babel/plugin-syntax-numeric-separator@7.10.4(@babel/core@7.25.2)':
    dependencies:
      '@babel/core': 7.25.2
      '@babel/helper-plugin-utils': 7.24.8

  '@babel/plugin-syntax-object-rest-spread@7.8.3(@babel/core@7.25.2)':
    dependencies:
      '@babel/core': 7.25.2
      '@babel/helper-plugin-utils': 7.24.8

  '@babel/plugin-syntax-optional-catch-binding@7.8.3(@babel/core@7.25.2)':
    dependencies:
      '@babel/core': 7.25.2
      '@babel/helper-plugin-utils': 7.24.8

  '@babel/plugin-syntax-optional-chaining@7.8.3(@babel/core@7.25.2)':
    dependencies:
      '@babel/core': 7.25.2
      '@babel/helper-plugin-utils': 7.24.8

  '@babel/plugin-syntax-private-property-in-object@7.14.5(@babel/core@7.25.2)':
    dependencies:
      '@babel/core': 7.25.2
      '@babel/helper-plugin-utils': 7.24.8

  '@babel/plugin-syntax-top-level-await@7.14.5(@babel/core@7.25.2)':
    dependencies:
      '@babel/core': 7.25.2
      '@babel/helper-plugin-utils': 7.24.8

  '@babel/plugin-syntax-unicode-sets-regex@7.18.6(@babel/core@7.25.2)':
    dependencies:
      '@babel/core': 7.25.2
      '@babel/helper-create-regexp-features-plugin': 7.25.2(@babel/core@7.25.2)
      '@babel/helper-plugin-utils': 7.24.8

  '@babel/plugin-transform-arrow-functions@7.24.7(@babel/core@7.25.2)':
    dependencies:
      '@babel/core': 7.25.2
      '@babel/helper-plugin-utils': 7.24.8

  '@babel/plugin-transform-async-generator-functions@7.25.4(@babel/core@7.25.2)':
    dependencies:
      '@babel/core': 7.25.2
      '@babel/helper-plugin-utils': 7.24.8
      '@babel/helper-remap-async-to-generator': 7.25.0(@babel/core@7.25.2)
      '@babel/plugin-syntax-async-generators': 7.8.4(@babel/core@7.25.2)
      '@babel/traverse': 7.25.6
    transitivePeerDependencies:
      - supports-color

  '@babel/plugin-transform-async-to-generator@7.24.7(@babel/core@7.25.2)':
    dependencies:
      '@babel/core': 7.25.2
      '@babel/helper-module-imports': 7.24.7
      '@babel/helper-plugin-utils': 7.24.8
      '@babel/helper-remap-async-to-generator': 7.25.0(@babel/core@7.25.2)
    transitivePeerDependencies:
      - supports-color

  '@babel/plugin-transform-block-scoped-functions@7.24.7(@babel/core@7.25.2)':
    dependencies:
      '@babel/core': 7.25.2
      '@babel/helper-plugin-utils': 7.24.8

  '@babel/plugin-transform-block-scoping@7.25.0(@babel/core@7.25.2)':
    dependencies:
      '@babel/core': 7.25.2
      '@babel/helper-plugin-utils': 7.24.8

  '@babel/plugin-transform-class-properties@7.25.4(@babel/core@7.25.2)':
    dependencies:
      '@babel/core': 7.25.2
      '@babel/helper-create-class-features-plugin': 7.25.4(@babel/core@7.25.2)
      '@babel/helper-plugin-utils': 7.24.8
    transitivePeerDependencies:
      - supports-color

  '@babel/plugin-transform-class-static-block@7.24.7(@babel/core@7.25.2)':
    dependencies:
      '@babel/core': 7.25.2
      '@babel/helper-create-class-features-plugin': 7.25.4(@babel/core@7.25.2)
      '@babel/helper-plugin-utils': 7.24.8
      '@babel/plugin-syntax-class-static-block': 7.14.5(@babel/core@7.25.2)
    transitivePeerDependencies:
      - supports-color

  '@babel/plugin-transform-classes@7.25.4(@babel/core@7.25.2)':
    dependencies:
      '@babel/core': 7.25.2
      '@babel/helper-annotate-as-pure': 7.24.7
      '@babel/helper-compilation-targets': 7.25.2
      '@babel/helper-plugin-utils': 7.24.8
      '@babel/helper-replace-supers': 7.25.0(@babel/core@7.25.2)
      '@babel/traverse': 7.25.6
      globals: 11.12.0
    transitivePeerDependencies:
      - supports-color

  '@babel/plugin-transform-computed-properties@7.24.7(@babel/core@7.25.2)':
    dependencies:
      '@babel/core': 7.25.2
      '@babel/helper-plugin-utils': 7.24.8
      '@babel/template': 7.25.0

  '@babel/plugin-transform-destructuring@7.24.8(@babel/core@7.25.2)':
    dependencies:
      '@babel/core': 7.25.2
      '@babel/helper-plugin-utils': 7.24.8

  '@babel/plugin-transform-dotall-regex@7.24.7(@babel/core@7.25.2)':
    dependencies:
      '@babel/core': 7.25.2
      '@babel/helper-create-regexp-features-plugin': 7.25.2(@babel/core@7.25.2)
      '@babel/helper-plugin-utils': 7.24.8

  '@babel/plugin-transform-duplicate-keys@7.24.7(@babel/core@7.25.2)':
    dependencies:
      '@babel/core': 7.25.2
      '@babel/helper-plugin-utils': 7.24.8

  '@babel/plugin-transform-duplicate-named-capturing-groups-regex@7.25.0(@babel/core@7.25.2)':
    dependencies:
      '@babel/core': 7.25.2
      '@babel/helper-create-regexp-features-plugin': 7.25.2(@babel/core@7.25.2)
      '@babel/helper-plugin-utils': 7.24.8

  '@babel/plugin-transform-dynamic-import@7.24.7(@babel/core@7.25.2)':
    dependencies:
      '@babel/core': 7.25.2
      '@babel/helper-plugin-utils': 7.24.8
      '@babel/plugin-syntax-dynamic-import': 7.8.3(@babel/core@7.25.2)

  '@babel/plugin-transform-exponentiation-operator@7.24.7(@babel/core@7.25.2)':
    dependencies:
      '@babel/core': 7.25.2
      '@babel/helper-builder-binary-assignment-operator-visitor': 7.24.7
      '@babel/helper-plugin-utils': 7.24.8
    transitivePeerDependencies:
      - supports-color

  '@babel/plugin-transform-export-namespace-from@7.24.7(@babel/core@7.25.2)':
    dependencies:
      '@babel/core': 7.25.2
      '@babel/helper-plugin-utils': 7.24.8
      '@babel/plugin-syntax-export-namespace-from': 7.8.3(@babel/core@7.25.2)

  '@babel/plugin-transform-for-of@7.24.7(@babel/core@7.25.2)':
    dependencies:
      '@babel/core': 7.25.2
      '@babel/helper-plugin-utils': 7.24.8
      '@babel/helper-skip-transparent-expression-wrappers': 7.24.7
    transitivePeerDependencies:
      - supports-color

  '@babel/plugin-transform-function-name@7.25.1(@babel/core@7.25.2)':
    dependencies:
      '@babel/core': 7.25.2
      '@babel/helper-compilation-targets': 7.25.2
      '@babel/helper-plugin-utils': 7.24.8
      '@babel/traverse': 7.25.6
    transitivePeerDependencies:
      - supports-color

  '@babel/plugin-transform-json-strings@7.24.7(@babel/core@7.25.2)':
    dependencies:
      '@babel/core': 7.25.2
      '@babel/helper-plugin-utils': 7.24.8
      '@babel/plugin-syntax-json-strings': 7.8.3(@babel/core@7.25.2)

  '@babel/plugin-transform-literals@7.25.2(@babel/core@7.25.2)':
    dependencies:
      '@babel/core': 7.25.2
      '@babel/helper-plugin-utils': 7.24.8

  '@babel/plugin-transform-logical-assignment-operators@7.24.7(@babel/core@7.25.2)':
    dependencies:
      '@babel/core': 7.25.2
      '@babel/helper-plugin-utils': 7.24.8
      '@babel/plugin-syntax-logical-assignment-operators': 7.10.4(@babel/core@7.25.2)

  '@babel/plugin-transform-member-expression-literals@7.24.7(@babel/core@7.25.2)':
    dependencies:
      '@babel/core': 7.25.2
      '@babel/helper-plugin-utils': 7.24.8

  '@babel/plugin-transform-modules-amd@7.24.7(@babel/core@7.25.2)':
    dependencies:
      '@babel/core': 7.25.2
      '@babel/helper-module-transforms': 7.25.2(@babel/core@7.25.2)
      '@babel/helper-plugin-utils': 7.24.8
    transitivePeerDependencies:
      - supports-color

  '@babel/plugin-transform-modules-commonjs@7.24.8(@babel/core@7.25.2)':
    dependencies:
      '@babel/core': 7.25.2
      '@babel/helper-module-transforms': 7.25.2(@babel/core@7.25.2)
      '@babel/helper-plugin-utils': 7.24.8
      '@babel/helper-simple-access': 7.24.7
    transitivePeerDependencies:
      - supports-color

  '@babel/plugin-transform-modules-systemjs@7.25.0(@babel/core@7.25.2)':
    dependencies:
      '@babel/core': 7.25.2
      '@babel/helper-module-transforms': 7.25.2(@babel/core@7.25.2)
      '@babel/helper-plugin-utils': 7.24.8
      '@babel/helper-validator-identifier': 7.24.7
      '@babel/traverse': 7.25.6
    transitivePeerDependencies:
      - supports-color

  '@babel/plugin-transform-modules-umd@7.24.7(@babel/core@7.25.2)':
    dependencies:
      '@babel/core': 7.25.2
      '@babel/helper-module-transforms': 7.25.2(@babel/core@7.25.2)
      '@babel/helper-plugin-utils': 7.24.8
    transitivePeerDependencies:
      - supports-color

  '@babel/plugin-transform-named-capturing-groups-regex@7.24.7(@babel/core@7.25.2)':
    dependencies:
      '@babel/core': 7.25.2
      '@babel/helper-create-regexp-features-plugin': 7.25.2(@babel/core@7.25.2)
      '@babel/helper-plugin-utils': 7.24.8

  '@babel/plugin-transform-new-target@7.24.7(@babel/core@7.25.2)':
    dependencies:
      '@babel/core': 7.25.2
      '@babel/helper-plugin-utils': 7.24.8

  '@babel/plugin-transform-nullish-coalescing-operator@7.24.7(@babel/core@7.25.2)':
    dependencies:
      '@babel/core': 7.25.2
      '@babel/helper-plugin-utils': 7.24.8
      '@babel/plugin-syntax-nullish-coalescing-operator': 7.8.3(@babel/core@7.25.2)

  '@babel/plugin-transform-numeric-separator@7.24.7(@babel/core@7.25.2)':
    dependencies:
      '@babel/core': 7.25.2
      '@babel/helper-plugin-utils': 7.24.8
      '@babel/plugin-syntax-numeric-separator': 7.10.4(@babel/core@7.25.2)

  '@babel/plugin-transform-object-rest-spread@7.24.7(@babel/core@7.25.2)':
    dependencies:
      '@babel/core': 7.25.2
      '@babel/helper-compilation-targets': 7.25.2
      '@babel/helper-plugin-utils': 7.24.8
      '@babel/plugin-syntax-object-rest-spread': 7.8.3(@babel/core@7.25.2)
      '@babel/plugin-transform-parameters': 7.24.7(@babel/core@7.25.2)

  '@babel/plugin-transform-object-super@7.24.7(@babel/core@7.25.2)':
    dependencies:
      '@babel/core': 7.25.2
      '@babel/helper-plugin-utils': 7.24.8
      '@babel/helper-replace-supers': 7.25.0(@babel/core@7.25.2)
    transitivePeerDependencies:
      - supports-color

  '@babel/plugin-transform-optional-catch-binding@7.24.7(@babel/core@7.25.2)':
    dependencies:
      '@babel/core': 7.25.2
      '@babel/helper-plugin-utils': 7.24.8
      '@babel/plugin-syntax-optional-catch-binding': 7.8.3(@babel/core@7.25.2)

  '@babel/plugin-transform-optional-chaining@7.24.8(@babel/core@7.25.2)':
    dependencies:
      '@babel/core': 7.25.2
      '@babel/helper-plugin-utils': 7.24.8
      '@babel/helper-skip-transparent-expression-wrappers': 7.24.7
      '@babel/plugin-syntax-optional-chaining': 7.8.3(@babel/core@7.25.2)
    transitivePeerDependencies:
      - supports-color

  '@babel/plugin-transform-parameters@7.24.7(@babel/core@7.25.2)':
    dependencies:
      '@babel/core': 7.25.2
      '@babel/helper-plugin-utils': 7.24.8

  '@babel/plugin-transform-private-methods@7.25.4(@babel/core@7.25.2)':
    dependencies:
      '@babel/core': 7.25.2
      '@babel/helper-create-class-features-plugin': 7.25.4(@babel/core@7.25.2)
      '@babel/helper-plugin-utils': 7.24.8
    transitivePeerDependencies:
      - supports-color

  '@babel/plugin-transform-private-property-in-object@7.24.7(@babel/core@7.25.2)':
    dependencies:
      '@babel/core': 7.25.2
      '@babel/helper-annotate-as-pure': 7.24.7
      '@babel/helper-create-class-features-plugin': 7.25.4(@babel/core@7.25.2)
      '@babel/helper-plugin-utils': 7.24.8
      '@babel/plugin-syntax-private-property-in-object': 7.14.5(@babel/core@7.25.2)
    transitivePeerDependencies:
      - supports-color

  '@babel/plugin-transform-property-literals@7.24.7(@babel/core@7.25.2)':
    dependencies:
      '@babel/core': 7.25.2
      '@babel/helper-plugin-utils': 7.24.8

  '@babel/plugin-transform-regenerator@7.24.7(@babel/core@7.25.2)':
    dependencies:
      '@babel/core': 7.25.2
      '@babel/helper-plugin-utils': 7.24.8
      regenerator-transform: 0.15.2

  '@babel/plugin-transform-reserved-words@7.24.7(@babel/core@7.25.2)':
    dependencies:
      '@babel/core': 7.25.2
      '@babel/helper-plugin-utils': 7.24.8

  '@babel/plugin-transform-shorthand-properties@7.24.7(@babel/core@7.25.2)':
    dependencies:
      '@babel/core': 7.25.2
      '@babel/helper-plugin-utils': 7.24.8

  '@babel/plugin-transform-spread@7.24.7(@babel/core@7.25.2)':
    dependencies:
      '@babel/core': 7.25.2
      '@babel/helper-plugin-utils': 7.24.8
      '@babel/helper-skip-transparent-expression-wrappers': 7.24.7
    transitivePeerDependencies:
      - supports-color

  '@babel/plugin-transform-sticky-regex@7.24.7(@babel/core@7.25.2)':
    dependencies:
      '@babel/core': 7.25.2
      '@babel/helper-plugin-utils': 7.24.8

  '@babel/plugin-transform-template-literals@7.24.7(@babel/core@7.25.2)':
    dependencies:
      '@babel/core': 7.25.2
      '@babel/helper-plugin-utils': 7.24.8

  '@babel/plugin-transform-typeof-symbol@7.24.8(@babel/core@7.25.2)':
    dependencies:
      '@babel/core': 7.25.2
      '@babel/helper-plugin-utils': 7.24.8

  '@babel/plugin-transform-unicode-escapes@7.24.7(@babel/core@7.25.2)':
    dependencies:
      '@babel/core': 7.25.2
      '@babel/helper-plugin-utils': 7.24.8

  '@babel/plugin-transform-unicode-property-regex@7.24.7(@babel/core@7.25.2)':
    dependencies:
      '@babel/core': 7.25.2
      '@babel/helper-create-regexp-features-plugin': 7.25.2(@babel/core@7.25.2)
      '@babel/helper-plugin-utils': 7.24.8

  '@babel/plugin-transform-unicode-regex@7.24.7(@babel/core@7.25.2)':
    dependencies:
      '@babel/core': 7.25.2
      '@babel/helper-create-regexp-features-plugin': 7.25.2(@babel/core@7.25.2)
      '@babel/helper-plugin-utils': 7.24.8

  '@babel/plugin-transform-unicode-sets-regex@7.25.4(@babel/core@7.25.2)':
    dependencies:
      '@babel/core': 7.25.2
      '@babel/helper-create-regexp-features-plugin': 7.25.2(@babel/core@7.25.2)
      '@babel/helper-plugin-utils': 7.24.8

  '@babel/preset-env@7.25.4(@babel/core@7.25.2)':
    dependencies:
      '@babel/compat-data': 7.25.4
      '@babel/core': 7.25.2
      '@babel/helper-compilation-targets': 7.25.2
      '@babel/helper-plugin-utils': 7.24.8
      '@babel/helper-validator-option': 7.24.8
      '@babel/plugin-bugfix-firefox-class-in-computed-class-key': 7.25.3(@babel/core@7.25.2)
      '@babel/plugin-bugfix-safari-class-field-initializer-scope': 7.25.0(@babel/core@7.25.2)
      '@babel/plugin-bugfix-safari-id-destructuring-collision-in-function-expression': 7.25.0(@babel/core@7.25.2)
      '@babel/plugin-bugfix-v8-spread-parameters-in-optional-chaining': 7.24.7(@babel/core@7.25.2)
      '@babel/plugin-bugfix-v8-static-class-fields-redefine-readonly': 7.25.0(@babel/core@7.25.2)
      '@babel/plugin-proposal-private-property-in-object': 7.21.0-placeholder-for-preset-env.2(@babel/core@7.25.2)
      '@babel/plugin-syntax-async-generators': 7.8.4(@babel/core@7.25.2)
      '@babel/plugin-syntax-class-properties': 7.12.13(@babel/core@7.25.2)
      '@babel/plugin-syntax-class-static-block': 7.14.5(@babel/core@7.25.2)
      '@babel/plugin-syntax-dynamic-import': 7.8.3(@babel/core@7.25.2)
      '@babel/plugin-syntax-export-namespace-from': 7.8.3(@babel/core@7.25.2)
      '@babel/plugin-syntax-import-assertions': 7.24.7(@babel/core@7.25.2)
      '@babel/plugin-syntax-import-attributes': 7.24.7(@babel/core@7.25.2)
      '@babel/plugin-syntax-import-meta': 7.10.4(@babel/core@7.25.2)
      '@babel/plugin-syntax-json-strings': 7.8.3(@babel/core@7.25.2)
      '@babel/plugin-syntax-logical-assignment-operators': 7.10.4(@babel/core@7.25.2)
      '@babel/plugin-syntax-nullish-coalescing-operator': 7.8.3(@babel/core@7.25.2)
      '@babel/plugin-syntax-numeric-separator': 7.10.4(@babel/core@7.25.2)
      '@babel/plugin-syntax-object-rest-spread': 7.8.3(@babel/core@7.25.2)
      '@babel/plugin-syntax-optional-catch-binding': 7.8.3(@babel/core@7.25.2)
      '@babel/plugin-syntax-optional-chaining': 7.8.3(@babel/core@7.25.2)
      '@babel/plugin-syntax-private-property-in-object': 7.14.5(@babel/core@7.25.2)
      '@babel/plugin-syntax-top-level-await': 7.14.5(@babel/core@7.25.2)
      '@babel/plugin-syntax-unicode-sets-regex': 7.18.6(@babel/core@7.25.2)
      '@babel/plugin-transform-arrow-functions': 7.24.7(@babel/core@7.25.2)
      '@babel/plugin-transform-async-generator-functions': 7.25.4(@babel/core@7.25.2)
      '@babel/plugin-transform-async-to-generator': 7.24.7(@babel/core@7.25.2)
      '@babel/plugin-transform-block-scoped-functions': 7.24.7(@babel/core@7.25.2)
      '@babel/plugin-transform-block-scoping': 7.25.0(@babel/core@7.25.2)
      '@babel/plugin-transform-class-properties': 7.25.4(@babel/core@7.25.2)
      '@babel/plugin-transform-class-static-block': 7.24.7(@babel/core@7.25.2)
      '@babel/plugin-transform-classes': 7.25.4(@babel/core@7.25.2)
      '@babel/plugin-transform-computed-properties': 7.24.7(@babel/core@7.25.2)
      '@babel/plugin-transform-destructuring': 7.24.8(@babel/core@7.25.2)
      '@babel/plugin-transform-dotall-regex': 7.24.7(@babel/core@7.25.2)
      '@babel/plugin-transform-duplicate-keys': 7.24.7(@babel/core@7.25.2)
      '@babel/plugin-transform-duplicate-named-capturing-groups-regex': 7.25.0(@babel/core@7.25.2)
      '@babel/plugin-transform-dynamic-import': 7.24.7(@babel/core@7.25.2)
      '@babel/plugin-transform-exponentiation-operator': 7.24.7(@babel/core@7.25.2)
      '@babel/plugin-transform-export-namespace-from': 7.24.7(@babel/core@7.25.2)
      '@babel/plugin-transform-for-of': 7.24.7(@babel/core@7.25.2)
      '@babel/plugin-transform-function-name': 7.25.1(@babel/core@7.25.2)
      '@babel/plugin-transform-json-strings': 7.24.7(@babel/core@7.25.2)
      '@babel/plugin-transform-literals': 7.25.2(@babel/core@7.25.2)
      '@babel/plugin-transform-logical-assignment-operators': 7.24.7(@babel/core@7.25.2)
      '@babel/plugin-transform-member-expression-literals': 7.24.7(@babel/core@7.25.2)
      '@babel/plugin-transform-modules-amd': 7.24.7(@babel/core@7.25.2)
      '@babel/plugin-transform-modules-commonjs': 7.24.8(@babel/core@7.25.2)
      '@babel/plugin-transform-modules-systemjs': 7.25.0(@babel/core@7.25.2)
      '@babel/plugin-transform-modules-umd': 7.24.7(@babel/core@7.25.2)
      '@babel/plugin-transform-named-capturing-groups-regex': 7.24.7(@babel/core@7.25.2)
      '@babel/plugin-transform-new-target': 7.24.7(@babel/core@7.25.2)
      '@babel/plugin-transform-nullish-coalescing-operator': 7.24.7(@babel/core@7.25.2)
      '@babel/plugin-transform-numeric-separator': 7.24.7(@babel/core@7.25.2)
      '@babel/plugin-transform-object-rest-spread': 7.24.7(@babel/core@7.25.2)
      '@babel/plugin-transform-object-super': 7.24.7(@babel/core@7.25.2)
      '@babel/plugin-transform-optional-catch-binding': 7.24.7(@babel/core@7.25.2)
      '@babel/plugin-transform-optional-chaining': 7.24.8(@babel/core@7.25.2)
      '@babel/plugin-transform-parameters': 7.24.7(@babel/core@7.25.2)
      '@babel/plugin-transform-private-methods': 7.25.4(@babel/core@7.25.2)
      '@babel/plugin-transform-private-property-in-object': 7.24.7(@babel/core@7.25.2)
      '@babel/plugin-transform-property-literals': 7.24.7(@babel/core@7.25.2)
      '@babel/plugin-transform-regenerator': 7.24.7(@babel/core@7.25.2)
      '@babel/plugin-transform-reserved-words': 7.24.7(@babel/core@7.25.2)
      '@babel/plugin-transform-shorthand-properties': 7.24.7(@babel/core@7.25.2)
      '@babel/plugin-transform-spread': 7.24.7(@babel/core@7.25.2)
      '@babel/plugin-transform-sticky-regex': 7.24.7(@babel/core@7.25.2)
      '@babel/plugin-transform-template-literals': 7.24.7(@babel/core@7.25.2)
      '@babel/plugin-transform-typeof-symbol': 7.24.8(@babel/core@7.25.2)
      '@babel/plugin-transform-unicode-escapes': 7.24.7(@babel/core@7.25.2)
      '@babel/plugin-transform-unicode-property-regex': 7.24.7(@babel/core@7.25.2)
      '@babel/plugin-transform-unicode-regex': 7.24.7(@babel/core@7.25.2)
      '@babel/plugin-transform-unicode-sets-regex': 7.25.4(@babel/core@7.25.2)
      '@babel/preset-modules': 0.1.6-no-external-plugins(@babel/core@7.25.2)
      babel-plugin-polyfill-corejs2: 0.4.10(@babel/core@7.25.2)
      babel-plugin-polyfill-corejs3: 0.10.6(@babel/core@7.25.2)
      babel-plugin-polyfill-regenerator: 0.6.1(@babel/core@7.25.2)
      core-js-compat: 3.38.1
      semver: 6.3.1
    transitivePeerDependencies:
      - supports-color

  '@babel/preset-modules@0.1.6-no-external-plugins(@babel/core@7.25.2)':
    dependencies:
      '@babel/core': 7.25.2
      '@babel/helper-plugin-utils': 7.24.8
      '@babel/types': 7.25.6
      esutils: 2.0.3

  '@babel/regjsgen@0.8.0': {}

  '@babel/runtime@7.23.2':
    dependencies:
      regenerator-runtime: 0.14.0

  '@babel/template@7.25.0':
    dependencies:
      '@babel/code-frame': 7.24.7
      '@babel/parser': 7.25.6
      '@babel/types': 7.25.6

  '@babel/traverse@7.23.2':
    dependencies:
      '@babel/code-frame': 7.24.7
      '@babel/generator': 7.25.6
      '@babel/helper-environment-visitor': 7.24.7
      '@babel/helper-function-name': 7.24.7
      '@babel/helper-hoist-variables': 7.22.5
      '@babel/helper-split-export-declaration': 7.24.7
      '@babel/parser': 7.25.6
      '@babel/types': 7.25.6
      debug: 4.3.6
      globals: 11.12.0
    transitivePeerDependencies:
      - supports-color

  '@babel/traverse@7.25.6':
    dependencies:
      '@babel/code-frame': 7.24.7
      '@babel/generator': 7.25.6
      '@babel/parser': 7.25.6
      '@babel/template': 7.25.0
      '@babel/types': 7.25.6
      debug: 4.3.6
      globals: 11.12.0
    transitivePeerDependencies:
      - supports-color

  '@babel/types@7.17.0':
    dependencies:
      '@babel/helper-validator-identifier': 7.24.7
      to-fast-properties: 2.0.0

  '@babel/types@7.25.6':
    dependencies:
      '@babel/helper-string-parser': 7.24.8
      '@babel/helper-validator-identifier': 7.24.7
      to-fast-properties: 2.0.0

  '@bufbuild/protobuf@1.10.0': {}

  '@bufbuild/protoc-gen-es@1.10.0(@bufbuild/protobuf@1.10.0)':
    dependencies:
      '@bufbuild/protoplugin': 1.10.0
    optionalDependencies:
      '@bufbuild/protobuf': 1.10.0
    transitivePeerDependencies:
      - supports-color

  '@bufbuild/protoplugin@1.10.0':
    dependencies:
      '@bufbuild/protobuf': 1.10.0
      '@typescript/vfs': 1.5.2
      typescript: 4.5.2
    transitivePeerDependencies:
      - supports-color

  '@changesets/apply-release-plan@7.0.5':
    dependencies:
      '@changesets/config': 3.0.3
      '@changesets/get-version-range-type': 0.4.0
      '@changesets/git': 3.0.1
      '@changesets/should-skip-package': 0.1.1
      '@changesets/types': 6.0.0
      '@manypkg/get-packages': 1.1.3
      detect-indent: 6.1.0
      fs-extra: 7.0.1
      lodash.startcase: 4.4.0
      outdent: 0.5.0
      prettier: 2.8.8
      resolve-from: 5.0.0
      semver: 7.6.0

  '@changesets/assemble-release-plan@6.0.4':
    dependencies:
      '@changesets/errors': 0.2.0
      '@changesets/get-dependents-graph': 2.1.2
      '@changesets/should-skip-package': 0.1.1
      '@changesets/types': 6.0.0
      '@manypkg/get-packages': 1.1.3
      semver: 7.6.0

  '@changesets/changelog-git@0.2.0':
    dependencies:
      '@changesets/types': 6.0.0

  '@changesets/cli@2.27.8':
    dependencies:
      '@changesets/apply-release-plan': 7.0.5
      '@changesets/assemble-release-plan': 6.0.4
      '@changesets/changelog-git': 0.2.0
      '@changesets/config': 3.0.3
      '@changesets/errors': 0.2.0
      '@changesets/get-dependents-graph': 2.1.2
      '@changesets/get-release-plan': 4.0.4
      '@changesets/git': 3.0.1
      '@changesets/logger': 0.1.1
      '@changesets/pre': 2.0.1
      '@changesets/read': 0.6.1
      '@changesets/should-skip-package': 0.1.1
      '@changesets/types': 6.0.0
      '@changesets/write': 0.3.2
      '@manypkg/get-packages': 1.1.3
      '@types/semver': 7.5.4
      ansi-colors: 4.1.3
      ci-info: 3.9.0
      enquirer: 2.4.1
      external-editor: 3.1.0
      fs-extra: 7.0.1
      mri: 1.2.0
      outdent: 0.5.0
      p-limit: 2.3.0
      package-manager-detector: 0.2.0
      picocolors: 1.1.0
      resolve-from: 5.0.0
      semver: 7.6.0
      spawndamnit: 2.0.0
      term-size: 2.2.1

  '@changesets/config@3.0.3':
    dependencies:
      '@changesets/errors': 0.2.0
      '@changesets/get-dependents-graph': 2.1.2
      '@changesets/logger': 0.1.1
      '@changesets/types': 6.0.0
      '@manypkg/get-packages': 1.1.3
      fs-extra: 7.0.1
      micromatch: 4.0.5

  '@changesets/errors@0.2.0':
    dependencies:
      extendable-error: 0.1.7

  '@changesets/get-dependents-graph@2.1.2':
    dependencies:
      '@changesets/types': 6.0.0
      '@manypkg/get-packages': 1.1.3
      picocolors: 1.1.0
      semver: 7.6.0

  '@changesets/get-github-info@0.5.2':
    dependencies:
      dataloader: 1.4.0
      node-fetch: 2.7.0
    transitivePeerDependencies:
      - encoding

  '@changesets/get-release-plan@4.0.4':
    dependencies:
      '@changesets/assemble-release-plan': 6.0.4
      '@changesets/config': 3.0.3
      '@changesets/pre': 2.0.1
      '@changesets/read': 0.6.1
      '@changesets/types': 6.0.0
      '@manypkg/get-packages': 1.1.3

  '@changesets/get-version-range-type@0.4.0': {}

  '@changesets/git@3.0.1':
    dependencies:
      '@changesets/errors': 0.2.0
      '@manypkg/get-packages': 1.1.3
      is-subdir: 1.2.0
      micromatch: 4.0.5
      spawndamnit: 2.0.0

  '@changesets/logger@0.1.1':
    dependencies:
      picocolors: 1.1.0

  '@changesets/parse@0.4.0':
    dependencies:
      '@changesets/types': 6.0.0
      js-yaml: 3.14.1

  '@changesets/pre@2.0.1':
    dependencies:
      '@changesets/errors': 0.2.0
      '@changesets/types': 6.0.0
      '@manypkg/get-packages': 1.1.3
      fs-extra: 7.0.1

  '@changesets/read@0.6.1':
    dependencies:
      '@changesets/git': 3.0.1
      '@changesets/logger': 0.1.1
      '@changesets/parse': 0.4.0
      '@changesets/types': 6.0.0
      fs-extra: 7.0.1
      p-filter: 2.1.0
      picocolors: 1.1.0

  '@changesets/should-skip-package@0.1.1':
    dependencies:
      '@changesets/types': 6.0.0
      '@manypkg/get-packages': 1.1.3

  '@changesets/types@4.1.0': {}

  '@changesets/types@5.2.1': {}

  '@changesets/types@6.0.0': {}

  '@changesets/write@0.3.2':
    dependencies:
      '@changesets/types': 6.0.0
      fs-extra: 7.0.1
      human-id: 1.0.2
      prettier: 2.8.8

  '@esbuild/aix-ppc64@0.21.5':
    optional: true

  '@esbuild/android-arm64@0.21.5':
    optional: true

  '@esbuild/android-arm@0.21.5':
    optional: true

  '@esbuild/android-x64@0.21.5':
    optional: true

  '@esbuild/darwin-arm64@0.21.5':
    optional: true

  '@esbuild/darwin-x64@0.21.5':
    optional: true

  '@esbuild/freebsd-arm64@0.21.5':
    optional: true

  '@esbuild/freebsd-x64@0.21.5':
    optional: true

  '@esbuild/linux-arm64@0.21.5':
    optional: true

  '@esbuild/linux-arm@0.21.5':
    optional: true

  '@esbuild/linux-ia32@0.21.5':
    optional: true

  '@esbuild/linux-loong64@0.21.5':
    optional: true

  '@esbuild/linux-mips64el@0.21.5':
    optional: true

  '@esbuild/linux-ppc64@0.21.5':
    optional: true

  '@esbuild/linux-riscv64@0.21.5':
    optional: true

  '@esbuild/linux-s390x@0.21.5':
    optional: true

  '@esbuild/linux-x64@0.21.5':
    optional: true

  '@esbuild/netbsd-x64@0.21.5':
    optional: true

  '@esbuild/openbsd-x64@0.21.5':
    optional: true

  '@esbuild/sunos-x64@0.21.5':
    optional: true

  '@esbuild/win32-arm64@0.21.5':
    optional: true

  '@esbuild/win32-ia32@0.21.5':
    optional: true

  '@esbuild/win32-x64@0.21.5':
    optional: true

  '@eslint-community/eslint-utils@4.4.0(eslint@8.57.1)':
    dependencies:
      eslint: 8.57.1
      eslint-visitor-keys: 3.4.3

  '@eslint-community/regexpp@4.10.0': {}

  '@eslint/eslintrc@2.1.4':
    dependencies:
      ajv: 6.12.6
      debug: 4.3.6
      espree: 9.6.1
      globals: 13.23.0
      ignore: 5.3.1
      import-fresh: 3.3.0
      js-yaml: 4.1.0
      minimatch: 3.1.2
      strip-json-comments: 3.1.1
    transitivePeerDependencies:
      - supports-color

  '@eslint/js@8.57.1': {}

  '@humanwhocodes/config-array@0.13.0':
    dependencies:
      '@humanwhocodes/object-schema': 2.0.3
      debug: 4.3.6
      minimatch: 3.1.2
    transitivePeerDependencies:
      - supports-color

  '@humanwhocodes/module-importer@1.0.1': {}

  '@humanwhocodes/object-schema@2.0.3': {}

  '@jest/schemas@29.6.3':
    dependencies:
      '@sinclair/typebox': 0.27.8

  '@jridgewell/gen-mapping@0.3.5':
    dependencies:
      '@jridgewell/set-array': 1.2.1
      '@jridgewell/sourcemap-codec': 1.4.15
      '@jridgewell/trace-mapping': 0.3.25

  '@jridgewell/resolve-uri@3.1.1': {}

  '@jridgewell/set-array@1.2.1': {}

  '@jridgewell/source-map@0.3.5':
    dependencies:
      '@jridgewell/gen-mapping': 0.3.5
      '@jridgewell/trace-mapping': 0.3.25

  '@jridgewell/sourcemap-codec@1.4.15': {}

  '@jridgewell/trace-mapping@0.3.25':
    dependencies:
      '@jridgewell/resolve-uri': 3.1.1
      '@jridgewell/sourcemap-codec': 1.4.15

  '@livekit/changesets-changelog-github@0.0.4':
    dependencies:
      '@changesets/get-github-info': 0.5.2
      '@changesets/types': 5.2.1
      dotenv: 8.6.0
    transitivePeerDependencies:
      - encoding

<<<<<<< HEAD
  '@livekit/protocol@1.24.0':
=======
  '@livekit/protocol@1.23.0':
>>>>>>> 03f2a6fe
    dependencies:
      '@bufbuild/protobuf': 1.10.0

  '@manypkg/find-root@1.1.0':
    dependencies:
      '@babel/runtime': 7.23.2
      '@types/node': 12.20.55
      find-up: 4.1.0
      fs-extra: 8.1.0

  '@manypkg/get-packages@1.1.3':
    dependencies:
      '@babel/runtime': 7.23.2
      '@changesets/types': 4.1.0
      '@manypkg/find-root': 1.1.0
      fs-extra: 8.1.0
      globby: 11.1.0
      read-yaml-file: 1.1.0

  '@mdn/browser-compat-data@5.5.6': {}

  '@nodelib/fs.scandir@2.1.5':
    dependencies:
      '@nodelib/fs.stat': 2.0.5
      run-parallel: 1.2.0

  '@nodelib/fs.stat@2.0.5': {}

  '@nodelib/fs.walk@1.2.8':
    dependencies:
      '@nodelib/fs.scandir': 2.1.5
      fastq: 1.15.0

  '@rollup/plugin-babel@6.0.4(@babel/core@7.25.2)(rollup@4.24.0)':
    dependencies:
      '@babel/core': 7.25.2
      '@babel/helper-module-imports': 7.24.7
      '@rollup/pluginutils': 5.1.0(rollup@4.24.0)
    optionalDependencies:
      rollup: 4.24.0
    transitivePeerDependencies:
      - supports-color

  '@rollup/plugin-commonjs@28.0.0(rollup@4.24.0)':
    dependencies:
      '@rollup/pluginutils': 5.1.0(rollup@4.24.0)
      commondir: 1.0.1
      estree-walker: 2.0.2
      fdir: 6.4.0(picomatch@2.3.1)
      is-reference: 1.2.1
      magic-string: 0.30.10
      picomatch: 2.3.1
    optionalDependencies:
      rollup: 4.24.0

  '@rollup/plugin-json@6.1.0(rollup@4.24.0)':
    dependencies:
      '@rollup/pluginutils': 5.1.0(rollup@4.24.0)
    optionalDependencies:
      rollup: 4.24.0

  '@rollup/plugin-node-resolve@15.3.0(rollup@4.24.0)':
    dependencies:
      '@rollup/pluginutils': 5.1.0(rollup@4.24.0)
      '@types/resolve': 1.20.2
      deepmerge: 4.3.1
      is-module: 1.0.0
      resolve: 1.22.8
    optionalDependencies:
      rollup: 4.24.0

  '@rollup/plugin-terser@0.4.4(rollup@4.24.0)':
    dependencies:
      serialize-javascript: 6.0.1
      smob: 1.4.1
      terser: 5.24.0
    optionalDependencies:
      rollup: 4.24.0

  '@rollup/pluginutils@4.2.1':
    dependencies:
      estree-walker: 2.0.2
      picomatch: 2.3.1

  '@rollup/pluginutils@5.1.0(rollup@4.24.0)':
    dependencies:
      '@types/estree': 1.0.5
      estree-walker: 2.0.2
      picomatch: 2.3.1
    optionalDependencies:
      rollup: 4.24.0

  '@rollup/rollup-android-arm-eabi@4.24.0':
    optional: true

  '@rollup/rollup-android-arm64@4.24.0':
    optional: true

  '@rollup/rollup-darwin-arm64@4.24.0':
    optional: true

  '@rollup/rollup-darwin-x64@4.24.0':
    optional: true

  '@rollup/rollup-linux-arm-gnueabihf@4.24.0':
    optional: true

  '@rollup/rollup-linux-arm-musleabihf@4.24.0':
    optional: true

  '@rollup/rollup-linux-arm64-gnu@4.24.0':
    optional: true

  '@rollup/rollup-linux-arm64-musl@4.24.0':
    optional: true

  '@rollup/rollup-linux-powerpc64le-gnu@4.24.0':
    optional: true

  '@rollup/rollup-linux-riscv64-gnu@4.24.0':
    optional: true

  '@rollup/rollup-linux-s390x-gnu@4.24.0':
    optional: true

  '@rollup/rollup-linux-x64-gnu@4.24.0':
    optional: true

  '@rollup/rollup-linux-x64-musl@4.24.0':
    optional: true

  '@rollup/rollup-win32-arm64-msvc@4.24.0':
    optional: true

  '@rollup/rollup-win32-ia32-msvc@4.24.0':
    optional: true

  '@rollup/rollup-win32-x64-msvc@4.24.0':
    optional: true

  '@rtsao/scc@1.1.0': {}

  '@shikijs/core@1.21.0':
    dependencies:
      '@shikijs/engine-javascript': 1.21.0
      '@shikijs/engine-oniguruma': 1.21.0
      '@shikijs/types': 1.21.0
      '@shikijs/vscode-textmate': 9.2.2
      '@types/hast': 3.0.4
      hast-util-to-html: 9.0.3

  '@shikijs/engine-javascript@1.21.0':
    dependencies:
      '@shikijs/types': 1.21.0
      '@shikijs/vscode-textmate': 9.2.2
      oniguruma-to-js: 0.4.3

  '@shikijs/engine-oniguruma@1.21.0':
    dependencies:
      '@shikijs/types': 1.21.0
      '@shikijs/vscode-textmate': 9.2.2

  '@shikijs/types@1.21.0':
    dependencies:
      '@shikijs/vscode-textmate': 9.2.2
      '@types/hast': 3.0.4

  '@shikijs/vscode-textmate@9.2.2': {}

  '@sinclair/typebox@0.27.8': {}

  '@size-limit/file@8.2.6(size-limit@8.2.6)':
    dependencies:
      semver: 7.5.3
      size-limit: 8.2.6

  '@size-limit/webpack@8.2.6(size-limit@8.2.6)':
    dependencies:
      nanoid: 3.3.7
      size-limit: 8.2.6
      webpack: 5.89.0
    transitivePeerDependencies:
      - '@swc/core'
      - esbuild
      - uglify-js
      - webpack-cli

  '@trivago/prettier-plugin-sort-imports@4.3.0(prettier@3.3.3)':
    dependencies:
      '@babel/generator': 7.17.7
      '@babel/parser': 7.25.6
      '@babel/traverse': 7.23.2
      '@babel/types': 7.17.0
      javascript-natural-sort: 0.7.1
      lodash: 4.17.21
      prettier: 3.3.3
    transitivePeerDependencies:
      - supports-color

  '@types/eslint-scope@3.7.7':
    dependencies:
      '@types/eslint': 8.44.7
      '@types/estree': 1.0.5

  '@types/eslint@8.44.7':
    dependencies:
      '@types/estree': 1.0.6
      '@types/json-schema': 7.0.15

  '@types/estree@1.0.5': {}

  '@types/estree@1.0.6': {}

  '@types/events@3.0.3': {}

  '@types/glob@7.2.0':
    dependencies:
      '@types/minimatch': 5.1.2
      '@types/node': 22.7.4

  '@types/hast@3.0.4':
    dependencies:
      '@types/unist': 3.0.3

  '@types/json-schema@7.0.15': {}

  '@types/json5@0.0.29': {}

  '@types/mdast@4.0.4':
    dependencies:
      '@types/unist': 3.0.3

  '@types/minimatch@5.1.2': {}

  '@types/node@12.20.55': {}

  '@types/node@20.8.10':
    dependencies:
      undici-types: 5.26.5

  '@types/node@22.7.4':
    dependencies:
      undici-types: 6.19.8

  '@types/resolve@1.20.2': {}

  '@types/sdp-transform@2.4.9': {}

  '@types/semver@7.5.4': {}

  '@types/ua-parser-js@0.7.39': {}

  '@types/unist@3.0.3': {}

  '@typescript-eslint/eslint-plugin@7.18.0(@typescript-eslint/parser@7.18.0(eslint@8.57.1)(typescript@5.6.2))(eslint@8.57.1)(typescript@5.6.2)':
    dependencies:
      '@eslint-community/regexpp': 4.10.0
      '@typescript-eslint/parser': 7.18.0(eslint@8.57.1)(typescript@5.6.2)
      '@typescript-eslint/scope-manager': 7.18.0
      '@typescript-eslint/type-utils': 7.18.0(eslint@8.57.1)(typescript@5.6.2)
      '@typescript-eslint/utils': 7.18.0(eslint@8.57.1)(typescript@5.6.2)
      '@typescript-eslint/visitor-keys': 7.18.0
      eslint: 8.57.1
      graphemer: 1.4.0
      ignore: 5.3.1
      natural-compare: 1.4.0
      ts-api-utils: 1.3.0(typescript@5.6.2)
    optionalDependencies:
      typescript: 5.6.2
    transitivePeerDependencies:
      - supports-color

  '@typescript-eslint/parser@7.18.0(eslint@8.57.1)(typescript@5.6.2)':
    dependencies:
      '@typescript-eslint/scope-manager': 7.18.0
      '@typescript-eslint/types': 7.18.0
      '@typescript-eslint/typescript-estree': 7.18.0(typescript@5.6.2)
      '@typescript-eslint/visitor-keys': 7.18.0
      debug: 4.3.6
      eslint: 8.57.1
    optionalDependencies:
      typescript: 5.6.2
    transitivePeerDependencies:
      - supports-color

  '@typescript-eslint/scope-manager@7.18.0':
    dependencies:
      '@typescript-eslint/types': 7.18.0
      '@typescript-eslint/visitor-keys': 7.18.0

  '@typescript-eslint/type-utils@7.18.0(eslint@8.57.1)(typescript@5.6.2)':
    dependencies:
      '@typescript-eslint/typescript-estree': 7.18.0(typescript@5.6.2)
      '@typescript-eslint/utils': 7.18.0(eslint@8.57.1)(typescript@5.6.2)
      debug: 4.3.6
      eslint: 8.57.1
      ts-api-utils: 1.3.0(typescript@5.6.2)
    optionalDependencies:
      typescript: 5.6.2
    transitivePeerDependencies:
      - supports-color

  '@typescript-eslint/types@7.18.0': {}

  '@typescript-eslint/typescript-estree@7.18.0(typescript@5.6.2)':
    dependencies:
      '@typescript-eslint/types': 7.18.0
      '@typescript-eslint/visitor-keys': 7.18.0
      debug: 4.3.6
      globby: 11.1.0
      is-glob: 4.0.3
      minimatch: 9.0.5
      semver: 7.6.0
      ts-api-utils: 1.3.0(typescript@5.6.2)
    optionalDependencies:
      typescript: 5.6.2
    transitivePeerDependencies:
      - supports-color

  '@typescript-eslint/utils@7.18.0(eslint@8.57.1)(typescript@5.6.2)':
    dependencies:
      '@eslint-community/eslint-utils': 4.4.0(eslint@8.57.1)
      '@typescript-eslint/scope-manager': 7.18.0
      '@typescript-eslint/types': 7.18.0
      '@typescript-eslint/typescript-estree': 7.18.0(typescript@5.6.2)
      eslint: 8.57.1
    transitivePeerDependencies:
      - supports-color
      - typescript

  '@typescript-eslint/visitor-keys@7.18.0':
    dependencies:
      '@typescript-eslint/types': 7.18.0
      eslint-visitor-keys: 3.4.3

  '@typescript/vfs@1.5.2':
    dependencies:
      debug: 4.3.6
    transitivePeerDependencies:
      - supports-color

  '@ungap/structured-clone@1.2.0': {}

  '@vitest/expect@1.6.0':
    dependencies:
      '@vitest/spy': 1.6.0
      '@vitest/utils': 1.6.0
      chai: 4.4.1

  '@vitest/runner@1.6.0':
    dependencies:
      '@vitest/utils': 1.6.0
      p-limit: 5.0.0
      pathe: 1.1.2

  '@vitest/snapshot@1.6.0':
    dependencies:
      magic-string: 0.30.10
      pathe: 1.1.2
      pretty-format: 29.7.0

  '@vitest/spy@1.6.0':
    dependencies:
      tinyspy: 2.2.1

  '@vitest/utils@1.6.0':
    dependencies:
      diff-sequences: 29.6.3
      estree-walker: 3.0.3
      loupe: 2.3.7
      pretty-format: 29.7.0

  '@webassemblyjs/ast@1.11.6':
    dependencies:
      '@webassemblyjs/helper-numbers': 1.11.6
      '@webassemblyjs/helper-wasm-bytecode': 1.11.6

  '@webassemblyjs/floating-point-hex-parser@1.11.6': {}

  '@webassemblyjs/helper-api-error@1.11.6': {}

  '@webassemblyjs/helper-buffer@1.11.6': {}

  '@webassemblyjs/helper-numbers@1.11.6':
    dependencies:
      '@webassemblyjs/floating-point-hex-parser': 1.11.6
      '@webassemblyjs/helper-api-error': 1.11.6
      '@xtuc/long': 4.2.2

  '@webassemblyjs/helper-wasm-bytecode@1.11.6': {}

  '@webassemblyjs/helper-wasm-section@1.11.6':
    dependencies:
      '@webassemblyjs/ast': 1.11.6
      '@webassemblyjs/helper-buffer': 1.11.6
      '@webassemblyjs/helper-wasm-bytecode': 1.11.6
      '@webassemblyjs/wasm-gen': 1.11.6

  '@webassemblyjs/ieee754@1.11.6':
    dependencies:
      '@xtuc/ieee754': 1.2.0

  '@webassemblyjs/leb128@1.11.6':
    dependencies:
      '@xtuc/long': 4.2.2

  '@webassemblyjs/utf8@1.11.6': {}

  '@webassemblyjs/wasm-edit@1.11.6':
    dependencies:
      '@webassemblyjs/ast': 1.11.6
      '@webassemblyjs/helper-buffer': 1.11.6
      '@webassemblyjs/helper-wasm-bytecode': 1.11.6
      '@webassemblyjs/helper-wasm-section': 1.11.6
      '@webassemblyjs/wasm-gen': 1.11.6
      '@webassemblyjs/wasm-opt': 1.11.6
      '@webassemblyjs/wasm-parser': 1.11.6
      '@webassemblyjs/wast-printer': 1.11.6

  '@webassemblyjs/wasm-gen@1.11.6':
    dependencies:
      '@webassemblyjs/ast': 1.11.6
      '@webassemblyjs/helper-wasm-bytecode': 1.11.6
      '@webassemblyjs/ieee754': 1.11.6
      '@webassemblyjs/leb128': 1.11.6
      '@webassemblyjs/utf8': 1.11.6

  '@webassemblyjs/wasm-opt@1.11.6':
    dependencies:
      '@webassemblyjs/ast': 1.11.6
      '@webassemblyjs/helper-buffer': 1.11.6
      '@webassemblyjs/wasm-gen': 1.11.6
      '@webassemblyjs/wasm-parser': 1.11.6

  '@webassemblyjs/wasm-parser@1.11.6':
    dependencies:
      '@webassemblyjs/ast': 1.11.6
      '@webassemblyjs/helper-api-error': 1.11.6
      '@webassemblyjs/helper-wasm-bytecode': 1.11.6
      '@webassemblyjs/ieee754': 1.11.6
      '@webassemblyjs/leb128': 1.11.6
      '@webassemblyjs/utf8': 1.11.6

  '@webassemblyjs/wast-printer@1.11.6':
    dependencies:
      '@webassemblyjs/ast': 1.11.6
      '@xtuc/long': 4.2.2

  '@xtuc/ieee754@1.2.0': {}

  '@xtuc/long@4.2.2': {}

  acorn-import-assertions@1.9.0(acorn@8.11.3):
    dependencies:
      acorn: 8.11.3

  acorn-jsx@5.3.2(acorn@8.11.3):
    dependencies:
      acorn: 8.11.3

  acorn-walk@8.3.2: {}

  acorn@8.11.3: {}

  agent-base@7.1.1:
    dependencies:
      debug: 4.3.6
    transitivePeerDependencies:
      - supports-color

  aggregate-error@3.1.0:
    dependencies:
      clean-stack: 2.2.0
      indent-string: 4.0.0

  ajv-keywords@3.5.2(ajv@6.12.6):
    dependencies:
      ajv: 6.12.6

  ajv@6.12.6:
    dependencies:
      fast-deep-equal: 3.1.3
      fast-json-stable-stringify: 2.1.0
      json-schema-traverse: 0.4.1
      uri-js: 4.4.1

  ansi-colors@4.1.3: {}

  ansi-regex@5.0.1: {}

  ansi-styles@3.2.1:
    dependencies:
      color-convert: 1.9.3

  ansi-styles@4.3.0:
    dependencies:
      color-convert: 2.0.1

  ansi-styles@5.2.0: {}

  anymatch@3.1.3:
    dependencies:
      normalize-path: 3.0.0
      picomatch: 2.3.1

  argparse@1.0.10:
    dependencies:
      sprintf-js: 1.0.3

  argparse@2.0.1: {}

  array-buffer-byte-length@1.0.1:
    dependencies:
      call-bind: 1.0.7
      is-array-buffer: 3.0.4

  array-includes@3.1.8:
    dependencies:
      call-bind: 1.0.7
      define-properties: 1.2.1
      es-abstract: 1.23.3
      es-object-atoms: 1.0.0
      get-intrinsic: 1.2.4
      is-string: 1.0.7

  array-union@1.0.2:
    dependencies:
      array-uniq: 1.0.3

  array-union@2.1.0: {}

  array-uniq@1.0.3: {}

  array.prototype.findlastindex@1.2.5:
    dependencies:
      call-bind: 1.0.7
      define-properties: 1.2.1
      es-abstract: 1.23.3
      es-errors: 1.3.0
      es-object-atoms: 1.0.0
      es-shim-unscopables: 1.0.2

  array.prototype.flat@1.3.2:
    dependencies:
      call-bind: 1.0.7
      define-properties: 1.2.1
      es-abstract: 1.23.3
      es-shim-unscopables: 1.0.2

  array.prototype.flatmap@1.3.2:
    dependencies:
      call-bind: 1.0.7
      define-properties: 1.2.1
      es-abstract: 1.23.3
      es-shim-unscopables: 1.0.2

  arraybuffer.prototype.slice@1.0.3:
    dependencies:
      array-buffer-byte-length: 1.0.1
      call-bind: 1.0.7
      define-properties: 1.2.1
      es-abstract: 1.23.3
      es-errors: 1.3.0
      get-intrinsic: 1.2.4
      is-array-buffer: 3.0.4
      is-shared-array-buffer: 1.0.3

  assertion-error@1.1.0: {}

  async@3.2.5: {}

  asynckit@0.4.0: {}

  available-typed-arrays@1.0.7:
    dependencies:
      possible-typed-array-names: 1.0.0

  babel-plugin-polyfill-corejs2@0.4.10(@babel/core@7.25.2):
    dependencies:
      '@babel/compat-data': 7.25.4
      '@babel/core': 7.25.2
      '@babel/helper-define-polyfill-provider': 0.6.2(@babel/core@7.25.2)
      semver: 6.3.1
    transitivePeerDependencies:
      - supports-color

  babel-plugin-polyfill-corejs3@0.10.6(@babel/core@7.25.2):
    dependencies:
      '@babel/core': 7.25.2
      '@babel/helper-define-polyfill-provider': 0.6.2(@babel/core@7.25.2)
      core-js-compat: 3.38.1
    transitivePeerDependencies:
      - supports-color

  babel-plugin-polyfill-regenerator@0.6.1(@babel/core@7.25.2):
    dependencies:
      '@babel/core': 7.25.2
      '@babel/helper-define-polyfill-provider': 0.6.2(@babel/core@7.25.2)
    transitivePeerDependencies:
      - supports-color

  balanced-match@1.0.2: {}

  better-path-resolve@1.0.0:
    dependencies:
      is-windows: 1.0.2

  binary-extensions@2.2.0: {}

  brace-expansion@1.1.11:
    dependencies:
      balanced-match: 1.0.2
      concat-map: 0.0.1

  brace-expansion@2.0.1:
    dependencies:
      balanced-match: 1.0.2

  braces@3.0.2:
    dependencies:
      fill-range: 7.0.1

  browserslist@4.23.3:
    dependencies:
      caniuse-lite: 1.0.30001646
      electron-to-chromium: 1.5.4
      node-releases: 2.0.18
      update-browserslist-db: 1.1.0(browserslist@4.23.3)

  buffer-from@1.1.2: {}

  bytes-iec@3.1.1: {}

  cac@6.7.14: {}

  call-bind@1.0.7:
    dependencies:
      es-define-property: 1.0.0
      es-errors: 1.3.0
      function-bind: 1.1.2
      get-intrinsic: 1.2.4
      set-function-length: 1.2.2

  callsites@3.1.0: {}

  caniuse-lite@1.0.30001646: {}

  ccount@2.0.1: {}

  chai@4.4.1:
    dependencies:
      assertion-error: 1.1.0
      check-error: 1.0.3
      deep-eql: 4.1.3
      get-func-name: 2.0.2
      loupe: 2.3.7
      pathval: 1.1.1
      type-detect: 4.0.8

  chalk@2.4.2:
    dependencies:
      ansi-styles: 3.2.1
      escape-string-regexp: 1.0.5
      supports-color: 5.5.0

  chalk@4.1.2:
    dependencies:
      ansi-styles: 4.3.0
      supports-color: 7.2.0

  character-entities-html4@2.1.0: {}

  character-entities-legacy@3.0.0: {}

  chardet@0.7.0: {}

  check-error@1.0.3:
    dependencies:
      get-func-name: 2.0.2

  chokidar@3.5.3:
    dependencies:
      anymatch: 3.1.3
      braces: 3.0.2
      glob-parent: 5.1.2
      is-binary-path: 2.1.0
      is-glob: 4.0.3
      normalize-path: 3.0.0
      readdirp: 3.6.0
    optionalDependencies:
      fsevents: 2.3.3

  chrome-trace-event@1.0.3: {}

  ci-info@3.9.0: {}

  clean-stack@2.2.0: {}

  color-convert@1.9.3:
    dependencies:
      color-name: 1.1.3

  color-convert@2.0.1:
    dependencies:
      color-name: 1.1.4

  color-name@1.1.3: {}

  color-name@1.1.4: {}

  combined-stream@1.0.8:
    dependencies:
      delayed-stream: 1.0.0

  comma-separated-tokens@2.0.3: {}

  commander@11.1.0: {}

  commander@2.20.3: {}

  commondir@1.0.1: {}

  concat-map@0.0.1: {}

  confbox@0.1.7: {}

  confusing-browser-globals@1.0.11: {}

  convert-source-map@2.0.0: {}

  core-js-compat@3.38.1:
    dependencies:
      browserslist: 4.23.3

  cross-spawn@5.1.0:
    dependencies:
      lru-cache: 4.1.5
      shebang-command: 1.2.0
      which: 1.3.1

  cross-spawn@7.0.3:
    dependencies:
      path-key: 3.1.1
      shebang-command: 2.0.0
      which: 2.0.2

  cssstyle@4.0.1:
    dependencies:
      rrweb-cssom: 0.6.0

  data-urls@5.0.0:
    dependencies:
      whatwg-mimetype: 4.0.0
      whatwg-url: 14.0.0

  data-view-buffer@1.0.1:
    dependencies:
      call-bind: 1.0.7
      es-errors: 1.3.0
      is-data-view: 1.0.1

  data-view-byte-length@1.0.1:
    dependencies:
      call-bind: 1.0.7
      es-errors: 1.3.0
      is-data-view: 1.0.1

  data-view-byte-offset@1.0.0:
    dependencies:
      call-bind: 1.0.7
      es-errors: 1.3.0
      is-data-view: 1.0.1

  dataloader@1.4.0: {}

  debug@3.2.7:
    dependencies:
      ms: 2.1.3

  debug@4.3.6:
    dependencies:
      ms: 2.1.2

  decimal.js@10.4.3: {}

  deep-eql@4.1.3:
    dependencies:
      type-detect: 4.0.8

  deep-is@0.1.4: {}

  deepmerge@4.3.1: {}

  define-data-property@1.1.4:
    dependencies:
      es-define-property: 1.0.0
      es-errors: 1.3.0
      gopd: 1.0.1

  define-properties@1.2.1:
    dependencies:
      define-data-property: 1.1.4
      has-property-descriptors: 1.0.2
      object-keys: 1.1.1

  del@5.1.0:
    dependencies:
      globby: 10.0.2
      graceful-fs: 4.2.11
      is-glob: 4.0.3
      is-path-cwd: 2.2.0
      is-path-inside: 3.0.3
      p-map: 3.0.0
      rimraf: 3.0.2
      slash: 3.0.0

  delayed-stream@1.0.0: {}

  dequal@2.0.3: {}

  detect-indent@6.1.0: {}

  devlop@1.1.0:
    dependencies:
      dequal: 2.0.3

  diff-sequences@29.6.3: {}

  dir-glob@3.0.1:
    dependencies:
      path-type: 4.0.0

  doctrine@2.1.0:
    dependencies:
      esutils: 2.0.3

  doctrine@3.0.0:
    dependencies:
      esutils: 2.0.3

  dotenv@8.6.0: {}

  downlevel-dts@0.11.0:
    dependencies:
      semver: 7.6.0
      shelljs: 0.8.5
<<<<<<< HEAD
      typescript: 5.7.0-dev.20241008

  eastasianwidth@0.2.0: {}
=======
      typescript: 5.7.0-dev.20241006
>>>>>>> 03f2a6fe

  electron-to-chromium@1.5.4: {}

  email-addresses@5.0.0: {}

  enhanced-resolve@5.15.0:
    dependencies:
      graceful-fs: 4.2.11
      tapable: 2.2.1

  enquirer@2.4.1:
    dependencies:
      ansi-colors: 4.1.3
      strip-ansi: 6.0.1

  entities@4.5.0: {}

  es-abstract@1.23.3:
    dependencies:
      array-buffer-byte-length: 1.0.1
      arraybuffer.prototype.slice: 1.0.3
      available-typed-arrays: 1.0.7
      call-bind: 1.0.7
      data-view-buffer: 1.0.1
      data-view-byte-length: 1.0.1
      data-view-byte-offset: 1.0.0
      es-define-property: 1.0.0
      es-errors: 1.3.0
      es-object-atoms: 1.0.0
      es-set-tostringtag: 2.0.3
      es-to-primitive: 1.2.1
      function.prototype.name: 1.1.6
      get-intrinsic: 1.2.4
      get-symbol-description: 1.0.2
      globalthis: 1.0.3
      gopd: 1.0.1
      has-property-descriptors: 1.0.2
      has-proto: 1.0.3
      has-symbols: 1.0.3
      hasown: 2.0.2
      internal-slot: 1.0.7
      is-array-buffer: 3.0.4
      is-callable: 1.2.7
      is-data-view: 1.0.1
      is-negative-zero: 2.0.3
      is-regex: 1.1.4
      is-shared-array-buffer: 1.0.3
      is-string: 1.0.7
      is-typed-array: 1.1.13
      is-weakref: 1.0.2
      object-inspect: 1.13.1
      object-keys: 1.1.1
      object.assign: 4.1.5
      regexp.prototype.flags: 1.5.2
      safe-array-concat: 1.1.2
      safe-regex-test: 1.0.3
      string.prototype.trim: 1.2.9
      string.prototype.trimend: 1.0.8
      string.prototype.trimstart: 1.0.8
      typed-array-buffer: 1.0.2
      typed-array-byte-length: 1.0.1
      typed-array-byte-offset: 1.0.2
      typed-array-length: 1.0.6
      unbox-primitive: 1.0.2
      which-typed-array: 1.1.15

  es-define-property@1.0.0:
    dependencies:
      get-intrinsic: 1.2.4

  es-errors@1.3.0: {}

  es-module-lexer@1.3.1: {}

  es-object-atoms@1.0.0:
    dependencies:
      es-errors: 1.3.0

  es-set-tostringtag@2.0.3:
    dependencies:
      get-intrinsic: 1.2.4
      has-tostringtag: 1.0.2
      hasown: 2.0.2

  es-shim-unscopables@1.0.2:
    dependencies:
      hasown: 2.0.2

  es-to-primitive@1.2.1:
    dependencies:
      is-callable: 1.2.7
      is-date-object: 1.0.5
      is-symbol: 1.0.4

  esbuild@0.21.5:
    optionalDependencies:
      '@esbuild/aix-ppc64': 0.21.5
      '@esbuild/android-arm': 0.21.5
      '@esbuild/android-arm64': 0.21.5
      '@esbuild/android-x64': 0.21.5
      '@esbuild/darwin-arm64': 0.21.5
      '@esbuild/darwin-x64': 0.21.5
      '@esbuild/freebsd-arm64': 0.21.5
      '@esbuild/freebsd-x64': 0.21.5
      '@esbuild/linux-arm': 0.21.5
      '@esbuild/linux-arm64': 0.21.5
      '@esbuild/linux-ia32': 0.21.5
      '@esbuild/linux-loong64': 0.21.5
      '@esbuild/linux-mips64el': 0.21.5
      '@esbuild/linux-ppc64': 0.21.5
      '@esbuild/linux-riscv64': 0.21.5
      '@esbuild/linux-s390x': 0.21.5
      '@esbuild/linux-x64': 0.21.5
      '@esbuild/netbsd-x64': 0.21.5
      '@esbuild/openbsd-x64': 0.21.5
      '@esbuild/sunos-x64': 0.21.5
      '@esbuild/win32-arm64': 0.21.5
      '@esbuild/win32-ia32': 0.21.5
      '@esbuild/win32-x64': 0.21.5

  escalade@3.1.2: {}

  escape-string-regexp@1.0.5: {}

  escape-string-regexp@4.0.0: {}

  eslint-compat-utils@0.5.0(eslint@8.57.1):
    dependencies:
      eslint: 8.57.1
      semver: 7.6.0

  eslint-config-airbnb-base@15.0.0(eslint-plugin-import@2.30.0(@typescript-eslint/parser@7.18.0(eslint@8.57.1)(typescript@5.6.2))(eslint@8.57.1))(eslint@8.57.1):
    dependencies:
      confusing-browser-globals: 1.0.11
      eslint: 8.57.1
      eslint-plugin-import: 2.30.0(@typescript-eslint/parser@7.18.0(eslint@8.57.1)(typescript@5.6.2))(eslint@8.57.1)
      object.assign: 4.1.5
      object.entries: 1.1.7
      semver: 6.3.1

  eslint-config-airbnb-typescript@18.0.0(@typescript-eslint/eslint-plugin@7.18.0(@typescript-eslint/parser@7.18.0(eslint@8.57.1)(typescript@5.6.2))(eslint@8.57.1)(typescript@5.6.2))(@typescript-eslint/parser@7.18.0(eslint@8.57.1)(typescript@5.6.2))(eslint-plugin-import@2.30.0(@typescript-eslint/parser@7.18.0(eslint@8.57.1)(typescript@5.6.2))(eslint@8.57.1))(eslint@8.57.1):
    dependencies:
      '@typescript-eslint/eslint-plugin': 7.18.0(@typescript-eslint/parser@7.18.0(eslint@8.57.1)(typescript@5.6.2))(eslint@8.57.1)(typescript@5.6.2)
      '@typescript-eslint/parser': 7.18.0(eslint@8.57.1)(typescript@5.6.2)
      eslint: 8.57.1
      eslint-config-airbnb-base: 15.0.0(eslint-plugin-import@2.30.0(@typescript-eslint/parser@7.18.0(eslint@8.57.1)(typescript@5.6.2))(eslint@8.57.1))(eslint@8.57.1)
    transitivePeerDependencies:
      - eslint-plugin-import

  eslint-config-prettier@9.1.0(eslint@8.57.1):
    dependencies:
      eslint: 8.57.1

  eslint-import-resolver-node@0.3.9:
    dependencies:
      debug: 3.2.7
      is-core-module: 2.15.1
      resolve: 1.22.8
    transitivePeerDependencies:
      - supports-color

  eslint-module-utils@2.9.0(@typescript-eslint/parser@7.18.0(eslint@8.57.1)(typescript@5.6.2))(eslint-import-resolver-node@0.3.9)(eslint@8.57.1):
    dependencies:
      debug: 3.2.7
    optionalDependencies:
      '@typescript-eslint/parser': 7.18.0(eslint@8.57.1)(typescript@5.6.2)
      eslint: 8.57.1
      eslint-import-resolver-node: 0.3.9
    transitivePeerDependencies:
      - supports-color

  eslint-plugin-ecmascript-compat@3.2.1(eslint@8.57.1):
    dependencies:
      '@mdn/browser-compat-data': 5.5.6
      browserslist: 4.23.3
      eslint: 8.57.1
      eslint-plugin-es-x: 7.6.0(eslint@8.57.1)
      lodash: 4.17.21

  eslint-plugin-es-x@7.6.0(eslint@8.57.1):
    dependencies:
      '@eslint-community/eslint-utils': 4.4.0(eslint@8.57.1)
      '@eslint-community/regexpp': 4.10.0
      eslint: 8.57.1
      eslint-compat-utils: 0.5.0(eslint@8.57.1)

  eslint-plugin-import@2.30.0(@typescript-eslint/parser@7.18.0(eslint@8.57.1)(typescript@5.6.2))(eslint@8.57.1):
    dependencies:
      '@rtsao/scc': 1.1.0
      array-includes: 3.1.8
      array.prototype.findlastindex: 1.2.5
      array.prototype.flat: 1.3.2
      array.prototype.flatmap: 1.3.2
      debug: 3.2.7
      doctrine: 2.1.0
      eslint: 8.57.1
      eslint-import-resolver-node: 0.3.9
      eslint-module-utils: 2.9.0(@typescript-eslint/parser@7.18.0(eslint@8.57.1)(typescript@5.6.2))(eslint-import-resolver-node@0.3.9)(eslint@8.57.1)
      hasown: 2.0.2
      is-core-module: 2.15.1
      is-glob: 4.0.3
      minimatch: 3.1.2
      object.fromentries: 2.0.8
      object.groupby: 1.0.3
      object.values: 1.2.0
      semver: 6.3.1
      tsconfig-paths: 3.15.0
    optionalDependencies:
      '@typescript-eslint/parser': 7.18.0(eslint@8.57.1)(typescript@5.6.2)
    transitivePeerDependencies:
      - eslint-import-resolver-typescript
      - eslint-import-resolver-webpack
      - supports-color

  eslint-scope@5.1.1:
    dependencies:
      esrecurse: 4.3.0
      estraverse: 4.3.0

  eslint-scope@7.2.2:
    dependencies:
      esrecurse: 4.3.0
      estraverse: 5.3.0

  eslint-visitor-keys@3.4.3: {}

  eslint@8.57.1:
    dependencies:
      '@eslint-community/eslint-utils': 4.4.0(eslint@8.57.1)
      '@eslint-community/regexpp': 4.10.0
      '@eslint/eslintrc': 2.1.4
      '@eslint/js': 8.57.1
      '@humanwhocodes/config-array': 0.13.0
      '@humanwhocodes/module-importer': 1.0.1
      '@nodelib/fs.walk': 1.2.8
      '@ungap/structured-clone': 1.2.0
      ajv: 6.12.6
      chalk: 4.1.2
      cross-spawn: 7.0.3
      debug: 4.3.6
      doctrine: 3.0.0
      escape-string-regexp: 4.0.0
      eslint-scope: 7.2.2
      eslint-visitor-keys: 3.4.3
      espree: 9.6.1
      esquery: 1.5.0
      esutils: 2.0.3
      fast-deep-equal: 3.1.3
      file-entry-cache: 6.0.1
      find-up: 5.0.0
      glob-parent: 6.0.2
      globals: 13.23.0
      graphemer: 1.4.0
      ignore: 5.3.1
      imurmurhash: 0.1.4
      is-glob: 4.0.3
      is-path-inside: 3.0.3
      js-yaml: 4.1.0
      json-stable-stringify-without-jsonify: 1.0.1
      levn: 0.4.1
      lodash.merge: 4.6.2
      minimatch: 3.1.2
      natural-compare: 1.4.0
      optionator: 0.9.3
      strip-ansi: 6.0.1
      text-table: 0.2.0
    transitivePeerDependencies:
      - supports-color

  espree@9.6.1:
    dependencies:
      acorn: 8.11.3
      acorn-jsx: 5.3.2(acorn@8.11.3)
      eslint-visitor-keys: 3.4.3

  esprima@4.0.1: {}

  esquery@1.5.0:
    dependencies:
      estraverse: 5.3.0

  esrecurse@4.3.0:
    dependencies:
      estraverse: 5.3.0

  estraverse@4.3.0: {}

  estraverse@5.3.0: {}

  estree-walker@2.0.2: {}

  estree-walker@3.0.3:
    dependencies:
      '@types/estree': 1.0.5

  esutils@2.0.3: {}

  events@3.3.0: {}

  execa@8.0.1:
    dependencies:
      cross-spawn: 7.0.3
      get-stream: 8.0.1
      human-signals: 5.0.0
      is-stream: 3.0.0
      merge-stream: 2.0.0
      npm-run-path: 5.3.0
      onetime: 6.0.0
      signal-exit: 4.1.0
      strip-final-newline: 3.0.0

  extendable-error@0.1.7: {}

  external-editor@3.1.0:
    dependencies:
      chardet: 0.7.0
      iconv-lite: 0.4.24
      tmp: 0.0.33

  fast-deep-equal@3.1.3: {}

  fast-glob@3.3.2:
    dependencies:
      '@nodelib/fs.stat': 2.0.5
      '@nodelib/fs.walk': 1.2.8
      glob-parent: 5.1.2
      merge2: 1.4.1
      micromatch: 4.0.5

  fast-json-stable-stringify@2.1.0: {}

  fast-levenshtein@2.0.6: {}

  fastq@1.15.0:
    dependencies:
      reusify: 1.0.4

  fdir@6.4.0(picomatch@2.3.1):
    optionalDependencies:
      picomatch: 2.3.1

  file-entry-cache@6.0.1:
    dependencies:
      flat-cache: 3.1.1

  filename-reserved-regex@2.0.0: {}

  filenamify@4.3.0:
    dependencies:
      filename-reserved-regex: 2.0.0
      strip-outer: 1.0.1
      trim-repeated: 1.0.0

  fill-range@7.0.1:
    dependencies:
      to-regex-range: 5.0.1

  find-cache-dir@3.3.2:
    dependencies:
      commondir: 1.0.1
      make-dir: 3.1.0
      pkg-dir: 4.2.0

  find-up@4.1.0:
    dependencies:
      locate-path: 5.0.0
      path-exists: 4.0.0

  find-up@5.0.0:
    dependencies:
      locate-path: 6.0.0
      path-exists: 4.0.0

  flat-cache@3.1.1:
    dependencies:
      flatted: 3.2.9
      keyv: 4.5.4
      rimraf: 3.0.2

  flatted@3.2.9: {}

  for-each@0.3.3:
    dependencies:
      is-callable: 1.2.7

  form-data@4.0.0:
    dependencies:
      asynckit: 0.4.0
      combined-stream: 1.0.8
      mime-types: 2.1.35

  fs-extra@10.1.0:
    dependencies:
      graceful-fs: 4.2.11
      jsonfile: 6.1.0
      universalify: 2.0.1

  fs-extra@11.1.1:
    dependencies:
      graceful-fs: 4.2.11
      jsonfile: 6.1.0
      universalify: 2.0.1

  fs-extra@7.0.1:
    dependencies:
      graceful-fs: 4.2.11
      jsonfile: 4.0.0
      universalify: 0.1.2

  fs-extra@8.1.0:
    dependencies:
      graceful-fs: 4.2.11
      jsonfile: 4.0.0
      universalify: 0.1.2

  fs.realpath@1.0.0: {}

  fsevents@2.3.3:
    optional: true

  function-bind@1.1.2: {}

  function.prototype.name@1.1.6:
    dependencies:
      call-bind: 1.0.7
      define-properties: 1.2.1
      es-abstract: 1.23.3
      functions-have-names: 1.2.3

  functions-have-names@1.2.3: {}

  gensync@1.0.0-beta.2: {}

  get-func-name@2.0.2: {}

  get-intrinsic@1.2.4:
    dependencies:
      es-errors: 1.3.0
      function-bind: 1.1.2
      has-proto: 1.0.3
      has-symbols: 1.0.3
      hasown: 2.0.2

  get-stream@8.0.1: {}

  get-symbol-description@1.0.2:
    dependencies:
      call-bind: 1.0.7
      es-errors: 1.3.0
      get-intrinsic: 1.2.4

  gh-pages@6.1.1:
    dependencies:
      async: 3.2.5
      commander: 11.1.0
      email-addresses: 5.0.0
      filenamify: 4.3.0
      find-cache-dir: 3.3.2
      fs-extra: 11.1.1
      globby: 6.1.0

  glob-parent@5.1.2:
    dependencies:
      is-glob: 4.0.3

  glob-parent@6.0.2:
    dependencies:
      is-glob: 4.0.3

  glob-to-regexp@0.4.1: {}

  glob@7.2.3:
    dependencies:
      fs.realpath: 1.0.0
      inflight: 1.0.6
      inherits: 2.0.4
      minimatch: 3.1.2
      once: 1.4.0
      path-is-absolute: 1.0.1

  globals@11.12.0: {}

  globals@13.23.0:
    dependencies:
      type-fest: 0.20.2

  globalthis@1.0.3:
    dependencies:
      define-properties: 1.2.1

  globby@10.0.2:
    dependencies:
      '@types/glob': 7.2.0
      array-union: 2.1.0
      dir-glob: 3.0.1
      fast-glob: 3.3.2
      glob: 7.2.3
      ignore: 5.3.2
      merge2: 1.4.1
      slash: 3.0.0

  globby@11.1.0:
    dependencies:
      array-union: 2.1.0
      dir-glob: 3.0.1
      fast-glob: 3.3.2
      ignore: 5.3.1
      merge2: 1.4.1
      slash: 3.0.0

  globby@6.1.0:
    dependencies:
      array-union: 1.0.2
      glob: 7.2.3
      object-assign: 4.1.1
      pify: 2.3.0
      pinkie-promise: 2.0.1

  gopd@1.0.1:
    dependencies:
      get-intrinsic: 1.2.4

  graceful-fs@4.2.11: {}

  graphemer@1.4.0: {}

  has-bigints@1.0.2: {}

  has-flag@3.0.0: {}

  has-flag@4.0.0: {}

  has-property-descriptors@1.0.2:
    dependencies:
      es-define-property: 1.0.0

  has-proto@1.0.3: {}

  has-symbols@1.0.3: {}

  has-tostringtag@1.0.2:
    dependencies:
      has-symbols: 1.0.3

  hasown@2.0.2:
    dependencies:
      function-bind: 1.1.2

  hast-util-to-html@9.0.3:
    dependencies:
      '@types/hast': 3.0.4
      '@types/unist': 3.0.3
      ccount: 2.0.1
      comma-separated-tokens: 2.0.3
      hast-util-whitespace: 3.0.0
      html-void-elements: 3.0.0
      mdast-util-to-hast: 13.2.0
      property-information: 6.5.0
      space-separated-tokens: 2.0.2
      stringify-entities: 4.0.4
      zwitch: 2.0.4

  hast-util-whitespace@3.0.0:
    dependencies:
      '@types/hast': 3.0.4

  html-encoding-sniffer@4.0.0:
    dependencies:
      whatwg-encoding: 3.1.1

  html-void-elements@3.0.0: {}

  http-proxy-agent@7.0.2:
    dependencies:
      agent-base: 7.1.1
      debug: 4.3.6
    transitivePeerDependencies:
      - supports-color

  https-proxy-agent@7.0.5:
    dependencies:
      agent-base: 7.1.1
      debug: 4.3.6
    transitivePeerDependencies:
      - supports-color

  human-id@1.0.2: {}

  human-signals@5.0.0: {}

  iconv-lite@0.4.24:
    dependencies:
      safer-buffer: 2.1.2

  iconv-lite@0.6.3:
    dependencies:
      safer-buffer: 2.1.2

  ignore@5.3.1: {}

  ignore@5.3.2: {}

  import-fresh@3.3.0:
    dependencies:
      parent-module: 1.0.1
      resolve-from: 4.0.0

  imurmurhash@0.1.4: {}

  indent-string@4.0.0: {}

  inflight@1.0.6:
    dependencies:
      once: 1.4.0
      wrappy: 1.0.2

  inherits@2.0.4: {}

  internal-slot@1.0.7:
    dependencies:
      es-errors: 1.3.0
      hasown: 2.0.2
      side-channel: 1.0.4

  interpret@1.4.0: {}

  is-array-buffer@3.0.4:
    dependencies:
      call-bind: 1.0.7
      get-intrinsic: 1.2.4

  is-bigint@1.0.4:
    dependencies:
      has-bigints: 1.0.2

  is-binary-path@2.1.0:
    dependencies:
      binary-extensions: 2.2.0

  is-boolean-object@1.1.2:
    dependencies:
      call-bind: 1.0.7
      has-tostringtag: 1.0.2

  is-callable@1.2.7: {}

  is-core-module@2.15.1:
    dependencies:
      hasown: 2.0.2

  is-data-view@1.0.1:
    dependencies:
      is-typed-array: 1.1.13

  is-date-object@1.0.5:
    dependencies:
      has-tostringtag: 1.0.2

  is-extglob@2.1.1: {}

  is-glob@4.0.3:
    dependencies:
      is-extglob: 2.1.1

  is-module@1.0.0: {}

  is-negative-zero@2.0.3: {}

  is-number-object@1.0.7:
    dependencies:
      has-tostringtag: 1.0.2

  is-number@7.0.0: {}

  is-path-cwd@2.2.0: {}

  is-path-inside@3.0.3: {}

  is-potential-custom-element-name@1.0.1: {}

  is-reference@1.2.1:
    dependencies:
      '@types/estree': 1.0.6

  is-regex@1.1.4:
    dependencies:
      call-bind: 1.0.7
      has-tostringtag: 1.0.2

  is-shared-array-buffer@1.0.3:
    dependencies:
      call-bind: 1.0.7

  is-stream@3.0.0: {}

  is-string@1.0.7:
    dependencies:
      has-tostringtag: 1.0.2

  is-subdir@1.2.0:
    dependencies:
      better-path-resolve: 1.0.0

  is-symbol@1.0.4:
    dependencies:
      has-symbols: 1.0.3

  is-typed-array@1.1.13:
    dependencies:
      which-typed-array: 1.1.15

  is-weakref@1.0.2:
    dependencies:
      call-bind: 1.0.7

  is-windows@1.0.2: {}

  isarray@2.0.5: {}

  isexe@2.0.0: {}

  javascript-natural-sort@0.7.1: {}

  jest-worker@27.5.1:
    dependencies:
      '@types/node': 20.8.10
      merge-stream: 2.0.0
      supports-color: 8.1.1

  js-tokens@4.0.0: {}

  js-tokens@9.0.0: {}

  js-yaml@3.14.1:
    dependencies:
      argparse: 1.0.10
      esprima: 4.0.1

  js-yaml@4.1.0:
    dependencies:
      argparse: 2.0.1

  jsdom@24.1.3:
    dependencies:
      cssstyle: 4.0.1
      data-urls: 5.0.0
      decimal.js: 10.4.3
      form-data: 4.0.0
      html-encoding-sniffer: 4.0.0
      http-proxy-agent: 7.0.2
      https-proxy-agent: 7.0.5
      is-potential-custom-element-name: 1.0.1
      nwsapi: 2.2.12
      parse5: 7.1.2
      rrweb-cssom: 0.7.1
      saxes: 6.0.0
      symbol-tree: 3.2.4
      tough-cookie: 4.1.4
      w3c-xmlserializer: 5.0.0
      webidl-conversions: 7.0.0
      whatwg-encoding: 3.1.1
      whatwg-mimetype: 4.0.0
      whatwg-url: 14.0.0
      ws: 8.18.0
      xml-name-validator: 5.0.0
    transitivePeerDependencies:
      - bufferutil
      - supports-color
      - utf-8-validate

  jsesc@0.5.0: {}

  jsesc@2.5.2: {}

  json-buffer@3.0.1: {}

  json-parse-even-better-errors@2.3.1: {}

  json-schema-traverse@0.4.1: {}

  json-stable-stringify-without-jsonify@1.0.1: {}

  json5@1.0.2:
    dependencies:
      minimist: 1.2.8

  json5@2.2.3: {}

  jsonfile@4.0.0:
    optionalDependencies:
      graceful-fs: 4.2.11

  jsonfile@6.1.0:
    dependencies:
      universalify: 2.0.1
    optionalDependencies:
      graceful-fs: 4.2.11

  keyv@4.5.4:
    dependencies:
      json-buffer: 3.0.1

  levn@0.4.1:
    dependencies:
      prelude-ls: 1.2.1
      type-check: 0.4.0

  lilconfig@2.1.0: {}

  linkify-it@5.0.0:
    dependencies:
      uc.micro: 2.1.0

  loader-runner@4.3.0: {}

  local-pkg@0.5.0:
    dependencies:
      mlly: 1.7.0
      pkg-types: 1.1.1

  locate-path@5.0.0:
    dependencies:
      p-locate: 4.1.0

  locate-path@6.0.0:
    dependencies:
      p-locate: 5.0.0

  lodash.debounce@4.0.8: {}

  lodash.merge@4.6.2: {}

  lodash.startcase@4.4.0: {}

  lodash@4.17.21: {}

  loglevel@1.9.1: {}

  loupe@2.3.7:
    dependencies:
      get-func-name: 2.0.2

  lru-cache@4.1.5:
    dependencies:
      pseudomap: 1.0.2
      yallist: 2.1.2

  lru-cache@5.1.1:
    dependencies:
      yallist: 3.1.1

  lru-cache@6.0.0:
    dependencies:
      yallist: 4.0.0

  lunr@2.3.9: {}

  magic-string@0.30.10:
    dependencies:
      '@jridgewell/sourcemap-codec': 1.4.15

  make-dir@3.1.0:
    dependencies:
      semver: 6.3.1

  markdown-it@14.1.0:
    dependencies:
      argparse: 2.0.1
      entities: 4.5.0
      linkify-it: 5.0.0
      mdurl: 2.0.0
      punycode.js: 2.3.1
      uc.micro: 2.1.0

  mdast-util-to-hast@13.2.0:
    dependencies:
      '@types/hast': 3.0.4
      '@types/mdast': 4.0.4
      '@ungap/structured-clone': 1.2.0
      devlop: 1.1.0
      micromark-util-sanitize-uri: 2.0.0
      trim-lines: 3.0.1
      unist-util-position: 5.0.0
      unist-util-visit: 5.0.0
      vfile: 6.0.3

  mdurl@2.0.0: {}

  merge-stream@2.0.0: {}

  merge2@1.4.1: {}

  micromark-util-character@2.1.0:
    dependencies:
      micromark-util-symbol: 2.0.0
      micromark-util-types: 2.0.0

  micromark-util-encode@2.0.0: {}

  micromark-util-sanitize-uri@2.0.0:
    dependencies:
      micromark-util-character: 2.1.0
      micromark-util-encode: 2.0.0
      micromark-util-symbol: 2.0.0

  micromark-util-symbol@2.0.0: {}

  micromark-util-types@2.0.0: {}

  micromatch@4.0.5:
    dependencies:
      braces: 3.0.2
      picomatch: 2.3.1

  mime-db@1.52.0: {}

  mime-types@2.1.35:
    dependencies:
      mime-db: 1.52.0

  mimic-fn@4.0.0: {}

  minimatch@3.1.2:
    dependencies:
      brace-expansion: 1.1.11

  minimatch@9.0.5:
    dependencies:
      brace-expansion: 2.0.1

  minimist@1.2.8: {}

  mlly@1.7.0:
    dependencies:
      acorn: 8.11.3
      pathe: 1.1.2
      pkg-types: 1.1.1
      ufo: 1.5.3

  mri@1.2.0: {}

  ms@2.1.2: {}

  ms@2.1.3: {}

  nanoid@3.3.7: {}

  nanospinner@1.1.0:
    dependencies:
      picocolors: 1.0.1

  natural-compare@1.4.0: {}

  neo-async@2.6.2: {}

  node-fetch@2.7.0:
    dependencies:
      whatwg-url: 5.0.0

  node-releases@2.0.18: {}

  normalize-path@3.0.0: {}

  npm-run-path@5.3.0:
    dependencies:
      path-key: 4.0.0

  nwsapi@2.2.12: {}

  object-assign@4.1.1: {}

  object-inspect@1.13.1: {}

  object-keys@1.1.1: {}

  object.assign@4.1.5:
    dependencies:
      call-bind: 1.0.7
      define-properties: 1.2.1
      has-symbols: 1.0.3
      object-keys: 1.1.1

  object.entries@1.1.7:
    dependencies:
      call-bind: 1.0.7
      define-properties: 1.2.1
      es-abstract: 1.23.3

  object.fromentries@2.0.8:
    dependencies:
      call-bind: 1.0.7
      define-properties: 1.2.1
      es-abstract: 1.23.3
      es-object-atoms: 1.0.0

  object.groupby@1.0.3:
    dependencies:
      call-bind: 1.0.7
      define-properties: 1.2.1
      es-abstract: 1.23.3

  object.values@1.2.0:
    dependencies:
      call-bind: 1.0.7
      define-properties: 1.2.1
      es-object-atoms: 1.0.0

  once@1.4.0:
    dependencies:
      wrappy: 1.0.2

  onetime@6.0.0:
    dependencies:
      mimic-fn: 4.0.0

  oniguruma-to-js@0.4.3:
    dependencies:
      regex: 4.3.2

  optionator@0.9.3:
    dependencies:
      '@aashutoshrathi/word-wrap': 1.2.6
      deep-is: 0.1.4
      fast-levenshtein: 2.0.6
      levn: 0.4.1
      prelude-ls: 1.2.1
      type-check: 0.4.0

  os-tmpdir@1.0.2: {}

  outdent@0.5.0: {}

  p-filter@2.1.0:
    dependencies:
      p-map: 2.1.0

  p-limit@2.3.0:
    dependencies:
      p-try: 2.2.0

  p-limit@3.1.0:
    dependencies:
      yocto-queue: 0.1.0

  p-limit@5.0.0:
    dependencies:
      yocto-queue: 1.0.0

  p-locate@4.1.0:
    dependencies:
      p-limit: 2.3.0

  p-locate@5.0.0:
    dependencies:
      p-limit: 3.1.0

  p-map@2.1.0: {}

  p-map@3.0.0:
    dependencies:
      aggregate-error: 3.1.0

  p-try@2.2.0: {}

  package-manager-detector@0.2.0: {}

  parent-module@1.0.1:
    dependencies:
      callsites: 3.1.0

  parse5@7.1.2:
    dependencies:
      entities: 4.5.0

  path-exists@4.0.0: {}

  path-is-absolute@1.0.1: {}

  path-key@3.1.1: {}

  path-key@4.0.0: {}

  path-parse@1.0.7: {}

  path-type@4.0.0: {}

  pathe@1.1.2: {}

  pathval@1.1.1: {}

  picocolors@1.0.1: {}

  picocolors@1.1.0: {}

  picomatch@2.3.1: {}

  pify@2.3.0: {}

  pify@4.0.1: {}

  pinkie-promise@2.0.1:
    dependencies:
      pinkie: 2.0.4

  pinkie@2.0.4: {}

  pkg-dir@4.2.0:
    dependencies:
      find-up: 4.1.0

  pkg-types@1.1.1:
    dependencies:
      confbox: 0.1.7
      mlly: 1.7.0
      pathe: 1.1.2

  possible-typed-array-names@1.0.0: {}

  postcss@8.4.44:
    dependencies:
      nanoid: 3.3.7
      picocolors: 1.0.1
      source-map-js: 1.2.0

  prelude-ls@1.2.1: {}

  prettier@2.8.8: {}

  prettier@3.3.3: {}

  pretty-format@29.7.0:
    dependencies:
      '@jest/schemas': 29.6.3
      ansi-styles: 5.2.0
      react-is: 18.3.1

  property-information@6.5.0: {}

  pseudomap@1.0.2: {}

  psl@1.9.0: {}

  punycode.js@2.3.1: {}

  punycode@2.3.1: {}

  querystringify@2.2.0: {}

  queue-microtask@1.2.3: {}

  randombytes@2.1.0:
    dependencies:
      safe-buffer: 5.2.1

  react-is@18.3.1: {}

  read-yaml-file@1.1.0:
    dependencies:
      graceful-fs: 4.2.11
      js-yaml: 3.14.1
      pify: 4.0.1
      strip-bom: 3.0.0

  readdirp@3.6.0:
    dependencies:
      picomatch: 2.3.1

  rechoir@0.6.2:
    dependencies:
      resolve: 1.22.8

  regenerate-unicode-properties@10.1.1:
    dependencies:
      regenerate: 1.4.2

  regenerate@1.4.2: {}

  regenerator-runtime@0.14.0: {}

  regenerator-transform@0.15.2:
    dependencies:
      '@babel/runtime': 7.23.2

  regex@4.3.2: {}

  regexp.prototype.flags@1.5.2:
    dependencies:
      call-bind: 1.0.7
      define-properties: 1.2.1
      es-errors: 1.3.0
      set-function-name: 2.0.1

  regexpu-core@5.3.2:
    dependencies:
      '@babel/regjsgen': 0.8.0
      regenerate: 1.4.2
      regenerate-unicode-properties: 10.1.1
      regjsparser: 0.9.1
      unicode-match-property-ecmascript: 2.0.0
      unicode-match-property-value-ecmascript: 2.1.0

  regjsparser@0.9.1:
    dependencies:
      jsesc: 0.5.0

  requires-port@1.0.0: {}

  resolve-from@4.0.0: {}

  resolve-from@5.0.0: {}

  resolve@1.22.8:
    dependencies:
      is-core-module: 2.15.1
      path-parse: 1.0.7
      supports-preserve-symlinks-flag: 1.0.0

  reusify@1.0.4: {}

  rimraf@3.0.2:
    dependencies:
      glob: 7.2.3

  rollup-plugin-delete@2.1.0(rollup@4.24.0):
    dependencies:
      del: 5.1.0
      rollup: 4.24.0

  rollup-plugin-typescript2@0.36.0(rollup@4.24.0)(typescript@5.6.2):
    dependencies:
      '@rollup/pluginutils': 4.2.1
      find-cache-dir: 3.3.2
      fs-extra: 10.1.0
      rollup: 4.24.0
      semver: 7.6.0
      tslib: 2.7.0
      typescript: 5.6.2

  rollup@4.24.0:
    dependencies:
      '@types/estree': 1.0.6
    optionalDependencies:
      '@rollup/rollup-android-arm-eabi': 4.24.0
      '@rollup/rollup-android-arm64': 4.24.0
      '@rollup/rollup-darwin-arm64': 4.24.0
      '@rollup/rollup-darwin-x64': 4.24.0
      '@rollup/rollup-linux-arm-gnueabihf': 4.24.0
      '@rollup/rollup-linux-arm-musleabihf': 4.24.0
      '@rollup/rollup-linux-arm64-gnu': 4.24.0
      '@rollup/rollup-linux-arm64-musl': 4.24.0
      '@rollup/rollup-linux-powerpc64le-gnu': 4.24.0
      '@rollup/rollup-linux-riscv64-gnu': 4.24.0
      '@rollup/rollup-linux-s390x-gnu': 4.24.0
      '@rollup/rollup-linux-x64-gnu': 4.24.0
      '@rollup/rollup-linux-x64-musl': 4.24.0
      '@rollup/rollup-win32-arm64-msvc': 4.24.0
      '@rollup/rollup-win32-ia32-msvc': 4.24.0
      '@rollup/rollup-win32-x64-msvc': 4.24.0
      fsevents: 2.3.3

  rrweb-cssom@0.6.0: {}

  rrweb-cssom@0.7.1: {}

  run-parallel@1.2.0:
    dependencies:
      queue-microtask: 1.2.3

  rxjs@7.8.1:
    dependencies:
      tslib: 2.7.0
    optional: true

  safe-array-concat@1.1.2:
    dependencies:
      call-bind: 1.0.7
      get-intrinsic: 1.2.4
      has-symbols: 1.0.3
      isarray: 2.0.5

  safe-buffer@5.2.1: {}

  safe-regex-test@1.0.3:
    dependencies:
      call-bind: 1.0.7
      es-errors: 1.3.0
      is-regex: 1.1.4

  safer-buffer@2.1.2: {}

  saxes@6.0.0:
    dependencies:
      xmlchars: 2.2.0

  schema-utils@3.3.0:
    dependencies:
      '@types/json-schema': 7.0.15
      ajv: 6.12.6
      ajv-keywords: 3.5.2(ajv@6.12.6)

  sdp-transform@2.14.1: {}

  sdp@3.2.0: {}

  semver@6.3.1: {}

  semver@7.5.3:
    dependencies:
      lru-cache: 6.0.0

  semver@7.6.0:
    dependencies:
      lru-cache: 6.0.0

  serialize-javascript@6.0.1:
    dependencies:
      randombytes: 2.1.0

  set-function-length@1.2.2:
    dependencies:
      define-data-property: 1.1.4
      es-errors: 1.3.0
      function-bind: 1.1.2
      get-intrinsic: 1.2.4
      gopd: 1.0.1
      has-property-descriptors: 1.0.2

  set-function-name@2.0.1:
    dependencies:
      define-data-property: 1.1.4
      functions-have-names: 1.2.3
      has-property-descriptors: 1.0.2

  shebang-command@1.2.0:
    dependencies:
      shebang-regex: 1.0.0

  shebang-command@2.0.0:
    dependencies:
      shebang-regex: 3.0.0

  shebang-regex@1.0.0: {}

  shebang-regex@3.0.0: {}

  shelljs@0.8.5:
    dependencies:
      glob: 7.2.3
      interpret: 1.4.0
      rechoir: 0.6.2

  shiki@1.21.0:
    dependencies:
      '@shikijs/core': 1.21.0
      '@shikijs/engine-javascript': 1.21.0
      '@shikijs/engine-oniguruma': 1.21.0
      '@shikijs/types': 1.21.0
      '@shikijs/vscode-textmate': 9.2.2
      '@types/hast': 3.0.4

  side-channel@1.0.4:
    dependencies:
      call-bind: 1.0.7
      get-intrinsic: 1.2.4
      object-inspect: 1.13.1

  siginfo@2.0.0: {}

  signal-exit@3.0.7: {}

  signal-exit@4.1.0: {}

  size-limit@8.2.6:
    dependencies:
      bytes-iec: 3.1.1
      chokidar: 3.5.3
      globby: 11.1.0
      lilconfig: 2.1.0
      nanospinner: 1.1.0
      picocolors: 1.0.1

  slash@3.0.0: {}

  smob@1.4.1: {}

  source-map-js@1.2.0: {}

  source-map-support@0.5.21:
    dependencies:
      buffer-from: 1.1.2
      source-map: 0.6.1

  source-map@0.5.7: {}

  source-map@0.6.1: {}

  space-separated-tokens@2.0.2: {}

  spawndamnit@2.0.0:
    dependencies:
      cross-spawn: 5.1.0
      signal-exit: 3.0.7

  sprintf-js@1.0.3: {}

  stackback@0.0.2: {}

  std-env@3.7.0: {}

  string.prototype.trim@1.2.9:
    dependencies:
      call-bind: 1.0.7
      define-properties: 1.2.1
      es-abstract: 1.23.3
      es-object-atoms: 1.0.0

  string.prototype.trimend@1.0.8:
    dependencies:
      call-bind: 1.0.7
      define-properties: 1.2.1
      es-object-atoms: 1.0.0

  string.prototype.trimstart@1.0.8:
    dependencies:
      call-bind: 1.0.7
      define-properties: 1.2.1
      es-object-atoms: 1.0.0

  stringify-entities@4.0.4:
    dependencies:
      character-entities-html4: 2.1.0
      character-entities-legacy: 3.0.0

  strip-ansi@6.0.1:
    dependencies:
      ansi-regex: 5.0.1

  strip-bom@3.0.0: {}

  strip-final-newline@3.0.0: {}

  strip-json-comments@3.1.1: {}

  strip-literal@2.1.0:
    dependencies:
      js-tokens: 9.0.0

  strip-outer@1.0.1:
    dependencies:
      escape-string-regexp: 1.0.5

  supports-color@5.5.0:
    dependencies:
      has-flag: 3.0.0

  supports-color@7.2.0:
    dependencies:
      has-flag: 4.0.0

  supports-color@8.1.1:
    dependencies:
      has-flag: 4.0.0

  supports-preserve-symlinks-flag@1.0.0: {}

  symbol-tree@3.2.4: {}

  tapable@2.2.1: {}

  term-size@2.2.1: {}

  terser-webpack-plugin@5.3.9(webpack@5.89.0):
    dependencies:
      '@jridgewell/trace-mapping': 0.3.25
      jest-worker: 27.5.1
      schema-utils: 3.3.0
      serialize-javascript: 6.0.1
      terser: 5.24.0
      webpack: 5.89.0

  terser@5.24.0:
    dependencies:
      '@jridgewell/source-map': 0.3.5
      acorn: 8.11.3
      commander: 2.20.3
      source-map-support: 0.5.21

  text-table@0.2.0: {}

  tinybench@2.8.0: {}

  tinypool@0.8.4: {}

  tinyspy@2.2.1: {}

  tmp@0.0.33:
    dependencies:
      os-tmpdir: 1.0.2

  to-fast-properties@2.0.0: {}

  to-regex-range@5.0.1:
    dependencies:
      is-number: 7.0.0

  tough-cookie@4.1.4:
    dependencies:
      psl: 1.9.0
      punycode: 2.3.1
      universalify: 0.2.0
      url-parse: 1.5.10

  tr46@0.0.3: {}

  tr46@5.0.0:
    dependencies:
      punycode: 2.3.1

  trim-lines@3.0.1: {}

  trim-repeated@1.0.0:
    dependencies:
      escape-string-regexp: 1.0.5

  ts-api-utils@1.3.0(typescript@5.6.2):
    dependencies:
      typescript: 5.6.2

  ts-debounce@4.0.0: {}

  tsconfig-paths@3.15.0:
    dependencies:
      '@types/json5': 0.0.29
      json5: 1.0.2
      minimist: 1.2.8
      strip-bom: 3.0.0

  tslib@2.7.0: {}

  type-check@0.4.0:
    dependencies:
      prelude-ls: 1.2.1

  type-detect@4.0.8: {}

  type-fest@0.20.2: {}

  typed-array-buffer@1.0.2:
    dependencies:
      call-bind: 1.0.7
      es-errors: 1.3.0
      is-typed-array: 1.1.13

  typed-array-byte-length@1.0.1:
    dependencies:
      call-bind: 1.0.7
      for-each: 0.3.3
      gopd: 1.0.1
      has-proto: 1.0.3
      is-typed-array: 1.1.13

  typed-array-byte-offset@1.0.2:
    dependencies:
      available-typed-arrays: 1.0.7
      call-bind: 1.0.7
      for-each: 0.3.3
      gopd: 1.0.1
      has-proto: 1.0.3
      is-typed-array: 1.1.13

  typed-array-length@1.0.6:
    dependencies:
      call-bind: 1.0.7
      for-each: 0.3.3
      gopd: 1.0.1
      has-proto: 1.0.3
      is-typed-array: 1.1.13
      possible-typed-array-names: 1.0.0

  typed-emitter@2.1.0:
    optionalDependencies:
      rxjs: 7.8.1

  typedoc-plugin-no-inherit@1.4.0(typedoc@0.26.7(typescript@5.6.2)):
    dependencies:
      typedoc: 0.26.7(typescript@5.6.2)

  typedoc@0.26.7(typescript@5.6.2):
    dependencies:
      lunr: 2.3.9
      markdown-it: 14.1.0
      minimatch: 9.0.5
      shiki: 1.21.0
      typescript: 5.6.2
      yaml: 2.5.1

  typescript@4.5.2: {}

  typescript@5.6.2: {}

<<<<<<< HEAD
  typescript@5.7.0-dev.20241008: {}
=======
  typescript@5.7.0-dev.20241006: {}
>>>>>>> 03f2a6fe

  uc.micro@2.1.0: {}

  ufo@1.5.3: {}

  unbox-primitive@1.0.2:
    dependencies:
      call-bind: 1.0.7
      has-bigints: 1.0.2
      has-symbols: 1.0.3
      which-boxed-primitive: 1.0.2

  undici-types@5.26.5: {}

  undici-types@6.19.8: {}

  unicode-canonical-property-names-ecmascript@2.0.0: {}

  unicode-match-property-ecmascript@2.0.0:
    dependencies:
      unicode-canonical-property-names-ecmascript: 2.0.0
      unicode-property-aliases-ecmascript: 2.1.0

  unicode-match-property-value-ecmascript@2.1.0: {}

  unicode-property-aliases-ecmascript@2.1.0: {}

  unist-util-is@6.0.0:
    dependencies:
      '@types/unist': 3.0.3

  unist-util-position@5.0.0:
    dependencies:
      '@types/unist': 3.0.3

  unist-util-stringify-position@4.0.0:
    dependencies:
      '@types/unist': 3.0.3

  unist-util-visit-parents@6.0.1:
    dependencies:
      '@types/unist': 3.0.3
      unist-util-is: 6.0.0

  unist-util-visit@5.0.0:
    dependencies:
      '@types/unist': 3.0.3
      unist-util-is: 6.0.0
      unist-util-visit-parents: 6.0.1

  universalify@0.1.2: {}

  universalify@0.2.0: {}

  universalify@2.0.1: {}

  update-browserslist-db@1.1.0(browserslist@4.23.3):
    dependencies:
      browserslist: 4.23.3
      escalade: 3.1.2
      picocolors: 1.0.1

  uri-js@4.4.1:
    dependencies:
      punycode: 2.3.1

  url-parse@1.5.10:
    dependencies:
      querystringify: 2.2.0
      requires-port: 1.0.0

  vfile-message@4.0.2:
    dependencies:
      '@types/unist': 3.0.3
      unist-util-stringify-position: 4.0.0

  vfile@6.0.3:
    dependencies:
      '@types/unist': 3.0.3
      vfile-message: 4.0.2

  vite-node@1.6.0(@types/node@22.7.4)(terser@5.24.0):
    dependencies:
      cac: 6.7.14
      debug: 4.3.6
      pathe: 1.1.2
      picocolors: 1.0.1
      vite: 5.4.8(@types/node@22.7.4)(terser@5.24.0)
    transitivePeerDependencies:
      - '@types/node'
      - less
      - lightningcss
      - sass
      - sass-embedded
      - stylus
      - sugarss
      - supports-color
      - terser

  vite@5.4.8(@types/node@22.7.4)(terser@5.24.0):
    dependencies:
      esbuild: 0.21.5
      postcss: 8.4.44
      rollup: 4.24.0
    optionalDependencies:
      '@types/node': 22.7.4
      fsevents: 2.3.3
      terser: 5.24.0

  vitest@1.6.0(@types/node@22.7.4)(jsdom@24.1.3)(terser@5.24.0):
    dependencies:
      '@vitest/expect': 1.6.0
      '@vitest/runner': 1.6.0
      '@vitest/snapshot': 1.6.0
      '@vitest/spy': 1.6.0
      '@vitest/utils': 1.6.0
      acorn-walk: 8.3.2
      chai: 4.4.1
      debug: 4.3.6
      execa: 8.0.1
      local-pkg: 0.5.0
      magic-string: 0.30.10
      pathe: 1.1.2
      picocolors: 1.0.1
      std-env: 3.7.0
      strip-literal: 2.1.0
      tinybench: 2.8.0
      tinypool: 0.8.4
      vite: 5.4.8(@types/node@22.7.4)(terser@5.24.0)
      vite-node: 1.6.0(@types/node@22.7.4)(terser@5.24.0)
      why-is-node-running: 2.2.2
    optionalDependencies:
      '@types/node': 22.7.4
      jsdom: 24.1.3
    transitivePeerDependencies:
      - less
      - lightningcss
      - sass
      - sass-embedded
      - stylus
      - sugarss
      - supports-color
      - terser

  w3c-xmlserializer@5.0.0:
    dependencies:
      xml-name-validator: 5.0.0

  watchpack@2.4.0:
    dependencies:
      glob-to-regexp: 0.4.1
      graceful-fs: 4.2.11

  webidl-conversions@3.0.1: {}

  webidl-conversions@7.0.0: {}

  webpack-sources@3.2.3: {}

  webpack@5.89.0:
    dependencies:
      '@types/eslint-scope': 3.7.7
      '@types/estree': 1.0.5
      '@webassemblyjs/ast': 1.11.6
      '@webassemblyjs/wasm-edit': 1.11.6
      '@webassemblyjs/wasm-parser': 1.11.6
      acorn: 8.11.3
      acorn-import-assertions: 1.9.0(acorn@8.11.3)
      browserslist: 4.23.3
      chrome-trace-event: 1.0.3
      enhanced-resolve: 5.15.0
      es-module-lexer: 1.3.1
      eslint-scope: 5.1.1
      events: 3.3.0
      glob-to-regexp: 0.4.1
      graceful-fs: 4.2.11
      json-parse-even-better-errors: 2.3.1
      loader-runner: 4.3.0
      mime-types: 2.1.35
      neo-async: 2.6.2
      schema-utils: 3.3.0
      tapable: 2.2.1
      terser-webpack-plugin: 5.3.9(webpack@5.89.0)
      watchpack: 2.4.0
      webpack-sources: 3.2.3
    transitivePeerDependencies:
      - '@swc/core'
      - esbuild
      - uglify-js

  webrtc-adapter@9.0.1:
    dependencies:
      sdp: 3.2.0

  whatwg-encoding@3.1.1:
    dependencies:
      iconv-lite: 0.6.3

  whatwg-mimetype@4.0.0: {}

  whatwg-url@14.0.0:
    dependencies:
      tr46: 5.0.0
      webidl-conversions: 7.0.0

  whatwg-url@5.0.0:
    dependencies:
      tr46: 0.0.3
      webidl-conversions: 3.0.1

  which-boxed-primitive@1.0.2:
    dependencies:
      is-bigint: 1.0.4
      is-boolean-object: 1.1.2
      is-number-object: 1.0.7
      is-string: 1.0.7
      is-symbol: 1.0.4

  which-typed-array@1.1.15:
    dependencies:
      available-typed-arrays: 1.0.7
      call-bind: 1.0.7
      for-each: 0.3.3
      gopd: 1.0.1
      has-tostringtag: 1.0.2

  which@1.3.1:
    dependencies:
      isexe: 2.0.0

  which@2.0.2:
    dependencies:
      isexe: 2.0.0

  why-is-node-running@2.2.2:
    dependencies:
      siginfo: 2.0.0
      stackback: 0.0.2

  wrappy@1.0.2: {}

  ws@8.18.0: {}

  xml-name-validator@5.0.0: {}

  xmlchars@2.2.0: {}

  yallist@2.1.2: {}

  yallist@3.1.1: {}

  yallist@4.0.0: {}

  yaml@2.5.1: {}

  yocto-queue@0.1.0: {}

  yocto-queue@1.0.0: {}

  zwitch@2.0.4: {}<|MERGE_RESOLUTION|>--- conflicted
+++ resolved
@@ -9,13 +9,8 @@
   .:
     dependencies:
       '@livekit/protocol':
-<<<<<<< HEAD
         specifier: 1.24.0
         version: 1.24.0
-=======
-        specifier: 1.23.0
-        version: 1.23.0
->>>>>>> 03f2a6fe
       events:
         specifier: ^3.3.0
         version: 3.3.0
@@ -1031,13 +1026,8 @@
   '@livekit/changesets-changelog-github@0.0.4':
     resolution: {integrity: sha512-MXaiLYwgkYciZb8G2wkVtZ1pJJzZmVx5cM30Q+ClslrIYyAqQhRbPmZDM79/5CGxb1MTemR/tfOM25tgJgAK0g==}
 
-<<<<<<< HEAD
   '@livekit/protocol@1.24.0':
     resolution: {integrity: sha512-9dCsqnkMn7lvbI4NGh18zhLDsrXyUcpS++TEFgEk5Xv1WM3R2kT3EzqgL1P/mr3jaabM6rJ8wZA/KJLuQNpF5w==}
-=======
-  '@livekit/protocol@1.23.0':
-    resolution: {integrity: sha512-Hh83moW437mWhiyRgoDMedJ/s/rCTfe3ACSaIJ3n2NlVaq/+BTuB/yH7a6alM1NEkGBSmgrEHxabDfozVUlgYg==}
->>>>>>> 03f2a6fe
 
   '@manypkg/find-root@1.1.0':
     resolution: {integrity: sha512-mki5uBvhHzO8kYYix/WRy2WX8S3B5wdVSc9D6KcU5lQNglP2yt58/VfLuAK49glRXChosY8ap2oJ1qgma3GUVA==}
@@ -3276,13 +3266,8 @@
     engines: {node: '>=14.17'}
     hasBin: true
 
-<<<<<<< HEAD
   typescript@5.7.0-dev.20241008:
     resolution: {integrity: sha512-FZzeU/lVGUgdl8+Rl2MChV2+eD0ZciK1LuVeoL8+P8ePsJjduRhGrWGRBHvy5KQOhZpxm0QdjrcnGkGDQEphvQ==}
-=======
-  typescript@5.7.0-dev.20241006:
-    resolution: {integrity: sha512-XbEUvmjO3pXSwKpsgTKNHLRROzF2K1tSdqiyRPKwJfv84gPU0H6AjRwvaAaYC9D/6+Hpen0bQLLC0uaGePRHTQ==}
->>>>>>> 03f2a6fe
     engines: {node: '>=14.17'}
     hasBin: true
 
@@ -4661,11 +4646,7 @@
     transitivePeerDependencies:
       - encoding
 
-<<<<<<< HEAD
   '@livekit/protocol@1.24.0':
-=======
-  '@livekit/protocol@1.23.0':
->>>>>>> 03f2a6fe
     dependencies:
       '@bufbuild/protobuf': 1.10.0
 
@@ -5512,13 +5493,7 @@
     dependencies:
       semver: 7.6.0
       shelljs: 0.8.5
-<<<<<<< HEAD
       typescript: 5.7.0-dev.20241008
-
-  eastasianwidth@0.2.0: {}
-=======
-      typescript: 5.7.0-dev.20241006
->>>>>>> 03f2a6fe
 
   electron-to-chromium@1.5.4: {}
 
@@ -7119,11 +7094,7 @@
 
   typescript@5.6.2: {}
 
-<<<<<<< HEAD
   typescript@5.7.0-dev.20241008: {}
-=======
-  typescript@5.7.0-dev.20241006: {}
->>>>>>> 03f2a6fe
 
   uc.micro@2.1.0: {}
 
