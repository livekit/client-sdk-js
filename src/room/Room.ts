--- conflicted
+++ resolved
@@ -890,12 +890,8 @@
   };
 
   startVideo = async () => {
-<<<<<<< HEAD
+    const elements: HTMLMediaElement[] = [];
     for (const p of this.remoteParticipants.values()) {
-=======
-    const elements: HTMLMediaElement[] = [];
-    for (const p of this.participants.values()) {
->>>>>>> 63e14ad5
       p.videoTracks.forEach((tr) => {
         tr.track?.attachedElements.forEach((el) => {
           if (!elements.includes(el)) {
@@ -1091,13 +1087,8 @@
     // and generates its own track id instead of infer from sdp track id.
     if (streamId && streamId.startsWith('TR')) trackId = streamId;
 
-<<<<<<< HEAD
     if (participantSid === this.localParticipant.sid) {
-      log.warn('tried to create RemoteParticipant for local participant');
-=======
-    if (participantId === this.localParticipant.sid) {
       this.log.warn('tried to create RemoteParticipant for local participant', this.logContext);
->>>>>>> 63e14ad5
       return;
     }
 
@@ -1106,14 +1097,9 @@
     ) as RemoteParticipant | undefined;
 
     if (!participant) {
-<<<<<<< HEAD
-      log.error(
+      this.log.error(
         `Tried to add a track for a participant, that's not present. Sid: ${participantSid}`,
-=======
-      this.log.error(
-        `Tried to add a track for a participant, that's not present. Sid: ${participantId}`,
         this.logContext,
->>>>>>> 63e14ad5
       );
       return;
     }
@@ -1554,14 +1540,10 @@
     if (info) {
       participant = RemoteParticipant.fromParticipantInfo(this.engine.client, info);
     } else {
-<<<<<<< HEAD
-      participant = new RemoteParticipant(this.engine.client, '', identity, undefined, undefined);
-=======
-      participant = new RemoteParticipant(this.engine.client, id, '', undefined, undefined, {
+      participant = new RemoteParticipant(this.engine.client, '', identity, undefined, undefined, {
         loggerContextCb: () => this.logContext,
         loggerName: this.options.loggerName,
       });
->>>>>>> 63e14ad5
     }
     if (this.options.expWebAudioMix) {
       participant.setAudioContext(this.audioContext);
