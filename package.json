{
  "name": "livekit-client",
  "version": "2.5.7",
  "description": "JavaScript/TypeScript client SDK for LiveKit",
  "main": "./dist/livekit-client.umd.js",
  "unpkg": "./dist/livekit-client.umd.js",
  "module": "./dist/livekit-client.esm.mjs",
  "exports": {
    ".": {
      "types": "./dist/src/index.d.ts",
      "import": "./dist/livekit-client.esm.mjs",
      "require": "./dist/livekit-client.umd.js"
    },
    "./e2ee-worker": {
      "types": "./dist/src/e2ee/worker/e2ee.worker.d.ts",
      "import": "./dist/livekit-client.e2ee.worker.mjs",
      "require": "./dist/livekit-client.e2ee.worker.js"
    }
  },
  "files": [
    "dist",
    "src"
  ],
  "types": "dist/src/index.d.ts",
  "typesVersions": {
    "<4.8": {
      "./dist/src/index.d.ts": [
        "./dist/ts4.2/src/index.d.ts"
      ],
      "./dist/src/e2ee/worker/e2ee.worker.d.ts": [
        "./dist/ts4.2/dist/src/e2ee/worker/e2ee.worker.d.ts"
      ]
    }
  },
  "repository": "git@github.com:livekit/client-sdk-js.git",
  "author": "David Zhao <david@davidzhao.com>",
  "license": "Apache-2.0",
  "scripts": {
    "build": "rollup --config --bundleConfigAsCjs && rollup --config rollup.config.worker.js --bundleConfigAsCjs && pnpm downlevel-dts",
    "build:watch": "rollup --watch --config --bundleConfigAsCjs",
    "build:worker:watch": "rollup --watch --config rollup.config.worker.js --bundleConfigAsCjs",
    "build-docs": "typedoc",
    "proto": "protoc --es_out src/proto --es_opt target=ts -I./protocol ./protocol/livekit_rtc.proto ./protocol/livekit_models.proto",
    "sample": "vite example -c vite.config.mjs",
    "lint": "eslint src",
    "test": "vitest run src",
    "deploy": "gh-pages -d example/dist",
    "format": "prettier --write src example/sample.ts",
    "format:check": "prettier --check src",
    "ci:publish": "pnpm build && pnpm compat && changeset publish",
    "downlevel-dts": "downlevel-dts ./dist/ ./dist/ts4.2 --to=4.2",
    "compat": "eslint --no-eslintrc --config ./.eslintrc.dist.cjs ./dist/livekit-client.umd.js",
    "size-limit": "size-limit"
  },
  "dependencies": {
<<<<<<< HEAD
    "@livekit/protocol": "1.24.0",
=======
    "@livekit/protocol": "1.23.0",
>>>>>>> 03f2a6fe
    "events": "^3.3.0",
    "loglevel": "^1.8.0",
    "sdp-transform": "^2.14.1",
    "ts-debounce": "^4.0.0",
    "tslib": "2.7.0",
    "typed-emitter": "^2.1.0",
    "webrtc-adapter": "^9.0.0"
  },
  "devDependencies": {
    "@babel/core": "7.25.2",
    "@babel/preset-env": "7.25.4",
    "@bufbuild/protoc-gen-es": "^1.3.0",
    "@changesets/cli": "2.27.8",
    "@livekit/changesets-changelog-github": "^0.0.4",
    "@rollup/plugin-babel": "6.0.4",
    "@rollup/plugin-commonjs": "28.0.0",
    "@rollup/plugin-json": "6.1.0",
    "@rollup/plugin-node-resolve": "15.3.0",
    "@rollup/plugin-terser": "^0.4.0",
    "@size-limit/file": "^8.2.4",
    "@size-limit/webpack": "^8.2.4",
    "@trivago/prettier-plugin-sort-imports": "^4.1.1",
    "@types/events": "^3.0.0",
    "@types/sdp-transform": "2.4.9",
    "@types/ua-parser-js": "0.7.39",
    "@typescript-eslint/eslint-plugin": "7.18.0",
    "@typescript-eslint/parser": "7.18.0",
    "downlevel-dts": "^0.11.0",
    "eslint": "8.57.1",
    "eslint-config-airbnb-typescript": "18.0.0",
    "eslint-config-prettier": "9.1.0",
    "eslint-plugin-ecmascript-compat": "^3.0.0",
    "eslint-plugin-import": "2.30.0",
    "gh-pages": "6.1.1",
    "jsdom": "^24.0.0",
    "prettier": "^3.0.0",
    "rollup": "4.24.0",
    "rollup-plugin-delete": "^2.0.0",
    "rollup-plugin-typescript2": "0.36.0",
    "size-limit": "^8.2.4",
    "typedoc": "0.26.7",
    "typedoc-plugin-no-inherit": "1.4.0",
    "typescript": "5.6.2",
    "vite": "5.4.8",
    "vitest": "^1.0.0"
  },
  "packageManager": "pnpm@9.12.0"
}<|MERGE_RESOLUTION|>--- conflicted
+++ resolved
@@ -53,11 +53,7 @@
     "size-limit": "size-limit"
   },
   "dependencies": {
-<<<<<<< HEAD
     "@livekit/protocol": "1.24.0",
-=======
-    "@livekit/protocol": "1.23.0",
->>>>>>> 03f2a6fe
     "events": "^3.3.0",
     "loglevel": "^1.8.0",
     "sdp-transform": "^2.14.1",
