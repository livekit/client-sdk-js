import {
  ConnectionQuality,
  DataPacket_Kind,
  LocalParticipant,
  MediaDeviceFailure,
  Participant,
  ParticipantEvent,
  RemoteParticipant,
  Room,
  RoomConnectOptions,
  RoomEvent,
  RoomOptions,
  ConnectionState,
  setLogLevel,
  Track,
  TrackPublication,
  VideoCaptureOptions,
  VideoPresets,
  VideoCodec,
  VideoQuality,
  RemoteVideoTrack,
<<<<<<< HEAD
  RemoteTrackPublication,
=======
  LogLevel,
>>>>>>> cdc7e5c7
} from '../src/index';

const $ = (id: string) => document.getElementById(id);

const state = {
  isFrontFacing: false,
  encoder: new TextEncoder(),
  decoder: new TextDecoder(),
  defaultDevices: new Map<MediaDeviceKind, string>(),
  bitrateInterval: undefined as any,
};
let currentRoom: Room | undefined;

let startTime: number;

const searchParams = new URLSearchParams(window.location.search);
const storedUrl = searchParams.get('url') ?? 'ws://localhost:7880';
const storedToken = searchParams.get('token') ?? '';
(<HTMLInputElement>$('url')).value = storedUrl;
(<HTMLInputElement>$('token')).value = storedToken;

function updateSearchParams(url: string, token: string) {
  const params = new URLSearchParams({ url, token });
  window.history.replaceState(null, '', `${window.location.pathname}?${params.toString()}`);
}

// handles actions from the HTML
const appActions = {
  connectWithFormInput: async () => {
    const url = (<HTMLInputElement>$('url')).value;
    const token = (<HTMLInputElement>$('token')).value;
    const simulcast = (<HTMLInputElement>$('simulcast')).checked;
    const dynacast = (<HTMLInputElement>$('dynacast')).checked;
    const forceTURN = (<HTMLInputElement>$('force-turn')).checked;
    const adaptiveStream = (<HTMLInputElement>$('adaptive-stream')).checked;
    const publishOnly = (<HTMLInputElement>$('publish-only')).checked;
    const shouldPublish = (<HTMLInputElement>$('publish-option')).checked;
    const preferredCodec = (<HTMLSelectElement>$('preferred-codec')).value as VideoCodec;

    setLogLevel(LogLevel.debug);
    updateSearchParams(url, token);

    const roomOpts: RoomOptions = {
      adaptiveStream: adaptiveStream
        ? {
            pixelDensity: 'screen',
          }
        : false,
      dynacast,
      publishDefaults: {
        simulcast,
        videoSimulcastLayers: [VideoPresets.h90, VideoPresets.h216],
        videoCodec: preferredCodec,
      },
      videoCaptureDefaults: {
        resolution: VideoPresets.h720.resolution,
      },
    };

    const connectOpts: RoomConnectOptions = {
      autoSubscribe: !publishOnly,
      publishOnly: publishOnly ? 'publish_only' : undefined,
    };
    if (forceTURN) {
      connectOpts.rtcConfig = {
        iceTransportPolicy: 'relay',
      };
    }
    await appActions.connectToRoom(url, token, roomOpts, connectOpts, shouldPublish);

    state.bitrateInterval = setInterval(renderBitrate, 1000);
  },

  connectToRoom: async (
    url: string,
    token: string,
    roomOptions?: RoomOptions,
    connectOptions?: RoomConnectOptions,
    shouldPublish?: boolean,
  ): Promise<Room | undefined> => {
    const room = new Room(roomOptions);
    room
      .on(RoomEvent.ParticipantConnected, participantConnected)
      .on(RoomEvent.ParticipantDisconnected, participantDisconnected)
      .on(RoomEvent.DataReceived, handleData)
      .on(RoomEvent.Disconnected, handleRoomDisconnect)
      .on(RoomEvent.Reconnecting, () => appendLog('Reconnecting to room'))
      .on(RoomEvent.Reconnected, () => {
        appendLog('Successfully reconnected. server', room.engine.connectedServerAddress);
      })
      .on(RoomEvent.LocalTrackPublished, () => {
        renderParticipant(room.localParticipant);
        updateButtonsForPublishState();
        renderScreenShare();
      })
      .on(RoomEvent.LocalTrackUnpublished, () => {
        renderParticipant(room.localParticipant);
        updateButtonsForPublishState();
        renderScreenShare();
      })
      .on(RoomEvent.RoomMetadataChanged, (metadata) => {
        appendLog('new metadata for room', metadata);
      })
      .on(RoomEvent.MediaDevicesChanged, handleDevicesChanged)
      .on(RoomEvent.AudioPlaybackStatusChanged, () => {
        if (room.canPlaybackAudio) {
          $('start-audio-button')?.setAttribute('disabled', 'true');
        } else {
          $('start-audio-button')?.removeAttribute('disabled');
        }
      })
      .on(RoomEvent.MediaDevicesError, (e: Error) => {
        const failure = MediaDeviceFailure.getFailure(e);
        appendLog('media device failure', failure);
      })
      .on(
        RoomEvent.ConnectionQualityChanged,
        (quality: ConnectionQuality, participant?: Participant) => {
          appendLog('connection quality changed', participant?.identity, quality);
        },
      )
      .on(RoomEvent.TrackSubscribed, (_1, _2, participant: RemoteParticipant) => {
        renderParticipant(participant);
        renderScreenShare();
      })
      .on(RoomEvent.SignalConnected, async () => {
        if (shouldPublish) {
          await Promise.all([
            room.localParticipant.setCameraEnabled(true),
            room.localParticipant.setMicrophoneEnabled(true),
          ]);
          updateButtonsForPublishState();
        }
      });

    try {
      startTime = Date.now();
      await room.connect(url, token, connectOptions);
      const elapsed = Date.now() - startTime;
      appendLog(
        `successfully connected to ${room.name} in ${Math.round(elapsed)}ms`,
        room.engine.connectedServerAddress,
      );
    } catch (error: any) {
      let message: any = error;
      if (error.message) {
        message = error.message;
      }
      appendLog('could not connect:', message);
      return;
    }
    currentRoom = room;
    window.currentRoom = room;
    setButtonsForState(true);

    room.participants.forEach((participant) => {
      participantConnected(participant);
    });
    participantConnected(room.localParticipant);

    return room;
  },

  toggleAudio: async () => {
    if (!currentRoom) return;
    const enabled = currentRoom.localParticipant.isMicrophoneEnabled;
    setButtonDisabled('toggle-audio-button', true);
    if (enabled) {
      appendLog('disabling audio');
    } else {
      appendLog('enabling audio');
    }
    await currentRoom.localParticipant.setMicrophoneEnabled(!enabled);
    setButtonDisabled('toggle-audio-button', false);
    updateButtonsForPublishState();
  },

  toggleVideo: async () => {
    if (!currentRoom) return;
    setButtonDisabled('toggle-video-button', true);
    const enabled = currentRoom.localParticipant.isCameraEnabled;
    if (enabled) {
      appendLog('disabling video');
    } else {
      appendLog('enabling video');
    }
    await currentRoom.localParticipant.setCameraEnabled(!enabled);
    setButtonDisabled('toggle-video-button', false);
    renderParticipant(currentRoom.localParticipant);

    // update display
    updateButtonsForPublishState();
  },

  flipVideo: () => {
    const videoPub = currentRoom?.localParticipant.getTrack(Track.Source.Camera);
    if (!videoPub) {
      return;
    }
    if (state.isFrontFacing) {
      setButtonState('flip-video-button', 'Front Camera', false);
    } else {
      setButtonState('flip-video-button', 'Back Camera', false);
    }
    state.isFrontFacing = !state.isFrontFacing;
    const options: VideoCaptureOptions = {
      resolution: VideoPresets.h720.resolution,
      facingMode: state.isFrontFacing ? 'user' : 'environment',
    };
    videoPub.videoTrack?.restartTrack(options);
  },

  shareScreen: async () => {
    if (!currentRoom) return;

    const enabled = currentRoom.localParticipant.isScreenShareEnabled;
    appendLog(`${enabled ? 'stopping' : 'starting'} screen share`);
    setButtonDisabled('share-screen-button', true);
    await currentRoom.localParticipant.setScreenShareEnabled(!enabled, { audio: true });
    setButtonDisabled('share-screen-button', false);
    updateButtonsForPublishState();
  },

  startAudio: () => {
    currentRoom?.startAudio();
  },

  enterText: () => {
    if (!currentRoom) return;
    const textField = <HTMLInputElement>$('entry');
    if (textField.value) {
      const msg = state.encoder.encode(textField.value);
      currentRoom.localParticipant.publishData(msg, DataPacket_Kind.RELIABLE);
      (<HTMLTextAreaElement>(
        $('chat')
      )).value += `${currentRoom.localParticipant.identity} (me): ${textField.value}\n`;
      textField.value = '';
    }
  },

  disconnectRoom: () => {
    if (currentRoom) {
      currentRoom.disconnect();
    }
    if (state.bitrateInterval) {
      clearInterval(state.bitrateInterval);
    }
  },

  handleScenario: (e: Event) => {
    const scenario = (<HTMLSelectElement>e.target).value;
    if (scenario !== '') {
      if (scenario === 'signal-reconnect') {
        appActions.disconnectSignal();
      } else {
        currentRoom?.simulateScenario(scenario);
      }
      (<HTMLSelectElement>e.target).value = '';
    }
  },

  disconnectSignal: () => {
    if (!currentRoom) return;
    currentRoom.engine.client.close();
    if (currentRoom.engine.client.onClose) {
      currentRoom.engine.client.onClose('manual disconnect');
    }
  },

  handleDeviceSelected: async (e: Event) => {
    const deviceId = (<HTMLSelectElement>e.target).value;
    const elementId = (<HTMLSelectElement>e.target).id;
    const kind = elementMapping[elementId];
    if (!kind) {
      return;
    }

    state.defaultDevices.set(kind, deviceId);

    if (currentRoom) {
      await currentRoom.switchActiveDevice(kind, deviceId);
    }
  },

  handlePreferredQuality: (e: Event) => {
    const quality = (<HTMLSelectElement>e.target).value;
    let q = VideoQuality.HIGH;
    switch (quality) {
      case 'low':
        q = VideoQuality.LOW;
        break;
      case 'medium':
        q = VideoQuality.MEDIUM;
        break;
      case 'high':
        q = VideoQuality.HIGH;
        break;
      default:
        break;
    }
    if (currentRoom) {
      currentRoom.participants.forEach((participant) => {
        participant.tracks.forEach((track) => {
          track.setVideoQuality(q);
        });
      });
    }
  },
};

declare global {
  interface Window {
    currentRoom: any;
    appActions: typeof appActions;
  }
}

window.appActions = appActions;

// --------------------------- event handlers ------------------------------- //

function handleData(msg: Uint8Array, participant?: RemoteParticipant) {
  const str = state.decoder.decode(msg);
  const chat = <HTMLTextAreaElement>$('chat');
  let from = 'server';
  if (participant) {
    from = participant.identity;
  }
  chat.value += `${from}: ${str}\n`;
}

function participantConnected(participant: Participant) {
  appendLog('participant', participant.identity, 'connected', participant.metadata);
  participant
    .on(ParticipantEvent.TrackSubscribed, (_, pub: TrackPublication) => {
      appendLog('subscribed to track', pub.trackSid, participant.identity);
      renderParticipant(participant);
      renderScreenShare();
    })
    .on(ParticipantEvent.TrackUnsubscribed, (_, pub: TrackPublication) => {
      appendLog('unsubscribed from track', pub.trackSid);
      renderParticipant(participant);
      renderScreenShare();
    })
    .on(ParticipantEvent.TrackMuted, (pub: TrackPublication) => {
      appendLog('track was muted', pub.trackSid, participant.identity);
      renderParticipant(participant);
    })
    .on(ParticipantEvent.TrackUnmuted, (pub: TrackPublication) => {
      appendLog('track was unmuted', pub.trackSid, participant.identity);
      renderParticipant(participant);
    })
    .on(ParticipantEvent.IsSpeakingChanged, () => {
      renderParticipant(participant);
    })
    .on(ParticipantEvent.ConnectionQualityChanged, () => {
      renderParticipant(participant);
    });
}

function participantDisconnected(participant: RemoteParticipant) {
  appendLog('participant', participant.sid, 'disconnected');

  renderParticipant(participant, true);
}

function handleRoomDisconnect() {
  if (!currentRoom) return;
  appendLog('disconnected from room');
  setButtonsForState(false);
  renderParticipant(currentRoom.localParticipant, true);
  currentRoom.participants.forEach((p) => {
    renderParticipant(p, true);
  });
  renderScreenShare();

  const container = $('participants-area');
  if (container) {
    container.innerHTML = '';
  }

  // clear the chat area on disconnect
  const chat = <HTMLTextAreaElement>$('chat');
  chat.value = '';

  currentRoom = undefined;
  window.currentRoom = undefined;
}

// -------------------------- rendering helpers ----------------------------- //

function appendLog(...args: any[]) {
  const logger = $('log')!;
  for (let i = 0; i < arguments.length; i += 1) {
    if (typeof args[i] === 'object') {
      logger.innerHTML += `${
        JSON && JSON.stringify ? JSON.stringify(args[i], undefined, 2) : args[i]
      } `;
    } else {
      logger.innerHTML += `${args[i]} `;
    }
  }
  logger.innerHTML += '\n';
  (() => {
    logger.scrollTop = logger.scrollHeight;
  })();
}

// updates participant UI
function renderParticipant(participant: Participant, remove: boolean = false) {
  const container = $('participants-area');
  if (!container) return;
  const { identity } = participant;
  let div = $(`participant-${identity}`);
  if (!div && !remove) {
    div = document.createElement('div');
    div.id = `participant-${identity}`;
    div.className = 'participant';
    div.innerHTML = `
      <video id="video-${identity}"></video>
      <audio id="audio-${identity}"></audio>
      <div class="info-bar">
        <div id="name-${identity}" class="name">
        </div>
        <div style="text-align: center;">
          <span id="codec-${identity}" class="codec">
          </span>
          <span id="size-${identity}" class="size">
          </span>
          <span id="bitrate-${identity}" class="bitrate">
          </span>
        </div>
        <div class="right">
          <span id="signal-${identity}"></span>
          <span id="mic-${identity}" class="mic-on"></span>
        </div>
      </div>
      ${
        participant instanceof RemoteParticipant &&
        `<div class="volume-control">
        <input id="volume-${identity}" type="range" min="0" max="1" step="0.1" value="1" orient="vertical" />
      </div>`
      }
      
    `;
    container.appendChild(div);

    const sizeElm = $(`size-${identity}`);
    const videoElm = <HTMLVideoElement>$(`video-${identity}`);
    videoElm.onresize = () => {
      updateVideoSize(videoElm!, sizeElm!);
    };
  }
  const videoElm = <HTMLVideoElement>$(`video-${identity}`);
  const audioELm = <HTMLAudioElement>$(`audio-${identity}`);
  if (remove) {
    div?.remove();
    if (videoElm) {
      videoElm.srcObject = null;
      videoElm.src = '';
    }
    if (audioELm) {
      audioELm.srcObject = null;
      audioELm.src = '';
    }
    return;
  }

  // update properties
  $(`name-${identity}`)!.innerHTML = participant.identity;
  if (participant instanceof LocalParticipant) {
    $(`name-${identity}`)!.innerHTML += ' (you)';
  }
  const micElm = $(`mic-${identity}`)!;
  const signalElm = $(`signal-${identity}`)!;
  const cameraPub = participant.getTrack(Track.Source.Camera);
  const micPub = participant.getTrack(Track.Source.Microphone);
  if (participant.isSpeaking) {
    div!.classList.add('speaking');
  } else {
    div!.classList.remove('speaking');
  }

  if (participant instanceof RemoteParticipant) {
    const volumeSlider = <HTMLInputElement>$(`volume-${identity}`);
    volumeSlider.addEventListener('input', (ev) => {
      participant.setVolume(Number.parseFloat((ev.target as HTMLInputElement).value));
    });
  }

  const cameraEnabled = cameraPub && cameraPub.isSubscribed && !cameraPub.isMuted;
  if (cameraEnabled) {
    if (participant instanceof LocalParticipant) {
      // flip
      videoElm.style.transform = 'scale(-1, 1)';
    } else if (!cameraPub?.videoTrack?.attachedElements.includes(videoElm)) {
      const renderStartTime = Date.now();
      // measure time to render
      videoElm.onloadeddata = () => {
        const elapsed = Date.now() - renderStartTime;
        let fromJoin = 0;
        if (participant.joinedAt && participant.joinedAt.getTime() < startTime) {
          fromJoin = Date.now() - startTime;
        }
        appendLog(
          `RemoteVideoTrack ${cameraPub?.trackSid} (${videoElm.videoWidth}x${videoElm.videoHeight}) rendered in ${elapsed}ms`,
          fromJoin > 0 ? `, ${fromJoin}ms from start` : '',
        );
      };
    }
    cameraPub?.videoTrack?.attach(videoElm);
  } else {
    // clear information display
    $(`size-${identity}`)!.innerHTML = '';
    if (cameraPub?.videoTrack) {
      // detach manually whenever possible
      cameraPub.videoTrack?.detach(videoElm);
    } else {
      videoElm.src = '';
      videoElm.srcObject = null;
    }
  }

  const micEnabled = micPub && micPub.isSubscribed && !micPub.isMuted;
  if (micEnabled) {
    if (!(participant instanceof LocalParticipant)) {
      // don't attach local audio
      audioELm.onloadeddata = () => {
        if (participant.joinedAt && participant.joinedAt.getTime() < startTime) {
          const fromJoin = Date.now() - startTime;
          appendLog(`RemoteAudioTrack ${micPub?.trackSid} played ${fromJoin}ms from start`);
        }
      };
      micPub?.audioTrack?.attach(audioELm);
    }
    micElm.className = 'mic-on';
    micElm.innerHTML = '<i class="fas fa-microphone"></i>';
  } else {
    micElm.className = 'mic-off';
    micElm.innerHTML = '<i class="fas fa-microphone-slash"></i>';
  }

  switch (participant.connectionQuality) {
    case ConnectionQuality.Excellent:
    case ConnectionQuality.Good:
    case ConnectionQuality.Poor:
      signalElm.className = `connection-${participant.connectionQuality}`;
      signalElm.innerHTML = '<i class="fas fa-circle"></i>';
      break;
    default:
      signalElm.innerHTML = '';
    // do nothing
  }
}

function renderScreenShare() {
  const div = $('screenshare-area')!;
  if (!currentRoom || currentRoom.state !== ConnectionState.Connected) {
    div.style.display = 'none';
    return;
  }
  let participant: Participant | undefined;
  let screenSharePub: TrackPublication | undefined = currentRoom.localParticipant.getTrack(
    Track.Source.ScreenShare,
  );
  let screenShareAudioPub: RemoteTrackPublication | undefined;
  if (!screenSharePub) {
    currentRoom.participants.forEach((p) => {
      if (screenSharePub) {
        return;
      }
      participant = p;
      const pub = p.getTrack(Track.Source.ScreenShare);
      if (pub?.isSubscribed) {
        screenSharePub = pub;
      }
      const audioPub = p.getTrack(Track.Source.ScreenShareAudio);
      if (audioPub?.isSubscribed) {
        screenShareAudioPub = audioPub;
      }
    });
  } else {
    participant = currentRoom.localParticipant;
  }

  if (screenSharePub && participant) {
    div.style.display = 'block';
    const videoElm = <HTMLVideoElement>$('screenshare-video');
    screenSharePub.videoTrack?.attach(videoElm);
    if (screenShareAudioPub) {
      screenShareAudioPub.audioTrack?.attach(videoElm);
    }
    videoElm.onresize = () => {
      updateVideoSize(videoElm, <HTMLSpanElement>$('screenshare-resolution'));
    };
    const infoElm = $('screenshare-info')!;
    infoElm.innerHTML = `Screenshare from ${participant.identity}`;
  } else {
    div.style.display = 'none';
  }
}

function renderBitrate() {
  if (!currentRoom || currentRoom.state !== ConnectionState.Connected) {
    return;
  }
  const participants: Participant[] = [...currentRoom.participants.values()];
  participants.push(currentRoom.localParticipant);

  for (const p of participants) {
    const elm = $(`bitrate-${p.identity}`);
    let totalBitrate = 0;
    for (const t of p.tracks.values()) {
      if (t.track) {
        totalBitrate += t.track.currentBitrate;
      }

      if (t.source === Track.Source.Camera) {
        if (t.videoTrack instanceof RemoteVideoTrack) {
          const codecElm = $(`codec-${p.identity}`)!;
          codecElm.innerHTML = t.videoTrack.getDecoderImplementation() ?? '';
        }
      }
    }
    let displayText = '';
    if (totalBitrate > 0) {
      displayText = `${Math.round(totalBitrate / 1024).toLocaleString()} kbps`;
    }
    if (elm) {
      elm.innerHTML = displayText;
    }
  }
}

function updateVideoSize(element: HTMLVideoElement, target: HTMLElement) {
  target.innerHTML = `(${element.videoWidth}x${element.videoHeight})`;
}

function setButtonState(
  buttonId: string,
  buttonText: string,
  isActive: boolean,
  isDisabled: boolean | undefined = undefined,
) {
  const el = $(buttonId) as HTMLButtonElement;
  if (!el) return;
  if (isDisabled !== undefined) {
    el.disabled = isDisabled;
  }
  el.innerHTML = buttonText;
  if (isActive) {
    el.classList.add('active');
  } else {
    el.classList.remove('active');
  }
}

function setButtonDisabled(buttonId: string, isDisabled: boolean) {
  const el = $(buttonId) as HTMLButtonElement;
  el.disabled = isDisabled;
}

setTimeout(handleDevicesChanged, 100);

function setButtonsForState(connected: boolean) {
  const connectedSet = [
    'toggle-video-button',
    'toggle-audio-button',
    'share-screen-button',
    'disconnect-ws-button',
    'disconnect-room-button',
    'flip-video-button',
    'send-button',
  ];
  const disconnectedSet = ['connect-button'];

  const toRemove = connected ? connectedSet : disconnectedSet;
  const toAdd = connected ? disconnectedSet : connectedSet;

  toRemove.forEach((id) => $(id)?.removeAttribute('disabled'));
  toAdd.forEach((id) => $(id)?.setAttribute('disabled', 'true'));
}

const elementMapping: { [k: string]: MediaDeviceKind } = {
  'video-input': 'videoinput',
  'audio-input': 'audioinput',
  'audio-output': 'audiooutput',
};
async function handleDevicesChanged() {
  Promise.all(
    Object.keys(elementMapping).map(async (id) => {
      const kind = elementMapping[id];
      if (!kind) {
        return;
      }
      const devices = await Room.getLocalDevices(kind);
      const element = <HTMLSelectElement>$(id);
      populateSelect(kind, element, devices, state.defaultDevices.get(kind));
    }),
  );
}

function populateSelect(
  kind: MediaDeviceKind,
  element: HTMLSelectElement,
  devices: MediaDeviceInfo[],
  selectedDeviceId?: string,
) {
  // clear all elements
  element.innerHTML = '';
  const initialOption = document.createElement('option');
  if (kind === 'audioinput') {
    initialOption.text = 'Audio Input (default)';
  } else if (kind === 'videoinput') {
    initialOption.text = 'Video Input (default)';
  } else if (kind === 'audiooutput') {
    initialOption.text = 'Audio Output (default)';
  }
  element.appendChild(initialOption);

  for (const device of devices) {
    const option = document.createElement('option');
    option.text = device.label;
    option.value = device.deviceId;
    if (device.deviceId === selectedDeviceId) {
      option.selected = true;
    }
    element.appendChild(option);
  }
}

function updateButtonsForPublishState() {
  if (!currentRoom) {
    return;
  }
  const lp = currentRoom.localParticipant;

  // video
  setButtonState(
    'toggle-video-button',
    `${lp.isCameraEnabled ? 'Disable' : 'Enable'} Video`,
    lp.isCameraEnabled,
  );

  // audio
  setButtonState(
    'toggle-audio-button',
    `${lp.isMicrophoneEnabled ? 'Disable' : 'Enable'} Audio`,
    lp.isMicrophoneEnabled,
  );

  // screen share
  setButtonState(
    'share-screen-button',
    lp.isScreenShareEnabled ? 'Stop Screen Share' : 'Share Screen',
    lp.isScreenShareEnabled,
  );
}

async function acquireDeviceList() {
  handleDevicesChanged();
}

acquireDeviceList();<|MERGE_RESOLUTION|>--- conflicted
+++ resolved
@@ -19,11 +19,8 @@
   VideoCodec,
   VideoQuality,
   RemoteVideoTrack,
-<<<<<<< HEAD
   RemoteTrackPublication,
-=======
   LogLevel,
->>>>>>> cdc7e5c7
 } from '../src/index';
 
 const $ = (id: string) => document.getElementById(id);
