{
  "name": "livekit-client",
  "version": "2.15.8",
  "description": "JavaScript/TypeScript client SDK for LiveKit",
  "main": "./dist/livekit-client.umd.js",
  "unpkg": "./dist/livekit-client.umd.js",
  "module": "./dist/livekit-client.esm.mjs",
  "exports": {
    ".": {
      "types": "./dist/src/index.d.ts",
      "import": "./dist/livekit-client.esm.mjs",
      "require": "./dist/livekit-client.umd.js"
    },
    "./e2ee-worker": {
      "types": "./dist/src/e2ee/worker/e2ee.worker.d.ts",
      "import": "./dist/livekit-client.e2ee.worker.mjs",
      "require": "./dist/livekit-client.e2ee.worker.js"
    }
  },
  "files": [
    "dist",
    "src"
  ],
  "types": "dist/src/index.d.ts",
  "typesVersions": {
    "<4.8": {
      "./dist/src/index.d.ts": [
        "./dist/ts4.2/index.d.ts"
      ],
      "./dist/src/e2ee/worker/e2ee.worker.d.ts": [
        "./dist/ts4.2/e2ee/worker/e2ee.worker.d.ts"
      ]
    }
  },
  "repository": "git@github.com:livekit/client-sdk-js.git",
  "author": "LiveKit <hello@livekit.io>",
  "license": "Apache-2.0",
  "scripts": {
    "build": "rollup --config --bundleConfigAsCjs && rollup --config rollup.config.worker.js --bundleConfigAsCjs && pnpm downlevel-dts",
    "build:clean": "rm -rf ./dist && pnpm build",
    "build:watch": "rollup --watch --config --bundleConfigAsCjs",
    "build:worker:watch": "rollup --watch --config rollup.config.worker.js --bundleConfigAsCjs",
    "build-docs": "typedoc && mkdir -p docs/assets/github && cp .github/*.png docs/assets/github/ && find docs -name '*.html' -type f -exec sed -i.bak 's|=\"/.github/|=\"assets/github/|g' {} + && find docs -name '*.bak' -delete",
    "proto": "protoc --es_out src/proto --es_opt target=ts -I./protocol ./protocol/livekit_rtc.proto ./protocol/livekit_models.proto",
    "examples:demo": "vite examples/demo -c vite.config.mjs",
    "dev": "pnpm examples:demo",
    "lint": "eslint src",
    "test": "vitest run src",
    "deploy": "gh-pages -d examples/demo/dist",
    "format": "prettier --write src examples/**/*.ts",
    "format:check": "prettier --check src examples/**/*.ts",
    "ci:publish": "pnpm build:clean && pnpm compat && changeset publish",
    "downlevel-dts": "downlevel-dts ./dist/src ./dist/ts4.2 --to=4.2",
    "compat": "eslint --no-eslintrc --config ./.eslintrc.dist.cjs ./dist/livekit-client.umd.js",
    "size-limit": "size-limit"
  },
  "dependencies": {
    "@livekit/mutex": "1.1.1",
<<<<<<< HEAD
    "@livekit/protocol": "file:../protocol/packages/javascript",
=======
    "@livekit/protocol": "1.42.0",
>>>>>>> 31c4aff7
    "events": "^3.3.0",
    "jose": "^6.1.0",
    "loglevel": "^1.9.2",
    "sdp-transform": "^2.15.0",
    "ts-debounce": "^4.0.0",
    "tslib": "2.8.1",
    "typed-emitter": "^2.1.0",
    "webrtc-adapter": "^9.0.1"
  },
  "peerDependencies": {
    "@types/dom-mediacapture-record": "^1"
  },
  "devDependencies": {
    "@babel/core": "7.28.4",
    "@babel/preset-env": "7.28.3",
    "@bufbuild/protoc-gen-es": "^1.10.0",
    "@changesets/cli": "2.29.7",
    "@livekit/changesets-changelog-github": "^0.0.4",
    "@rollup/plugin-babel": "6.0.4",
    "@rollup/plugin-commonjs": "28.0.6",
    "@rollup/plugin-json": "6.1.0",
    "@rollup/plugin-node-resolve": "16.0.1",
    "@rollup/plugin-terser": "^0.4.4",
    "@size-limit/file": "^11.2.0",
    "@size-limit/webpack": "^11.2.0",
    "@trivago/prettier-plugin-sort-imports": "^5.0.0",
    "@types/events": "^3.0.3",
    "@types/sdp-transform": "2.15.0",
    "@types/ua-parser-js": "0.7.39",
    "@typescript-eslint/eslint-plugin": "7.18.0",
    "@typescript-eslint/parser": "7.18.0",
    "downlevel-dts": "^0.11.0",
    "eslint": "8.57.1",
    "eslint-config-airbnb-typescript": "18.0.0",
    "eslint-config-prettier": "10.1.8",
    "eslint-plugin-ecmascript-compat": "^3.2.1",
    "eslint-plugin-import": "2.32.0",
    "gh-pages": "6.3.0",
    "happy-dom": "^17.2.0",
    "jsdom": "^26.1.0",
    "prettier": "^3.4.2",
    "rollup": "4.52.3",
    "rollup-plugin-delete": "^2.1.0",
    "rollup-plugin-typescript2": "0.36.0",
    "size-limit": "^11.2.0",
    "typedoc": "0.28.13",
    "typedoc-plugin-no-inherit": "1.6.1",
    "typescript": "5.8.3",
    "vite": "7.1.8",
    "vitest": "^3.0.0"
  },
  "packageManager": "pnpm@10.15.0"
}<|MERGE_RESOLUTION|>--- conflicted
+++ resolved
@@ -56,11 +56,7 @@
   },
   "dependencies": {
     "@livekit/mutex": "1.1.1",
-<<<<<<< HEAD
-    "@livekit/protocol": "file:../protocol/packages/javascript",
-=======
     "@livekit/protocol": "1.42.0",
->>>>>>> 31c4aff7
     "events": "^3.3.0",
     "jose": "^6.1.0",
     "loglevel": "^1.9.2",
