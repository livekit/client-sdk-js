{
  "name": "livekit-client",
  "version": "1.9.4",
  "description": "JavaScript/TypeScript client SDK for LiveKit",
  "main": "./dist/livekit-client.umd.js",
  "unpkg": "./dist/livekit-client.umd.js",
  "module": "./dist/livekit-client.esm.mjs",
  "exports": {
    "types": "./dist/src/index.d.ts",
    "import": "./dist/livekit-client.esm.mjs",
    "require": "./dist/livekit-client.umd.js"
  },
  "files": [
    "dist",
    "src"
  ],
  "types": "dist/src/index.d.ts",
  "typesVersions": {
    "<4.8": {
      "./dist/src/index.d.ts": [
        "./dist/src/ts4.2/index.d.ts"
      ]
    }
  },
  "repository": "git@github.com:livekit/client-sdk-js.git",
  "author": "David Zhao <david@davidzhao.com>",
  "license": "Apache-2.0",
  "scripts": {
    "build": "rollup --config --bundleConfigAsCjs && yarn downlevel-dts",
    "build:watch": "rollup --watch --config rollup.config.js",
    "build-docs": "typedoc",
    "proto": "protoc --plugin=node_modules/ts-proto/protoc-gen-ts_proto --ts_proto_opt=esModuleInterop=true --ts_proto_out=./src/proto --ts_proto_opt=outputClientImpl=false,useOptionals=messages,oneof=unions -I./protocol ./protocol/livekit_rtc.proto ./protocol/livekit_models.proto",
    "sample": "vite serve example --port 8080 --open",
    "lint": "eslint src",
    "test": "jest",
    "deploy": "gh-pages -d example/dist",
    "format": "prettier --write src example/sample.ts",
    "format:check": "prettier --check src",
    "release": "yarn build && yarn compat && changeset publish",
    "downlevel-dts": "downlevel-dts ./dist/ ./dist/ts4.2 --to=4.2",
    "compat": "eslint --no-eslintrc --config ./.eslintrc.dist.cjs ./dist/livekit-client.umd.js"
  },
  "dependencies": {
    "events": "^3.3.0",
    "loglevel": "^1.8.0",
    "protobufjs": "^7.0.0",
    "sdp-transform": "^2.14.1",
    "ts-debounce": "^4.0.0",
    "typed-emitter": "^2.1.0",
<<<<<<< HEAD
    "webrtc-adapter": "^8.1.1",
    "@livekit/stream-processors": "latest"
=======
    "ua-parser-js": "^1.0.2",
    "webrtc-adapter": "^8.1.1"
>>>>>>> 9d4fc819
  },
  "devDependencies": {
    "@babel/core": "7.21.8",
    "@babel/preset-env": "7.21.5",
    "@changesets/cli": "2.26.1",
    "@livekit/changesets-changelog-github": "^0.0.4",
    "@rollup/plugin-babel": "6.0.3",
    "@rollup/plugin-commonjs": "24.1.0",
    "@rollup/plugin-json": "6.0.0",
    "@rollup/plugin-node-resolve": "15.0.2",
    "@rollup/plugin-terser": "^0.4.0",
    "@trivago/prettier-plugin-sort-imports": "^4.1.1",
    "@types/events": "^3.0.0",
    "@types/jest": "29.5.1",
    "@types/sdp-transform": "2.4.6",
    "@types/ua-parser-js": "0.7.36",
    "@typescript-eslint/eslint-plugin": "5.59.2",
    "@typescript-eslint/parser": "5.59.2",
    "downlevel-dts": "^0.11.0",
    "eslint": "8.39.0",
    "eslint-config-airbnb-typescript": "17.0.0",
    "eslint-config-prettier": "8.8.0",
    "eslint-plugin-ecmascript-compat": "^3.0.0",
    "eslint-plugin-import": "2.27.5",
    "gh-pages": "5.0.0",
    "jest": "29.5.0",
    "prettier": "^2.8.8",
    "rollup": "3.21.3",
    "rollup-plugin-delete": "^2.0.0",
    "rollup-plugin-filesize": "10.0.0",
    "rollup-plugin-re": "1.0.7",
    "rollup-plugin-typescript2": "0.34.1",
    "ts-jest": "29.1.0",
    "ts-proto": "1.147.1",
    "typedoc": "0.24.6",
    "typedoc-plugin-no-inherit": "1.4.0",
    "typescript": "5.0.4",
    "vite": "4.3.4"
  }
}<|MERGE_RESOLUTION|>--- conflicted
+++ resolved
@@ -47,13 +47,8 @@
     "sdp-transform": "^2.14.1",
     "ts-debounce": "^4.0.0",
     "typed-emitter": "^2.1.0",
-<<<<<<< HEAD
     "webrtc-adapter": "^8.1.1",
-    "@livekit/stream-processors": "latest"
-=======
-    "ua-parser-js": "^1.0.2",
-    "webrtc-adapter": "^8.1.1"
->>>>>>> 9d4fc819
+    "ua-parser-js": "^1.0.2"
   },
   "devDependencies": {
     "@babel/core": "7.21.8",
