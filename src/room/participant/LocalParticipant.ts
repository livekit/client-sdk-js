--- conflicted
+++ resolved
@@ -1,10 +1,7 @@
 import {
   AddTrackRequest,
-<<<<<<< HEAD
   ChatMessage,
-=======
   Codec,
->>>>>>> 57bf8abd
   DataPacket,
   DataPacket_Kind,
   Encryption_Type,
@@ -1316,10 +1313,13 @@
     await this.engine.sendDataPacket(packet, kind);
   }
 
-  async sendChatMessage(message: string) {
+  /**
+
+   */
+  async sendChatMessage(text: string) {
     const msg = new ChatMessage({
       id: crypto.randomUUID(),
-      message,
+      message: text,
       timestamp: protoInt64.parse(Date.now()),
     });
     const packet = new DataPacket({
@@ -1329,6 +1329,7 @@
       },
     });
     await this.engine.sendDataPacket(packet, DataPacket_Kind.RELIABLE);
+    return msg.id;
   }
 
   async editChatMessage(messageId: string, editText: string) {
@@ -1336,20 +1337,6 @@
       id: messageId,
       message: editText,
       editTimestamp: protoInt64.parse(Date.now()),
-    });
-    const packet = new DataPacket({
-      value: {
-        case: 'chatMessage',
-        value: msg,
-      },
-    });
-    await this.engine.sendDataPacket(packet, DataPacket_Kind.RELIABLE);
-  }
-
-  async deleteChatMessage(messageId: string) {
-    const msg = new ChatMessage({
-      id: messageId,
-      deleted: true,
     });
     const packet = new DataPacket({
       value: {
