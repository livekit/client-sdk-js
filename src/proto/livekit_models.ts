/* eslint-disable */
import { Timestamp } from './google/protobuf/timestamp';
import Long from 'long';
import _m0 from 'protobufjs/minimal';

export const protobufPackage = 'livekit';

export enum TrackType {
  AUDIO = 0,
  VIDEO = 1,
  DATA = 2,
  UNRECOGNIZED = -1,
}

export function trackTypeFromJSON(object: any): TrackType {
  switch (object) {
    case 0:
    case 'AUDIO':
      return TrackType.AUDIO;
    case 1:
    case 'VIDEO':
      return TrackType.VIDEO;
    case 2:
    case 'DATA':
      return TrackType.DATA;
    case -1:
    case 'UNRECOGNIZED':
    default:
      return TrackType.UNRECOGNIZED;
  }
}

export function trackTypeToJSON(object: TrackType): string {
  switch (object) {
    case TrackType.AUDIO:
      return 'AUDIO';
    case TrackType.VIDEO:
      return 'VIDEO';
    case TrackType.DATA:
      return 'DATA';
    case TrackType.UNRECOGNIZED:
    default:
      return 'UNRECOGNIZED';
  }
}

export enum TrackSource {
  UNKNOWN = 0,
  CAMERA = 1,
  MICROPHONE = 2,
  SCREEN_SHARE = 3,
  SCREEN_SHARE_AUDIO = 4,
  UNRECOGNIZED = -1,
}

export function trackSourceFromJSON(object: any): TrackSource {
  switch (object) {
    case 0:
    case 'UNKNOWN':
      return TrackSource.UNKNOWN;
    case 1:
    case 'CAMERA':
      return TrackSource.CAMERA;
    case 2:
    case 'MICROPHONE':
      return TrackSource.MICROPHONE;
    case 3:
    case 'SCREEN_SHARE':
      return TrackSource.SCREEN_SHARE;
    case 4:
    case 'SCREEN_SHARE_AUDIO':
      return TrackSource.SCREEN_SHARE_AUDIO;
    case -1:
    case 'UNRECOGNIZED':
    default:
      return TrackSource.UNRECOGNIZED;
  }
}

export function trackSourceToJSON(object: TrackSource): string {
  switch (object) {
    case TrackSource.UNKNOWN:
      return 'UNKNOWN';
    case TrackSource.CAMERA:
      return 'CAMERA';
    case TrackSource.MICROPHONE:
      return 'MICROPHONE';
    case TrackSource.SCREEN_SHARE:
      return 'SCREEN_SHARE';
    case TrackSource.SCREEN_SHARE_AUDIO:
      return 'SCREEN_SHARE_AUDIO';
    case TrackSource.UNRECOGNIZED:
    default:
      return 'UNRECOGNIZED';
  }
}

export enum VideoQuality {
  LOW = 0,
  MEDIUM = 1,
  HIGH = 2,
  OFF = 3,
  UNRECOGNIZED = -1,
}

export function videoQualityFromJSON(object: any): VideoQuality {
  switch (object) {
    case 0:
    case 'LOW':
      return VideoQuality.LOW;
    case 1:
    case 'MEDIUM':
      return VideoQuality.MEDIUM;
    case 2:
    case 'HIGH':
      return VideoQuality.HIGH;
    case 3:
    case 'OFF':
      return VideoQuality.OFF;
    case -1:
    case 'UNRECOGNIZED':
    default:
      return VideoQuality.UNRECOGNIZED;
  }
}

export function videoQualityToJSON(object: VideoQuality): string {
  switch (object) {
    case VideoQuality.LOW:
      return 'LOW';
    case VideoQuality.MEDIUM:
      return 'MEDIUM';
    case VideoQuality.HIGH:
      return 'HIGH';
    case VideoQuality.OFF:
      return 'OFF';
    case VideoQuality.UNRECOGNIZED:
    default:
      return 'UNRECOGNIZED';
  }
}

export enum ConnectionQuality {
  POOR = 0,
  GOOD = 1,
  EXCELLENT = 2,
  UNRECOGNIZED = -1,
}

export function connectionQualityFromJSON(object: any): ConnectionQuality {
  switch (object) {
    case 0:
    case 'POOR':
      return ConnectionQuality.POOR;
    case 1:
    case 'GOOD':
      return ConnectionQuality.GOOD;
    case 2:
    case 'EXCELLENT':
      return ConnectionQuality.EXCELLENT;
    case -1:
    case 'UNRECOGNIZED':
    default:
      return ConnectionQuality.UNRECOGNIZED;
  }
}

export function connectionQualityToJSON(object: ConnectionQuality): string {
  switch (object) {
    case ConnectionQuality.POOR:
      return 'POOR';
    case ConnectionQuality.GOOD:
      return 'GOOD';
    case ConnectionQuality.EXCELLENT:
      return 'EXCELLENT';
    case ConnectionQuality.UNRECOGNIZED:
    default:
      return 'UNRECOGNIZED';
  }
}

export enum ClientConfigSetting {
  UNSET = 0,
  DISABLED = 1,
  ENABLED = 2,
  UNRECOGNIZED = -1,
}

export function clientConfigSettingFromJSON(object: any): ClientConfigSetting {
  switch (object) {
    case 0:
    case 'UNSET':
      return ClientConfigSetting.UNSET;
    case 1:
    case 'DISABLED':
      return ClientConfigSetting.DISABLED;
    case 2:
    case 'ENABLED':
      return ClientConfigSetting.ENABLED;
    case -1:
    case 'UNRECOGNIZED':
    default:
      return ClientConfigSetting.UNRECOGNIZED;
  }
}

export function clientConfigSettingToJSON(object: ClientConfigSetting): string {
  switch (object) {
    case ClientConfigSetting.UNSET:
      return 'UNSET';
    case ClientConfigSetting.DISABLED:
      return 'DISABLED';
    case ClientConfigSetting.ENABLED:
      return 'ENABLED';
    case ClientConfigSetting.UNRECOGNIZED:
    default:
      return 'UNRECOGNIZED';
  }
}

export enum DisconnectReason {
  UNKNOWN_REASON = 0,
  CLIENT_INITIATED = 1,
  DUPLICATE_IDENTITY = 2,
  SERVER_SHUTDOWN = 3,
  PARTICIPANT_REMOVED = 4,
  ROOM_DELETED = 5,
  STATE_MISMATCH = 6,
  JOIN_FAILURE = 7,
  UNRECOGNIZED = -1,
}

export function disconnectReasonFromJSON(object: any): DisconnectReason {
  switch (object) {
    case 0:
    case 'UNKNOWN_REASON':
      return DisconnectReason.UNKNOWN_REASON;
    case 1:
    case 'CLIENT_INITIATED':
      return DisconnectReason.CLIENT_INITIATED;
    case 2:
    case 'DUPLICATE_IDENTITY':
      return DisconnectReason.DUPLICATE_IDENTITY;
    case 3:
    case 'SERVER_SHUTDOWN':
      return DisconnectReason.SERVER_SHUTDOWN;
    case 4:
    case 'PARTICIPANT_REMOVED':
      return DisconnectReason.PARTICIPANT_REMOVED;
    case 5:
    case 'ROOM_DELETED':
      return DisconnectReason.ROOM_DELETED;
    case 6:
    case 'STATE_MISMATCH':
      return DisconnectReason.STATE_MISMATCH;
    case 7:
    case 'JOIN_FAILURE':
      return DisconnectReason.JOIN_FAILURE;
    case -1:
    case 'UNRECOGNIZED':
    default:
      return DisconnectReason.UNRECOGNIZED;
  }
}

export function disconnectReasonToJSON(object: DisconnectReason): string {
  switch (object) {
    case DisconnectReason.UNKNOWN_REASON:
      return 'UNKNOWN_REASON';
    case DisconnectReason.CLIENT_INITIATED:
      return 'CLIENT_INITIATED';
    case DisconnectReason.DUPLICATE_IDENTITY:
      return 'DUPLICATE_IDENTITY';
    case DisconnectReason.SERVER_SHUTDOWN:
      return 'SERVER_SHUTDOWN';
    case DisconnectReason.PARTICIPANT_REMOVED:
      return 'PARTICIPANT_REMOVED';
    case DisconnectReason.ROOM_DELETED:
      return 'ROOM_DELETED';
    case DisconnectReason.STATE_MISMATCH:
      return 'STATE_MISMATCH';
<<<<<<< HEAD
    case DisconnectReason.JOIN_FAILURE:
      return 'JOIN_FAILURE';
=======
>>>>>>> fc97dd13
    case DisconnectReason.UNRECOGNIZED:
    default:
      return 'UNRECOGNIZED';
  }
}

export interface Room {
  sid: string;
  name: string;
  emptyTimeout: number;
  maxParticipants: number;
  creationTime: number;
  turnPassword: string;
  enabledCodecs: Codec[];
  metadata: string;
  numParticipants: number;
  activeRecording: boolean;
}

export interface Codec {
  mime: string;
  fmtpLine: string;
}

export interface ParticipantPermission {
  /** allow participant to subscribe to other tracks in the room */
  canSubscribe: boolean;
  /** allow participant to publish new tracks to room */
  canPublish: boolean;
  /** allow participant to publish data */
  canPublishData: boolean;
  /** indicates that it's hidden to others */
  hidden: boolean;
  /** indicates it's a recorder instance */
  recorder: boolean;
}

export interface ParticipantInfo {
  sid: string;
  identity: string;
  state: ParticipantInfo_State;
  tracks: TrackInfo[];
  metadata: string;
  /** timestamp when participant joined room, in seconds */
  joinedAt: number;
  name: string;
  version: number;
  permission?: ParticipantPermission;
  region: string;
  /**
   * indicates the participant has an active publisher connection
   * and can publish to the server
   */
  isPublisher: boolean;
}

export enum ParticipantInfo_State {
  /** JOINING - websocket' connected, but not offered yet */
  JOINING = 0,
  /** JOINED - server received client offer */
  JOINED = 1,
  /** ACTIVE - ICE connectivity established */
  ACTIVE = 2,
  /** DISCONNECTED - WS disconnected */
  DISCONNECTED = 3,
  UNRECOGNIZED = -1,
}

export function participantInfo_StateFromJSON(object: any): ParticipantInfo_State {
  switch (object) {
    case 0:
    case 'JOINING':
      return ParticipantInfo_State.JOINING;
    case 1:
    case 'JOINED':
      return ParticipantInfo_State.JOINED;
    case 2:
    case 'ACTIVE':
      return ParticipantInfo_State.ACTIVE;
    case 3:
    case 'DISCONNECTED':
      return ParticipantInfo_State.DISCONNECTED;
    case -1:
    case 'UNRECOGNIZED':
    default:
      return ParticipantInfo_State.UNRECOGNIZED;
  }
}

export function participantInfo_StateToJSON(object: ParticipantInfo_State): string {
  switch (object) {
    case ParticipantInfo_State.JOINING:
      return 'JOINING';
    case ParticipantInfo_State.JOINED:
      return 'JOINED';
    case ParticipantInfo_State.ACTIVE:
      return 'ACTIVE';
    case ParticipantInfo_State.DISCONNECTED:
      return 'DISCONNECTED';
    case ParticipantInfo_State.UNRECOGNIZED:
    default:
      return 'UNRECOGNIZED';
  }
}

export interface SimulcastCodecInfo {
  mimeType: string;
  mid: string;
  cid: string;
  layers: VideoLayer[];
}

export interface TrackInfo {
  sid: string;
  type: TrackType;
  name: string;
  muted: boolean;
  /**
   * original width of video (unset for audio)
   * clients may receive a lower resolution version with simulcast
   */
  width: number;
  /** original height of video (unset for audio) */
  height: number;
  /** true if track is simulcasted */
  simulcast: boolean;
  /** true if DTX (Discontinuous Transmission) is disabled for audio */
  disableDtx: boolean;
  /** source of media */
  source: TrackSource;
  layers: VideoLayer[];
  /** mime type of codec */
  mimeType: string;
  mid: string;
  codecs: SimulcastCodecInfo[];
}

/** provide information about available spatial layers */
export interface VideoLayer {
  /** for tracks with a single layer, this should be HIGH */
  quality: VideoQuality;
  width: number;
  height: number;
  /** target bitrate, server will measure actual */
  bitrate: number;
  ssrc: number;
}

/** new DataPacket API */
export interface DataPacket {
  kind: DataPacket_Kind;
  value?: { $case: 'user'; user: UserPacket } | { $case: 'speaker'; speaker: ActiveSpeakerUpdate };
}

export enum DataPacket_Kind {
  RELIABLE = 0,
  LOSSY = 1,
  UNRECOGNIZED = -1,
}

export function dataPacket_KindFromJSON(object: any): DataPacket_Kind {
  switch (object) {
    case 0:
    case 'RELIABLE':
      return DataPacket_Kind.RELIABLE;
    case 1:
    case 'LOSSY':
      return DataPacket_Kind.LOSSY;
    case -1:
    case 'UNRECOGNIZED':
    default:
      return DataPacket_Kind.UNRECOGNIZED;
  }
}

export function dataPacket_KindToJSON(object: DataPacket_Kind): string {
  switch (object) {
    case DataPacket_Kind.RELIABLE:
      return 'RELIABLE';
    case DataPacket_Kind.LOSSY:
      return 'LOSSY';
    case DataPacket_Kind.UNRECOGNIZED:
    default:
      return 'UNRECOGNIZED';
  }
}

export interface ActiveSpeakerUpdate {
  speakers: SpeakerInfo[];
}

export interface SpeakerInfo {
  sid: string;
  /** audio level, 0-1.0, 1 is loudest */
  level: number;
  /** true if speaker is currently active */
  active: boolean;
}

export interface UserPacket {
  /** participant ID of user that sent the message */
  participantSid: string;
  /** user defined payload */
  payload: Uint8Array;
  /** the ID of the participants who will receive the message (the message will be sent to all the people in the room if this variable is empty) */
  destinationSids: string[];
}

export interface ParticipantTracks {
  /** participant ID of participant to whom the tracks belong */
  participantSid: string;
  trackSids: string[];
}

/** details about the client */
export interface ClientInfo {
  sdk: ClientInfo_SDK;
  version: string;
  protocol: number;
  os: string;
  osVersion: string;
  deviceModel: string;
  browser: string;
  browserVersion: string;
  address: string;
}

export enum ClientInfo_SDK {
  UNKNOWN = 0,
  JS = 1,
  SWIFT = 2,
  ANDROID = 3,
  FLUTTER = 4,
  GO = 5,
  UNITY = 6,
  UNRECOGNIZED = -1,
}

export function clientInfo_SDKFromJSON(object: any): ClientInfo_SDK {
  switch (object) {
    case 0:
    case 'UNKNOWN':
      return ClientInfo_SDK.UNKNOWN;
    case 1:
    case 'JS':
      return ClientInfo_SDK.JS;
    case 2:
    case 'SWIFT':
      return ClientInfo_SDK.SWIFT;
    case 3:
    case 'ANDROID':
      return ClientInfo_SDK.ANDROID;
    case 4:
    case 'FLUTTER':
      return ClientInfo_SDK.FLUTTER;
    case 5:
    case 'GO':
      return ClientInfo_SDK.GO;
    case 6:
    case 'UNITY':
      return ClientInfo_SDK.UNITY;
    case -1:
    case 'UNRECOGNIZED':
    default:
      return ClientInfo_SDK.UNRECOGNIZED;
  }
}

export function clientInfo_SDKToJSON(object: ClientInfo_SDK): string {
  switch (object) {
    case ClientInfo_SDK.UNKNOWN:
      return 'UNKNOWN';
    case ClientInfo_SDK.JS:
      return 'JS';
    case ClientInfo_SDK.SWIFT:
      return 'SWIFT';
    case ClientInfo_SDK.ANDROID:
      return 'ANDROID';
    case ClientInfo_SDK.FLUTTER:
      return 'FLUTTER';
    case ClientInfo_SDK.GO:
      return 'GO';
    case ClientInfo_SDK.UNITY:
      return 'UNITY';
    case ClientInfo_SDK.UNRECOGNIZED:
    default:
      return 'UNRECOGNIZED';
  }
}

/** server provided client configuration */
export interface ClientConfiguration {
  video?: VideoConfiguration;
  screen?: VideoConfiguration;
  resumeConnection: ClientConfigSetting;
  disabledCodecs?: DisabledCodecs;
}

export interface VideoConfiguration {
  hardwareEncoder: ClientConfigSetting;
}

export interface DisabledCodecs {
  codecs: Codec[];
}

export interface RTPStats {
  startTime?: Date;
  endTime?: Date;
  duration: number;
  packets: number;
  packetRate: number;
  bytes: number;
  bitrate: number;
  packetsLost: number;
  packetLossRate: number;
  packetLossPercentage: number;
  packetsDuplicate: number;
  packetDuplicateRate: number;
  bytesDuplicate: number;
  bitrateDuplicate: number;
  packetsPadding: number;
  packetPaddingRate: number;
  bytesPadding: number;
  bitratePadding: number;
  packetsOutOfOrder: number;
  frames: number;
  frameRate: number;
  jitterCurrent: number;
  jitterMax: number;
  gapHistogram: { [key: number]: number };
  nacks: number;
  nackAcks: number;
  nackMisses: number;
  nackRepeated: number;
  plis: number;
  lastPli?: Date;
  firs: number;
  lastFir?: Date;
  rttCurrent: number;
  rttMax: number;
  keyFrames: number;
  lastKeyFrame?: Date;
  layerLockPlis: number;
  lastLayerLockPli?: Date;
}

export interface RTPStats_GapHistogramEntry {
  key: number;
  value: number;
}

export interface TimedVersion {
  unixMicro: number;
  ticks: number;
}

function createBaseRoom(): Room {
  return {
    sid: '',
    name: '',
    emptyTimeout: 0,
    maxParticipants: 0,
    creationTime: 0,
    turnPassword: '',
    enabledCodecs: [],
    metadata: '',
    numParticipants: 0,
    activeRecording: false,
  };
}

export const Room = {
  encode(message: Room, writer: _m0.Writer = _m0.Writer.create()): _m0.Writer {
    if (message.sid !== '') {
      writer.uint32(10).string(message.sid);
    }
    if (message.name !== '') {
      writer.uint32(18).string(message.name);
    }
    if (message.emptyTimeout !== 0) {
      writer.uint32(24).uint32(message.emptyTimeout);
    }
    if (message.maxParticipants !== 0) {
      writer.uint32(32).uint32(message.maxParticipants);
    }
    if (message.creationTime !== 0) {
      writer.uint32(40).int64(message.creationTime);
    }
    if (message.turnPassword !== '') {
      writer.uint32(50).string(message.turnPassword);
    }
    for (const v of message.enabledCodecs) {
      Codec.encode(v!, writer.uint32(58).fork()).ldelim();
    }
    if (message.metadata !== '') {
      writer.uint32(66).string(message.metadata);
    }
    if (message.numParticipants !== 0) {
      writer.uint32(72).uint32(message.numParticipants);
    }
    if (message.activeRecording === true) {
      writer.uint32(80).bool(message.activeRecording);
    }
    return writer;
  },

  decode(input: _m0.Reader | Uint8Array, length?: number): Room {
    const reader = input instanceof _m0.Reader ? input : new _m0.Reader(input);
    let end = length === undefined ? reader.len : reader.pos + length;
    const message = createBaseRoom();
    while (reader.pos < end) {
      const tag = reader.uint32();
      switch (tag >>> 3) {
        case 1:
          message.sid = reader.string();
          break;
        case 2:
          message.name = reader.string();
          break;
        case 3:
          message.emptyTimeout = reader.uint32();
          break;
        case 4:
          message.maxParticipants = reader.uint32();
          break;
        case 5:
          message.creationTime = longToNumber(reader.int64() as Long);
          break;
        case 6:
          message.turnPassword = reader.string();
          break;
        case 7:
          message.enabledCodecs.push(Codec.decode(reader, reader.uint32()));
          break;
        case 8:
          message.metadata = reader.string();
          break;
        case 9:
          message.numParticipants = reader.uint32();
          break;
        case 10:
          message.activeRecording = reader.bool();
          break;
        default:
          reader.skipType(tag & 7);
          break;
      }
    }
    return message;
  },

  fromJSON(object: any): Room {
    return {
      sid: isSet(object.sid) ? String(object.sid) : '',
      name: isSet(object.name) ? String(object.name) : '',
      emptyTimeout: isSet(object.emptyTimeout) ? Number(object.emptyTimeout) : 0,
      maxParticipants: isSet(object.maxParticipants) ? Number(object.maxParticipants) : 0,
      creationTime: isSet(object.creationTime) ? Number(object.creationTime) : 0,
      turnPassword: isSet(object.turnPassword) ? String(object.turnPassword) : '',
      enabledCodecs: Array.isArray(object?.enabledCodecs)
        ? object.enabledCodecs.map((e: any) => Codec.fromJSON(e))
        : [],
      metadata: isSet(object.metadata) ? String(object.metadata) : '',
      numParticipants: isSet(object.numParticipants) ? Number(object.numParticipants) : 0,
      activeRecording: isSet(object.activeRecording) ? Boolean(object.activeRecording) : false,
    };
  },

  toJSON(message: Room): unknown {
    const obj: any = {};
    message.sid !== undefined && (obj.sid = message.sid);
    message.name !== undefined && (obj.name = message.name);
    message.emptyTimeout !== undefined && (obj.emptyTimeout = Math.round(message.emptyTimeout));
    message.maxParticipants !== undefined &&
      (obj.maxParticipants = Math.round(message.maxParticipants));
    message.creationTime !== undefined && (obj.creationTime = Math.round(message.creationTime));
    message.turnPassword !== undefined && (obj.turnPassword = message.turnPassword);
    if (message.enabledCodecs) {
      obj.enabledCodecs = message.enabledCodecs.map((e) => (e ? Codec.toJSON(e) : undefined));
    } else {
      obj.enabledCodecs = [];
    }
    message.metadata !== undefined && (obj.metadata = message.metadata);
    message.numParticipants !== undefined &&
      (obj.numParticipants = Math.round(message.numParticipants));
    message.activeRecording !== undefined && (obj.activeRecording = message.activeRecording);
    return obj;
  },

  fromPartial<I extends Exact<DeepPartial<Room>, I>>(object: I): Room {
    const message = createBaseRoom();
    message.sid = object.sid ?? '';
    message.name = object.name ?? '';
    message.emptyTimeout = object.emptyTimeout ?? 0;
    message.maxParticipants = object.maxParticipants ?? 0;
    message.creationTime = object.creationTime ?? 0;
    message.turnPassword = object.turnPassword ?? '';
    message.enabledCodecs = object.enabledCodecs?.map((e) => Codec.fromPartial(e)) || [];
    message.metadata = object.metadata ?? '';
    message.numParticipants = object.numParticipants ?? 0;
    message.activeRecording = object.activeRecording ?? false;
    return message;
  },
};

function createBaseCodec(): Codec {
  return { mime: '', fmtpLine: '' };
}

export const Codec = {
  encode(message: Codec, writer: _m0.Writer = _m0.Writer.create()): _m0.Writer {
    if (message.mime !== '') {
      writer.uint32(10).string(message.mime);
    }
    if (message.fmtpLine !== '') {
      writer.uint32(18).string(message.fmtpLine);
    }
    return writer;
  },

  decode(input: _m0.Reader | Uint8Array, length?: number): Codec {
    const reader = input instanceof _m0.Reader ? input : new _m0.Reader(input);
    let end = length === undefined ? reader.len : reader.pos + length;
    const message = createBaseCodec();
    while (reader.pos < end) {
      const tag = reader.uint32();
      switch (tag >>> 3) {
        case 1:
          message.mime = reader.string();
          break;
        case 2:
          message.fmtpLine = reader.string();
          break;
        default:
          reader.skipType(tag & 7);
          break;
      }
    }
    return message;
  },

  fromJSON(object: any): Codec {
    return {
      mime: isSet(object.mime) ? String(object.mime) : '',
      fmtpLine: isSet(object.fmtpLine) ? String(object.fmtpLine) : '',
    };
  },

  toJSON(message: Codec): unknown {
    const obj: any = {};
    message.mime !== undefined && (obj.mime = message.mime);
    message.fmtpLine !== undefined && (obj.fmtpLine = message.fmtpLine);
    return obj;
  },

  fromPartial<I extends Exact<DeepPartial<Codec>, I>>(object: I): Codec {
    const message = createBaseCodec();
    message.mime = object.mime ?? '';
    message.fmtpLine = object.fmtpLine ?? '';
    return message;
  },
};

function createBaseParticipantPermission(): ParticipantPermission {
  return {
    canSubscribe: false,
    canPublish: false,
    canPublishData: false,
    hidden: false,
    recorder: false,
  };
}

export const ParticipantPermission = {
  encode(message: ParticipantPermission, writer: _m0.Writer = _m0.Writer.create()): _m0.Writer {
    if (message.canSubscribe === true) {
      writer.uint32(8).bool(message.canSubscribe);
    }
    if (message.canPublish === true) {
      writer.uint32(16).bool(message.canPublish);
    }
    if (message.canPublishData === true) {
      writer.uint32(24).bool(message.canPublishData);
    }
    if (message.hidden === true) {
      writer.uint32(56).bool(message.hidden);
    }
    if (message.recorder === true) {
      writer.uint32(64).bool(message.recorder);
    }
    return writer;
  },

  decode(input: _m0.Reader | Uint8Array, length?: number): ParticipantPermission {
    const reader = input instanceof _m0.Reader ? input : new _m0.Reader(input);
    let end = length === undefined ? reader.len : reader.pos + length;
    const message = createBaseParticipantPermission();
    while (reader.pos < end) {
      const tag = reader.uint32();
      switch (tag >>> 3) {
        case 1:
          message.canSubscribe = reader.bool();
          break;
        case 2:
          message.canPublish = reader.bool();
          break;
        case 3:
          message.canPublishData = reader.bool();
          break;
        case 7:
          message.hidden = reader.bool();
          break;
        case 8:
          message.recorder = reader.bool();
          break;
        default:
          reader.skipType(tag & 7);
          break;
      }
    }
    return message;
  },

  fromJSON(object: any): ParticipantPermission {
    return {
      canSubscribe: isSet(object.canSubscribe) ? Boolean(object.canSubscribe) : false,
      canPublish: isSet(object.canPublish) ? Boolean(object.canPublish) : false,
      canPublishData: isSet(object.canPublishData) ? Boolean(object.canPublishData) : false,
      hidden: isSet(object.hidden) ? Boolean(object.hidden) : false,
      recorder: isSet(object.recorder) ? Boolean(object.recorder) : false,
    };
  },

  toJSON(message: ParticipantPermission): unknown {
    const obj: any = {};
    message.canSubscribe !== undefined && (obj.canSubscribe = message.canSubscribe);
    message.canPublish !== undefined && (obj.canPublish = message.canPublish);
    message.canPublishData !== undefined && (obj.canPublishData = message.canPublishData);
    message.hidden !== undefined && (obj.hidden = message.hidden);
    message.recorder !== undefined && (obj.recorder = message.recorder);
    return obj;
  },

  fromPartial<I extends Exact<DeepPartial<ParticipantPermission>, I>>(
    object: I,
  ): ParticipantPermission {
    const message = createBaseParticipantPermission();
    message.canSubscribe = object.canSubscribe ?? false;
    message.canPublish = object.canPublish ?? false;
    message.canPublishData = object.canPublishData ?? false;
    message.hidden = object.hidden ?? false;
    message.recorder = object.recorder ?? false;
    return message;
  },
};

function createBaseParticipantInfo(): ParticipantInfo {
  return {
    sid: '',
    identity: '',
    state: 0,
    tracks: [],
    metadata: '',
    joinedAt: 0,
    name: '',
    version: 0,
    permission: undefined,
    region: '',
    isPublisher: false,
  };
}

export const ParticipantInfo = {
  encode(message: ParticipantInfo, writer: _m0.Writer = _m0.Writer.create()): _m0.Writer {
    if (message.sid !== '') {
      writer.uint32(10).string(message.sid);
    }
    if (message.identity !== '') {
      writer.uint32(18).string(message.identity);
    }
    if (message.state !== 0) {
      writer.uint32(24).int32(message.state);
    }
    for (const v of message.tracks) {
      TrackInfo.encode(v!, writer.uint32(34).fork()).ldelim();
    }
    if (message.metadata !== '') {
      writer.uint32(42).string(message.metadata);
    }
    if (message.joinedAt !== 0) {
      writer.uint32(48).int64(message.joinedAt);
    }
    if (message.name !== '') {
      writer.uint32(74).string(message.name);
    }
    if (message.version !== 0) {
      writer.uint32(80).uint32(message.version);
    }
    if (message.permission !== undefined) {
      ParticipantPermission.encode(message.permission, writer.uint32(90).fork()).ldelim();
    }
    if (message.region !== '') {
      writer.uint32(98).string(message.region);
    }
    if (message.isPublisher === true) {
      writer.uint32(104).bool(message.isPublisher);
    }
    return writer;
  },

  decode(input: _m0.Reader | Uint8Array, length?: number): ParticipantInfo {
    const reader = input instanceof _m0.Reader ? input : new _m0.Reader(input);
    let end = length === undefined ? reader.len : reader.pos + length;
    const message = createBaseParticipantInfo();
    while (reader.pos < end) {
      const tag = reader.uint32();
      switch (tag >>> 3) {
        case 1:
          message.sid = reader.string();
          break;
        case 2:
          message.identity = reader.string();
          break;
        case 3:
          message.state = reader.int32() as any;
          break;
        case 4:
          message.tracks.push(TrackInfo.decode(reader, reader.uint32()));
          break;
        case 5:
          message.metadata = reader.string();
          break;
        case 6:
          message.joinedAt = longToNumber(reader.int64() as Long);
          break;
        case 9:
          message.name = reader.string();
          break;
        case 10:
          message.version = reader.uint32();
          break;
        case 11:
          message.permission = ParticipantPermission.decode(reader, reader.uint32());
          break;
        case 12:
          message.region = reader.string();
          break;
        case 13:
          message.isPublisher = reader.bool();
          break;
        default:
          reader.skipType(tag & 7);
          break;
      }
    }
    return message;
  },

  fromJSON(object: any): ParticipantInfo {
    return {
      sid: isSet(object.sid) ? String(object.sid) : '',
      identity: isSet(object.identity) ? String(object.identity) : '',
      state: isSet(object.state) ? participantInfo_StateFromJSON(object.state) : 0,
      tracks: Array.isArray(object?.tracks)
        ? object.tracks.map((e: any) => TrackInfo.fromJSON(e))
        : [],
      metadata: isSet(object.metadata) ? String(object.metadata) : '',
      joinedAt: isSet(object.joinedAt) ? Number(object.joinedAt) : 0,
      name: isSet(object.name) ? String(object.name) : '',
      version: isSet(object.version) ? Number(object.version) : 0,
      permission: isSet(object.permission)
        ? ParticipantPermission.fromJSON(object.permission)
        : undefined,
      region: isSet(object.region) ? String(object.region) : '',
      isPublisher: isSet(object.isPublisher) ? Boolean(object.isPublisher) : false,
    };
  },

  toJSON(message: ParticipantInfo): unknown {
    const obj: any = {};
    message.sid !== undefined && (obj.sid = message.sid);
    message.identity !== undefined && (obj.identity = message.identity);
    message.state !== undefined && (obj.state = participantInfo_StateToJSON(message.state));
    if (message.tracks) {
      obj.tracks = message.tracks.map((e) => (e ? TrackInfo.toJSON(e) : undefined));
    } else {
      obj.tracks = [];
    }
    message.metadata !== undefined && (obj.metadata = message.metadata);
    message.joinedAt !== undefined && (obj.joinedAt = Math.round(message.joinedAt));
    message.name !== undefined && (obj.name = message.name);
    message.version !== undefined && (obj.version = Math.round(message.version));
    message.permission !== undefined &&
      (obj.permission = message.permission
        ? ParticipantPermission.toJSON(message.permission)
        : undefined);
    message.region !== undefined && (obj.region = message.region);
    message.isPublisher !== undefined && (obj.isPublisher = message.isPublisher);
    return obj;
  },

  fromPartial<I extends Exact<DeepPartial<ParticipantInfo>, I>>(object: I): ParticipantInfo {
    const message = createBaseParticipantInfo();
    message.sid = object.sid ?? '';
    message.identity = object.identity ?? '';
    message.state = object.state ?? 0;
    message.tracks = object.tracks?.map((e) => TrackInfo.fromPartial(e)) || [];
    message.metadata = object.metadata ?? '';
    message.joinedAt = object.joinedAt ?? 0;
    message.name = object.name ?? '';
    message.version = object.version ?? 0;
    message.permission =
      object.permission !== undefined && object.permission !== null
        ? ParticipantPermission.fromPartial(object.permission)
        : undefined;
    message.region = object.region ?? '';
    message.isPublisher = object.isPublisher ?? false;
    return message;
  },
};

function createBaseSimulcastCodecInfo(): SimulcastCodecInfo {
  return { mimeType: '', mid: '', cid: '', layers: [] };
}

export const SimulcastCodecInfo = {
  encode(message: SimulcastCodecInfo, writer: _m0.Writer = _m0.Writer.create()): _m0.Writer {
    if (message.mimeType !== '') {
      writer.uint32(10).string(message.mimeType);
    }
    if (message.mid !== '') {
      writer.uint32(18).string(message.mid);
    }
    if (message.cid !== '') {
      writer.uint32(26).string(message.cid);
    }
    for (const v of message.layers) {
      VideoLayer.encode(v!, writer.uint32(34).fork()).ldelim();
    }
    return writer;
  },

  decode(input: _m0.Reader | Uint8Array, length?: number): SimulcastCodecInfo {
    const reader = input instanceof _m0.Reader ? input : new _m0.Reader(input);
    let end = length === undefined ? reader.len : reader.pos + length;
    const message = createBaseSimulcastCodecInfo();
    while (reader.pos < end) {
      const tag = reader.uint32();
      switch (tag >>> 3) {
        case 1:
          message.mimeType = reader.string();
          break;
        case 2:
          message.mid = reader.string();
          break;
        case 3:
          message.cid = reader.string();
          break;
        case 4:
          message.layers.push(VideoLayer.decode(reader, reader.uint32()));
          break;
        default:
          reader.skipType(tag & 7);
          break;
      }
    }
    return message;
  },

  fromJSON(object: any): SimulcastCodecInfo {
    return {
      mimeType: isSet(object.mimeType) ? String(object.mimeType) : '',
      mid: isSet(object.mid) ? String(object.mid) : '',
      cid: isSet(object.cid) ? String(object.cid) : '',
      layers: Array.isArray(object?.layers)
        ? object.layers.map((e: any) => VideoLayer.fromJSON(e))
        : [],
    };
  },

  toJSON(message: SimulcastCodecInfo): unknown {
    const obj: any = {};
    message.mimeType !== undefined && (obj.mimeType = message.mimeType);
    message.mid !== undefined && (obj.mid = message.mid);
    message.cid !== undefined && (obj.cid = message.cid);
    if (message.layers) {
      obj.layers = message.layers.map((e) => (e ? VideoLayer.toJSON(e) : undefined));
    } else {
      obj.layers = [];
    }
    return obj;
  },

  fromPartial<I extends Exact<DeepPartial<SimulcastCodecInfo>, I>>(object: I): SimulcastCodecInfo {
    const message = createBaseSimulcastCodecInfo();
    message.mimeType = object.mimeType ?? '';
    message.mid = object.mid ?? '';
    message.cid = object.cid ?? '';
    message.layers = object.layers?.map((e) => VideoLayer.fromPartial(e)) || [];
    return message;
  },
};

function createBaseTrackInfo(): TrackInfo {
  return {
    sid: '',
    type: 0,
    name: '',
    muted: false,
    width: 0,
    height: 0,
    simulcast: false,
    disableDtx: false,
    source: 0,
    layers: [],
    mimeType: '',
    mid: '',
    codecs: [],
  };
}

export const TrackInfo = {
  encode(message: TrackInfo, writer: _m0.Writer = _m0.Writer.create()): _m0.Writer {
    if (message.sid !== '') {
      writer.uint32(10).string(message.sid);
    }
    if (message.type !== 0) {
      writer.uint32(16).int32(message.type);
    }
    if (message.name !== '') {
      writer.uint32(26).string(message.name);
    }
    if (message.muted === true) {
      writer.uint32(32).bool(message.muted);
    }
    if (message.width !== 0) {
      writer.uint32(40).uint32(message.width);
    }
    if (message.height !== 0) {
      writer.uint32(48).uint32(message.height);
    }
    if (message.simulcast === true) {
      writer.uint32(56).bool(message.simulcast);
    }
    if (message.disableDtx === true) {
      writer.uint32(64).bool(message.disableDtx);
    }
    if (message.source !== 0) {
      writer.uint32(72).int32(message.source);
    }
    for (const v of message.layers) {
      VideoLayer.encode(v!, writer.uint32(82).fork()).ldelim();
    }
    if (message.mimeType !== '') {
      writer.uint32(90).string(message.mimeType);
    }
    if (message.mid !== '') {
      writer.uint32(98).string(message.mid);
    }
    for (const v of message.codecs) {
      SimulcastCodecInfo.encode(v!, writer.uint32(106).fork()).ldelim();
    }
    return writer;
  },

  decode(input: _m0.Reader | Uint8Array, length?: number): TrackInfo {
    const reader = input instanceof _m0.Reader ? input : new _m0.Reader(input);
    let end = length === undefined ? reader.len : reader.pos + length;
    const message = createBaseTrackInfo();
    while (reader.pos < end) {
      const tag = reader.uint32();
      switch (tag >>> 3) {
        case 1:
          message.sid = reader.string();
          break;
        case 2:
          message.type = reader.int32() as any;
          break;
        case 3:
          message.name = reader.string();
          break;
        case 4:
          message.muted = reader.bool();
          break;
        case 5:
          message.width = reader.uint32();
          break;
        case 6:
          message.height = reader.uint32();
          break;
        case 7:
          message.simulcast = reader.bool();
          break;
        case 8:
          message.disableDtx = reader.bool();
          break;
        case 9:
          message.source = reader.int32() as any;
          break;
        case 10:
          message.layers.push(VideoLayer.decode(reader, reader.uint32()));
          break;
        case 11:
          message.mimeType = reader.string();
          break;
        case 12:
          message.mid = reader.string();
          break;
        case 13:
          message.codecs.push(SimulcastCodecInfo.decode(reader, reader.uint32()));
          break;
        default:
          reader.skipType(tag & 7);
          break;
      }
    }
    return message;
  },

  fromJSON(object: any): TrackInfo {
    return {
      sid: isSet(object.sid) ? String(object.sid) : '',
      type: isSet(object.type) ? trackTypeFromJSON(object.type) : 0,
      name: isSet(object.name) ? String(object.name) : '',
      muted: isSet(object.muted) ? Boolean(object.muted) : false,
      width: isSet(object.width) ? Number(object.width) : 0,
      height: isSet(object.height) ? Number(object.height) : 0,
      simulcast: isSet(object.simulcast) ? Boolean(object.simulcast) : false,
      disableDtx: isSet(object.disableDtx) ? Boolean(object.disableDtx) : false,
      source: isSet(object.source) ? trackSourceFromJSON(object.source) : 0,
      layers: Array.isArray(object?.layers)
        ? object.layers.map((e: any) => VideoLayer.fromJSON(e))
        : [],
      mimeType: isSet(object.mimeType) ? String(object.mimeType) : '',
      mid: isSet(object.mid) ? String(object.mid) : '',
      codecs: Array.isArray(object?.codecs)
        ? object.codecs.map((e: any) => SimulcastCodecInfo.fromJSON(e))
        : [],
    };
  },

  toJSON(message: TrackInfo): unknown {
    const obj: any = {};
    message.sid !== undefined && (obj.sid = message.sid);
    message.type !== undefined && (obj.type = trackTypeToJSON(message.type));
    message.name !== undefined && (obj.name = message.name);
    message.muted !== undefined && (obj.muted = message.muted);
    message.width !== undefined && (obj.width = Math.round(message.width));
    message.height !== undefined && (obj.height = Math.round(message.height));
    message.simulcast !== undefined && (obj.simulcast = message.simulcast);
    message.disableDtx !== undefined && (obj.disableDtx = message.disableDtx);
    message.source !== undefined && (obj.source = trackSourceToJSON(message.source));
    if (message.layers) {
      obj.layers = message.layers.map((e) => (e ? VideoLayer.toJSON(e) : undefined));
    } else {
      obj.layers = [];
    }
    message.mimeType !== undefined && (obj.mimeType = message.mimeType);
    message.mid !== undefined && (obj.mid = message.mid);
    if (message.codecs) {
      obj.codecs = message.codecs.map((e) => (e ? SimulcastCodecInfo.toJSON(e) : undefined));
    } else {
      obj.codecs = [];
    }
    return obj;
  },

  fromPartial<I extends Exact<DeepPartial<TrackInfo>, I>>(object: I): TrackInfo {
    const message = createBaseTrackInfo();
    message.sid = object.sid ?? '';
    message.type = object.type ?? 0;
    message.name = object.name ?? '';
    message.muted = object.muted ?? false;
    message.width = object.width ?? 0;
    message.height = object.height ?? 0;
    message.simulcast = object.simulcast ?? false;
    message.disableDtx = object.disableDtx ?? false;
    message.source = object.source ?? 0;
    message.layers = object.layers?.map((e) => VideoLayer.fromPartial(e)) || [];
    message.mimeType = object.mimeType ?? '';
    message.mid = object.mid ?? '';
    message.codecs = object.codecs?.map((e) => SimulcastCodecInfo.fromPartial(e)) || [];
    return message;
  },
};

function createBaseVideoLayer(): VideoLayer {
  return { quality: 0, width: 0, height: 0, bitrate: 0, ssrc: 0 };
}

export const VideoLayer = {
  encode(message: VideoLayer, writer: _m0.Writer = _m0.Writer.create()): _m0.Writer {
    if (message.quality !== 0) {
      writer.uint32(8).int32(message.quality);
    }
    if (message.width !== 0) {
      writer.uint32(16).uint32(message.width);
    }
    if (message.height !== 0) {
      writer.uint32(24).uint32(message.height);
    }
    if (message.bitrate !== 0) {
      writer.uint32(32).uint32(message.bitrate);
    }
    if (message.ssrc !== 0) {
      writer.uint32(40).uint32(message.ssrc);
    }
    return writer;
  },

  decode(input: _m0.Reader | Uint8Array, length?: number): VideoLayer {
    const reader = input instanceof _m0.Reader ? input : new _m0.Reader(input);
    let end = length === undefined ? reader.len : reader.pos + length;
    const message = createBaseVideoLayer();
    while (reader.pos < end) {
      const tag = reader.uint32();
      switch (tag >>> 3) {
        case 1:
          message.quality = reader.int32() as any;
          break;
        case 2:
          message.width = reader.uint32();
          break;
        case 3:
          message.height = reader.uint32();
          break;
        case 4:
          message.bitrate = reader.uint32();
          break;
        case 5:
          message.ssrc = reader.uint32();
          break;
        default:
          reader.skipType(tag & 7);
          break;
      }
    }
    return message;
  },

  fromJSON(object: any): VideoLayer {
    return {
      quality: isSet(object.quality) ? videoQualityFromJSON(object.quality) : 0,
      width: isSet(object.width) ? Number(object.width) : 0,
      height: isSet(object.height) ? Number(object.height) : 0,
      bitrate: isSet(object.bitrate) ? Number(object.bitrate) : 0,
      ssrc: isSet(object.ssrc) ? Number(object.ssrc) : 0,
    };
  },

  toJSON(message: VideoLayer): unknown {
    const obj: any = {};
    message.quality !== undefined && (obj.quality = videoQualityToJSON(message.quality));
    message.width !== undefined && (obj.width = Math.round(message.width));
    message.height !== undefined && (obj.height = Math.round(message.height));
    message.bitrate !== undefined && (obj.bitrate = Math.round(message.bitrate));
    message.ssrc !== undefined && (obj.ssrc = Math.round(message.ssrc));
    return obj;
  },

  fromPartial<I extends Exact<DeepPartial<VideoLayer>, I>>(object: I): VideoLayer {
    const message = createBaseVideoLayer();
    message.quality = object.quality ?? 0;
    message.width = object.width ?? 0;
    message.height = object.height ?? 0;
    message.bitrate = object.bitrate ?? 0;
    message.ssrc = object.ssrc ?? 0;
    return message;
  },
};

function createBaseDataPacket(): DataPacket {
  return { kind: 0, value: undefined };
}

export const DataPacket = {
  encode(message: DataPacket, writer: _m0.Writer = _m0.Writer.create()): _m0.Writer {
    if (message.kind !== 0) {
      writer.uint32(8).int32(message.kind);
    }
    if (message.value?.$case === 'user') {
      UserPacket.encode(message.value.user, writer.uint32(18).fork()).ldelim();
    }
    if (message.value?.$case === 'speaker') {
      ActiveSpeakerUpdate.encode(message.value.speaker, writer.uint32(26).fork()).ldelim();
    }
    return writer;
  },

  decode(input: _m0.Reader | Uint8Array, length?: number): DataPacket {
    const reader = input instanceof _m0.Reader ? input : new _m0.Reader(input);
    let end = length === undefined ? reader.len : reader.pos + length;
    const message = createBaseDataPacket();
    while (reader.pos < end) {
      const tag = reader.uint32();
      switch (tag >>> 3) {
        case 1:
          message.kind = reader.int32() as any;
          break;
        case 2:
          message.value = { $case: 'user', user: UserPacket.decode(reader, reader.uint32()) };
          break;
        case 3:
          message.value = {
            $case: 'speaker',
            speaker: ActiveSpeakerUpdate.decode(reader, reader.uint32()),
          };
          break;
        default:
          reader.skipType(tag & 7);
          break;
      }
    }
    return message;
  },

  fromJSON(object: any): DataPacket {
    return {
      kind: isSet(object.kind) ? dataPacket_KindFromJSON(object.kind) : 0,
      value: isSet(object.user)
        ? { $case: 'user', user: UserPacket.fromJSON(object.user) }
        : isSet(object.speaker)
        ? { $case: 'speaker', speaker: ActiveSpeakerUpdate.fromJSON(object.speaker) }
        : undefined,
    };
  },

  toJSON(message: DataPacket): unknown {
    const obj: any = {};
    message.kind !== undefined && (obj.kind = dataPacket_KindToJSON(message.kind));
    message.value?.$case === 'user' &&
      (obj.user = message.value?.user ? UserPacket.toJSON(message.value?.user) : undefined);
    message.value?.$case === 'speaker' &&
      (obj.speaker = message.value?.speaker
        ? ActiveSpeakerUpdate.toJSON(message.value?.speaker)
        : undefined);
    return obj;
  },

  fromPartial<I extends Exact<DeepPartial<DataPacket>, I>>(object: I): DataPacket {
    const message = createBaseDataPacket();
    message.kind = object.kind ?? 0;
    if (
      object.value?.$case === 'user' &&
      object.value?.user !== undefined &&
      object.value?.user !== null
    ) {
      message.value = { $case: 'user', user: UserPacket.fromPartial(object.value.user) };
    }
    if (
      object.value?.$case === 'speaker' &&
      object.value?.speaker !== undefined &&
      object.value?.speaker !== null
    ) {
      message.value = {
        $case: 'speaker',
        speaker: ActiveSpeakerUpdate.fromPartial(object.value.speaker),
      };
    }
    return message;
  },
};

function createBaseActiveSpeakerUpdate(): ActiveSpeakerUpdate {
  return { speakers: [] };
}

export const ActiveSpeakerUpdate = {
  encode(message: ActiveSpeakerUpdate, writer: _m0.Writer = _m0.Writer.create()): _m0.Writer {
    for (const v of message.speakers) {
      SpeakerInfo.encode(v!, writer.uint32(10).fork()).ldelim();
    }
    return writer;
  },

  decode(input: _m0.Reader | Uint8Array, length?: number): ActiveSpeakerUpdate {
    const reader = input instanceof _m0.Reader ? input : new _m0.Reader(input);
    let end = length === undefined ? reader.len : reader.pos + length;
    const message = createBaseActiveSpeakerUpdate();
    while (reader.pos < end) {
      const tag = reader.uint32();
      switch (tag >>> 3) {
        case 1:
          message.speakers.push(SpeakerInfo.decode(reader, reader.uint32()));
          break;
        default:
          reader.skipType(tag & 7);
          break;
      }
    }
    return message;
  },

  fromJSON(object: any): ActiveSpeakerUpdate {
    return {
      speakers: Array.isArray(object?.speakers)
        ? object.speakers.map((e: any) => SpeakerInfo.fromJSON(e))
        : [],
    };
  },

  toJSON(message: ActiveSpeakerUpdate): unknown {
    const obj: any = {};
    if (message.speakers) {
      obj.speakers = message.speakers.map((e) => (e ? SpeakerInfo.toJSON(e) : undefined));
    } else {
      obj.speakers = [];
    }
    return obj;
  },

  fromPartial<I extends Exact<DeepPartial<ActiveSpeakerUpdate>, I>>(
    object: I,
  ): ActiveSpeakerUpdate {
    const message = createBaseActiveSpeakerUpdate();
    message.speakers = object.speakers?.map((e) => SpeakerInfo.fromPartial(e)) || [];
    return message;
  },
};

function createBaseSpeakerInfo(): SpeakerInfo {
  return { sid: '', level: 0, active: false };
}

export const SpeakerInfo = {
  encode(message: SpeakerInfo, writer: _m0.Writer = _m0.Writer.create()): _m0.Writer {
    if (message.sid !== '') {
      writer.uint32(10).string(message.sid);
    }
    if (message.level !== 0) {
      writer.uint32(21).float(message.level);
    }
    if (message.active === true) {
      writer.uint32(24).bool(message.active);
    }
    return writer;
  },

  decode(input: _m0.Reader | Uint8Array, length?: number): SpeakerInfo {
    const reader = input instanceof _m0.Reader ? input : new _m0.Reader(input);
    let end = length === undefined ? reader.len : reader.pos + length;
    const message = createBaseSpeakerInfo();
    while (reader.pos < end) {
      const tag = reader.uint32();
      switch (tag >>> 3) {
        case 1:
          message.sid = reader.string();
          break;
        case 2:
          message.level = reader.float();
          break;
        case 3:
          message.active = reader.bool();
          break;
        default:
          reader.skipType(tag & 7);
          break;
      }
    }
    return message;
  },

  fromJSON(object: any): SpeakerInfo {
    return {
      sid: isSet(object.sid) ? String(object.sid) : '',
      level: isSet(object.level) ? Number(object.level) : 0,
      active: isSet(object.active) ? Boolean(object.active) : false,
    };
  },

  toJSON(message: SpeakerInfo): unknown {
    const obj: any = {};
    message.sid !== undefined && (obj.sid = message.sid);
    message.level !== undefined && (obj.level = message.level);
    message.active !== undefined && (obj.active = message.active);
    return obj;
  },

  fromPartial<I extends Exact<DeepPartial<SpeakerInfo>, I>>(object: I): SpeakerInfo {
    const message = createBaseSpeakerInfo();
    message.sid = object.sid ?? '';
    message.level = object.level ?? 0;
    message.active = object.active ?? false;
    return message;
  },
};

function createBaseUserPacket(): UserPacket {
  return { participantSid: '', payload: new Uint8Array(), destinationSids: [] };
}

export const UserPacket = {
  encode(message: UserPacket, writer: _m0.Writer = _m0.Writer.create()): _m0.Writer {
    if (message.participantSid !== '') {
      writer.uint32(10).string(message.participantSid);
    }
    if (message.payload.length !== 0) {
      writer.uint32(18).bytes(message.payload);
    }
    for (const v of message.destinationSids) {
      writer.uint32(26).string(v!);
    }
    return writer;
  },

  decode(input: _m0.Reader | Uint8Array, length?: number): UserPacket {
    const reader = input instanceof _m0.Reader ? input : new _m0.Reader(input);
    let end = length === undefined ? reader.len : reader.pos + length;
    const message = createBaseUserPacket();
    while (reader.pos < end) {
      const tag = reader.uint32();
      switch (tag >>> 3) {
        case 1:
          message.participantSid = reader.string();
          break;
        case 2:
          message.payload = reader.bytes();
          break;
        case 3:
          message.destinationSids.push(reader.string());
          break;
        default:
          reader.skipType(tag & 7);
          break;
      }
    }
    return message;
  },

  fromJSON(object: any): UserPacket {
    return {
      participantSid: isSet(object.participantSid) ? String(object.participantSid) : '',
      payload: isSet(object.payload) ? bytesFromBase64(object.payload) : new Uint8Array(),
      destinationSids: Array.isArray(object?.destinationSids)
        ? object.destinationSids.map((e: any) => String(e))
        : [],
    };
  },

  toJSON(message: UserPacket): unknown {
    const obj: any = {};
    message.participantSid !== undefined && (obj.participantSid = message.participantSid);
    message.payload !== undefined &&
      (obj.payload = base64FromBytes(
        message.payload !== undefined ? message.payload : new Uint8Array(),
      ));
    if (message.destinationSids) {
      obj.destinationSids = message.destinationSids.map((e) => e);
    } else {
      obj.destinationSids = [];
    }
    return obj;
  },

  fromPartial<I extends Exact<DeepPartial<UserPacket>, I>>(object: I): UserPacket {
    const message = createBaseUserPacket();
    message.participantSid = object.participantSid ?? '';
    message.payload = object.payload ?? new Uint8Array();
    message.destinationSids = object.destinationSids?.map((e) => e) || [];
    return message;
  },
};

function createBaseParticipantTracks(): ParticipantTracks {
  return { participantSid: '', trackSids: [] };
}

export const ParticipantTracks = {
  encode(message: ParticipantTracks, writer: _m0.Writer = _m0.Writer.create()): _m0.Writer {
    if (message.participantSid !== '') {
      writer.uint32(10).string(message.participantSid);
    }
    for (const v of message.trackSids) {
      writer.uint32(18).string(v!);
    }
    return writer;
  },

  decode(input: _m0.Reader | Uint8Array, length?: number): ParticipantTracks {
    const reader = input instanceof _m0.Reader ? input : new _m0.Reader(input);
    let end = length === undefined ? reader.len : reader.pos + length;
    const message = createBaseParticipantTracks();
    while (reader.pos < end) {
      const tag = reader.uint32();
      switch (tag >>> 3) {
        case 1:
          message.participantSid = reader.string();
          break;
        case 2:
          message.trackSids.push(reader.string());
          break;
        default:
          reader.skipType(tag & 7);
          break;
      }
    }
    return message;
  },

  fromJSON(object: any): ParticipantTracks {
    return {
      participantSid: isSet(object.participantSid) ? String(object.participantSid) : '',
      trackSids: Array.isArray(object?.trackSids)
        ? object.trackSids.map((e: any) => String(e))
        : [],
    };
  },

  toJSON(message: ParticipantTracks): unknown {
    const obj: any = {};
    message.participantSid !== undefined && (obj.participantSid = message.participantSid);
    if (message.trackSids) {
      obj.trackSids = message.trackSids.map((e) => e);
    } else {
      obj.trackSids = [];
    }
    return obj;
  },

  fromPartial<I extends Exact<DeepPartial<ParticipantTracks>, I>>(object: I): ParticipantTracks {
    const message = createBaseParticipantTracks();
    message.participantSid = object.participantSid ?? '';
    message.trackSids = object.trackSids?.map((e) => e) || [];
    return message;
  },
};

function createBaseClientInfo(): ClientInfo {
  return {
    sdk: 0,
    version: '',
    protocol: 0,
    os: '',
    osVersion: '',
    deviceModel: '',
    browser: '',
    browserVersion: '',
    address: '',
  };
}

export const ClientInfo = {
  encode(message: ClientInfo, writer: _m0.Writer = _m0.Writer.create()): _m0.Writer {
    if (message.sdk !== 0) {
      writer.uint32(8).int32(message.sdk);
    }
    if (message.version !== '') {
      writer.uint32(18).string(message.version);
    }
    if (message.protocol !== 0) {
      writer.uint32(24).int32(message.protocol);
    }
    if (message.os !== '') {
      writer.uint32(34).string(message.os);
    }
    if (message.osVersion !== '') {
      writer.uint32(42).string(message.osVersion);
    }
    if (message.deviceModel !== '') {
      writer.uint32(50).string(message.deviceModel);
    }
    if (message.browser !== '') {
      writer.uint32(58).string(message.browser);
    }
    if (message.browserVersion !== '') {
      writer.uint32(66).string(message.browserVersion);
    }
    if (message.address !== '') {
      writer.uint32(74).string(message.address);
    }
    return writer;
  },

  decode(input: _m0.Reader | Uint8Array, length?: number): ClientInfo {
    const reader = input instanceof _m0.Reader ? input : new _m0.Reader(input);
    let end = length === undefined ? reader.len : reader.pos + length;
    const message = createBaseClientInfo();
    while (reader.pos < end) {
      const tag = reader.uint32();
      switch (tag >>> 3) {
        case 1:
          message.sdk = reader.int32() as any;
          break;
        case 2:
          message.version = reader.string();
          break;
        case 3:
          message.protocol = reader.int32();
          break;
        case 4:
          message.os = reader.string();
          break;
        case 5:
          message.osVersion = reader.string();
          break;
        case 6:
          message.deviceModel = reader.string();
          break;
        case 7:
          message.browser = reader.string();
          break;
        case 8:
          message.browserVersion = reader.string();
          break;
        case 9:
          message.address = reader.string();
          break;
        default:
          reader.skipType(tag & 7);
          break;
      }
    }
    return message;
  },

  fromJSON(object: any): ClientInfo {
    return {
      sdk: isSet(object.sdk) ? clientInfo_SDKFromJSON(object.sdk) : 0,
      version: isSet(object.version) ? String(object.version) : '',
      protocol: isSet(object.protocol) ? Number(object.protocol) : 0,
      os: isSet(object.os) ? String(object.os) : '',
      osVersion: isSet(object.osVersion) ? String(object.osVersion) : '',
      deviceModel: isSet(object.deviceModel) ? String(object.deviceModel) : '',
      browser: isSet(object.browser) ? String(object.browser) : '',
      browserVersion: isSet(object.browserVersion) ? String(object.browserVersion) : '',
      address: isSet(object.address) ? String(object.address) : '',
    };
  },

  toJSON(message: ClientInfo): unknown {
    const obj: any = {};
    message.sdk !== undefined && (obj.sdk = clientInfo_SDKToJSON(message.sdk));
    message.version !== undefined && (obj.version = message.version);
    message.protocol !== undefined && (obj.protocol = Math.round(message.protocol));
    message.os !== undefined && (obj.os = message.os);
    message.osVersion !== undefined && (obj.osVersion = message.osVersion);
    message.deviceModel !== undefined && (obj.deviceModel = message.deviceModel);
    message.browser !== undefined && (obj.browser = message.browser);
    message.browserVersion !== undefined && (obj.browserVersion = message.browserVersion);
    message.address !== undefined && (obj.address = message.address);
    return obj;
  },

  fromPartial<I extends Exact<DeepPartial<ClientInfo>, I>>(object: I): ClientInfo {
    const message = createBaseClientInfo();
    message.sdk = object.sdk ?? 0;
    message.version = object.version ?? '';
    message.protocol = object.protocol ?? 0;
    message.os = object.os ?? '';
    message.osVersion = object.osVersion ?? '';
    message.deviceModel = object.deviceModel ?? '';
    message.browser = object.browser ?? '';
    message.browserVersion = object.browserVersion ?? '';
    message.address = object.address ?? '';
    return message;
  },
};

function createBaseClientConfiguration(): ClientConfiguration {
  return { video: undefined, screen: undefined, resumeConnection: 0, disabledCodecs: undefined };
}

export const ClientConfiguration = {
  encode(message: ClientConfiguration, writer: _m0.Writer = _m0.Writer.create()): _m0.Writer {
    if (message.video !== undefined) {
      VideoConfiguration.encode(message.video, writer.uint32(10).fork()).ldelim();
    }
    if (message.screen !== undefined) {
      VideoConfiguration.encode(message.screen, writer.uint32(18).fork()).ldelim();
    }
    if (message.resumeConnection !== 0) {
      writer.uint32(24).int32(message.resumeConnection);
    }
    if (message.disabledCodecs !== undefined) {
      DisabledCodecs.encode(message.disabledCodecs, writer.uint32(34).fork()).ldelim();
    }
    return writer;
  },

  decode(input: _m0.Reader | Uint8Array, length?: number): ClientConfiguration {
    const reader = input instanceof _m0.Reader ? input : new _m0.Reader(input);
    let end = length === undefined ? reader.len : reader.pos + length;
    const message = createBaseClientConfiguration();
    while (reader.pos < end) {
      const tag = reader.uint32();
      switch (tag >>> 3) {
        case 1:
          message.video = VideoConfiguration.decode(reader, reader.uint32());
          break;
        case 2:
          message.screen = VideoConfiguration.decode(reader, reader.uint32());
          break;
        case 3:
          message.resumeConnection = reader.int32() as any;
          break;
        case 4:
          message.disabledCodecs = DisabledCodecs.decode(reader, reader.uint32());
          break;
        default:
          reader.skipType(tag & 7);
          break;
      }
    }
    return message;
  },

  fromJSON(object: any): ClientConfiguration {
    return {
      video: isSet(object.video) ? VideoConfiguration.fromJSON(object.video) : undefined,
      screen: isSet(object.screen) ? VideoConfiguration.fromJSON(object.screen) : undefined,
      resumeConnection: isSet(object.resumeConnection)
        ? clientConfigSettingFromJSON(object.resumeConnection)
        : 0,
      disabledCodecs: isSet(object.disabledCodecs)
        ? DisabledCodecs.fromJSON(object.disabledCodecs)
        : undefined,
    };
  },

  toJSON(message: ClientConfiguration): unknown {
    const obj: any = {};
    message.video !== undefined &&
      (obj.video = message.video ? VideoConfiguration.toJSON(message.video) : undefined);
    message.screen !== undefined &&
      (obj.screen = message.screen ? VideoConfiguration.toJSON(message.screen) : undefined);
    message.resumeConnection !== undefined &&
      (obj.resumeConnection = clientConfigSettingToJSON(message.resumeConnection));
    message.disabledCodecs !== undefined &&
      (obj.disabledCodecs = message.disabledCodecs
        ? DisabledCodecs.toJSON(message.disabledCodecs)
        : undefined);
    return obj;
  },

  fromPartial<I extends Exact<DeepPartial<ClientConfiguration>, I>>(
    object: I,
  ): ClientConfiguration {
    const message = createBaseClientConfiguration();
    message.video =
      object.video !== undefined && object.video !== null
        ? VideoConfiguration.fromPartial(object.video)
        : undefined;
    message.screen =
      object.screen !== undefined && object.screen !== null
        ? VideoConfiguration.fromPartial(object.screen)
        : undefined;
    message.resumeConnection = object.resumeConnection ?? 0;
    message.disabledCodecs =
      object.disabledCodecs !== undefined && object.disabledCodecs !== null
        ? DisabledCodecs.fromPartial(object.disabledCodecs)
        : undefined;
    return message;
  },
};

function createBaseVideoConfiguration(): VideoConfiguration {
  return { hardwareEncoder: 0 };
}

export const VideoConfiguration = {
  encode(message: VideoConfiguration, writer: _m0.Writer = _m0.Writer.create()): _m0.Writer {
    if (message.hardwareEncoder !== 0) {
      writer.uint32(8).int32(message.hardwareEncoder);
    }
    return writer;
  },

  decode(input: _m0.Reader | Uint8Array, length?: number): VideoConfiguration {
    const reader = input instanceof _m0.Reader ? input : new _m0.Reader(input);
    let end = length === undefined ? reader.len : reader.pos + length;
    const message = createBaseVideoConfiguration();
    while (reader.pos < end) {
      const tag = reader.uint32();
      switch (tag >>> 3) {
        case 1:
          message.hardwareEncoder = reader.int32() as any;
          break;
        default:
          reader.skipType(tag & 7);
          break;
      }
    }
    return message;
  },

  fromJSON(object: any): VideoConfiguration {
    return {
      hardwareEncoder: isSet(object.hardwareEncoder)
        ? clientConfigSettingFromJSON(object.hardwareEncoder)
        : 0,
    };
  },

  toJSON(message: VideoConfiguration): unknown {
    const obj: any = {};
    message.hardwareEncoder !== undefined &&
      (obj.hardwareEncoder = clientConfigSettingToJSON(message.hardwareEncoder));
    return obj;
  },

  fromPartial<I extends Exact<DeepPartial<VideoConfiguration>, I>>(object: I): VideoConfiguration {
    const message = createBaseVideoConfiguration();
    message.hardwareEncoder = object.hardwareEncoder ?? 0;
    return message;
  },
};

function createBaseDisabledCodecs(): DisabledCodecs {
  return { codecs: [] };
}

export const DisabledCodecs = {
  encode(message: DisabledCodecs, writer: _m0.Writer = _m0.Writer.create()): _m0.Writer {
    for (const v of message.codecs) {
      Codec.encode(v!, writer.uint32(10).fork()).ldelim();
    }
    return writer;
  },

  decode(input: _m0.Reader | Uint8Array, length?: number): DisabledCodecs {
    const reader = input instanceof _m0.Reader ? input : new _m0.Reader(input);
    let end = length === undefined ? reader.len : reader.pos + length;
    const message = createBaseDisabledCodecs();
    while (reader.pos < end) {
      const tag = reader.uint32();
      switch (tag >>> 3) {
        case 1:
          message.codecs.push(Codec.decode(reader, reader.uint32()));
          break;
        default:
          reader.skipType(tag & 7);
          break;
      }
    }
    return message;
  },

  fromJSON(object: any): DisabledCodecs {
    return {
      codecs: Array.isArray(object?.codecs) ? object.codecs.map((e: any) => Codec.fromJSON(e)) : [],
    };
  },

  toJSON(message: DisabledCodecs): unknown {
    const obj: any = {};
    if (message.codecs) {
      obj.codecs = message.codecs.map((e) => (e ? Codec.toJSON(e) : undefined));
    } else {
      obj.codecs = [];
    }
    return obj;
  },

  fromPartial<I extends Exact<DeepPartial<DisabledCodecs>, I>>(object: I): DisabledCodecs {
    const message = createBaseDisabledCodecs();
    message.codecs = object.codecs?.map((e) => Codec.fromPartial(e)) || [];
    return message;
  },
};

function createBaseRTPStats(): RTPStats {
  return {
    startTime: undefined,
    endTime: undefined,
    duration: 0,
    packets: 0,
    packetRate: 0,
    bytes: 0,
    bitrate: 0,
    packetsLost: 0,
    packetLossRate: 0,
    packetLossPercentage: 0,
    packetsDuplicate: 0,
    packetDuplicateRate: 0,
    bytesDuplicate: 0,
    bitrateDuplicate: 0,
    packetsPadding: 0,
    packetPaddingRate: 0,
    bytesPadding: 0,
    bitratePadding: 0,
    packetsOutOfOrder: 0,
    frames: 0,
    frameRate: 0,
    jitterCurrent: 0,
    jitterMax: 0,
    gapHistogram: {},
    nacks: 0,
    nackAcks: 0,
    nackMisses: 0,
    nackRepeated: 0,
    plis: 0,
    lastPli: undefined,
    firs: 0,
    lastFir: undefined,
    rttCurrent: 0,
    rttMax: 0,
    keyFrames: 0,
    lastKeyFrame: undefined,
    layerLockPlis: 0,
    lastLayerLockPli: undefined,
  };
}

export const RTPStats = {
  encode(message: RTPStats, writer: _m0.Writer = _m0.Writer.create()): _m0.Writer {
    if (message.startTime !== undefined) {
      Timestamp.encode(toTimestamp(message.startTime), writer.uint32(10).fork()).ldelim();
    }
    if (message.endTime !== undefined) {
      Timestamp.encode(toTimestamp(message.endTime), writer.uint32(18).fork()).ldelim();
    }
    if (message.duration !== 0) {
      writer.uint32(25).double(message.duration);
    }
    if (message.packets !== 0) {
      writer.uint32(32).uint32(message.packets);
    }
    if (message.packetRate !== 0) {
      writer.uint32(41).double(message.packetRate);
    }
    if (message.bytes !== 0) {
      writer.uint32(48).uint64(message.bytes);
    }
    if (message.bitrate !== 0) {
      writer.uint32(57).double(message.bitrate);
    }
    if (message.packetsLost !== 0) {
      writer.uint32(64).uint32(message.packetsLost);
    }
    if (message.packetLossRate !== 0) {
      writer.uint32(73).double(message.packetLossRate);
    }
    if (message.packetLossPercentage !== 0) {
      writer.uint32(85).float(message.packetLossPercentage);
    }
    if (message.packetsDuplicate !== 0) {
      writer.uint32(88).uint32(message.packetsDuplicate);
    }
    if (message.packetDuplicateRate !== 0) {
      writer.uint32(97).double(message.packetDuplicateRate);
    }
    if (message.bytesDuplicate !== 0) {
      writer.uint32(104).uint64(message.bytesDuplicate);
    }
    if (message.bitrateDuplicate !== 0) {
      writer.uint32(113).double(message.bitrateDuplicate);
    }
    if (message.packetsPadding !== 0) {
      writer.uint32(120).uint32(message.packetsPadding);
    }
    if (message.packetPaddingRate !== 0) {
      writer.uint32(129).double(message.packetPaddingRate);
    }
    if (message.bytesPadding !== 0) {
      writer.uint32(136).uint64(message.bytesPadding);
    }
    if (message.bitratePadding !== 0) {
      writer.uint32(145).double(message.bitratePadding);
    }
    if (message.packetsOutOfOrder !== 0) {
      writer.uint32(152).uint32(message.packetsOutOfOrder);
    }
    if (message.frames !== 0) {
      writer.uint32(160).uint32(message.frames);
    }
    if (message.frameRate !== 0) {
      writer.uint32(169).double(message.frameRate);
    }
    if (message.jitterCurrent !== 0) {
      writer.uint32(177).double(message.jitterCurrent);
    }
    if (message.jitterMax !== 0) {
      writer.uint32(185).double(message.jitterMax);
    }
    Object.entries(message.gapHistogram).forEach(([key, value]) => {
      RTPStats_GapHistogramEntry.encode(
        { key: key as any, value },
        writer.uint32(194).fork(),
      ).ldelim();
    });
    if (message.nacks !== 0) {
      writer.uint32(200).uint32(message.nacks);
    }
    if (message.nackAcks !== 0) {
      writer.uint32(296).uint32(message.nackAcks);
    }
    if (message.nackMisses !== 0) {
      writer.uint32(208).uint32(message.nackMisses);
    }
    if (message.nackRepeated !== 0) {
      writer.uint32(304).uint32(message.nackRepeated);
    }
    if (message.plis !== 0) {
      writer.uint32(216).uint32(message.plis);
    }
    if (message.lastPli !== undefined) {
      Timestamp.encode(toTimestamp(message.lastPli), writer.uint32(226).fork()).ldelim();
    }
    if (message.firs !== 0) {
      writer.uint32(232).uint32(message.firs);
    }
    if (message.lastFir !== undefined) {
      Timestamp.encode(toTimestamp(message.lastFir), writer.uint32(242).fork()).ldelim();
    }
    if (message.rttCurrent !== 0) {
      writer.uint32(248).uint32(message.rttCurrent);
    }
    if (message.rttMax !== 0) {
      writer.uint32(256).uint32(message.rttMax);
    }
    if (message.keyFrames !== 0) {
      writer.uint32(264).uint32(message.keyFrames);
    }
    if (message.lastKeyFrame !== undefined) {
      Timestamp.encode(toTimestamp(message.lastKeyFrame), writer.uint32(274).fork()).ldelim();
    }
    if (message.layerLockPlis !== 0) {
      writer.uint32(280).uint32(message.layerLockPlis);
    }
    if (message.lastLayerLockPli !== undefined) {
      Timestamp.encode(toTimestamp(message.lastLayerLockPli), writer.uint32(290).fork()).ldelim();
    }
    return writer;
  },

  decode(input: _m0.Reader | Uint8Array, length?: number): RTPStats {
    const reader = input instanceof _m0.Reader ? input : new _m0.Reader(input);
    let end = length === undefined ? reader.len : reader.pos + length;
    const message = createBaseRTPStats();
    while (reader.pos < end) {
      const tag = reader.uint32();
      switch (tag >>> 3) {
        case 1:
          message.startTime = fromTimestamp(Timestamp.decode(reader, reader.uint32()));
          break;
        case 2:
          message.endTime = fromTimestamp(Timestamp.decode(reader, reader.uint32()));
          break;
        case 3:
          message.duration = reader.double();
          break;
        case 4:
          message.packets = reader.uint32();
          break;
        case 5:
          message.packetRate = reader.double();
          break;
        case 6:
          message.bytes = longToNumber(reader.uint64() as Long);
          break;
        case 7:
          message.bitrate = reader.double();
          break;
        case 8:
          message.packetsLost = reader.uint32();
          break;
        case 9:
          message.packetLossRate = reader.double();
          break;
        case 10:
          message.packetLossPercentage = reader.float();
          break;
        case 11:
          message.packetsDuplicate = reader.uint32();
          break;
        case 12:
          message.packetDuplicateRate = reader.double();
          break;
        case 13:
          message.bytesDuplicate = longToNumber(reader.uint64() as Long);
          break;
        case 14:
          message.bitrateDuplicate = reader.double();
          break;
        case 15:
          message.packetsPadding = reader.uint32();
          break;
        case 16:
          message.packetPaddingRate = reader.double();
          break;
        case 17:
          message.bytesPadding = longToNumber(reader.uint64() as Long);
          break;
        case 18:
          message.bitratePadding = reader.double();
          break;
        case 19:
          message.packetsOutOfOrder = reader.uint32();
          break;
        case 20:
          message.frames = reader.uint32();
          break;
        case 21:
          message.frameRate = reader.double();
          break;
        case 22:
          message.jitterCurrent = reader.double();
          break;
        case 23:
          message.jitterMax = reader.double();
          break;
        case 24:
          const entry24 = RTPStats_GapHistogramEntry.decode(reader, reader.uint32());
          if (entry24.value !== undefined) {
            message.gapHistogram[entry24.key] = entry24.value;
          }
          break;
        case 25:
          message.nacks = reader.uint32();
          break;
        case 37:
          message.nackAcks = reader.uint32();
          break;
        case 26:
          message.nackMisses = reader.uint32();
          break;
        case 38:
          message.nackRepeated = reader.uint32();
          break;
        case 27:
          message.plis = reader.uint32();
          break;
        case 28:
          message.lastPli = fromTimestamp(Timestamp.decode(reader, reader.uint32()));
          break;
        case 29:
          message.firs = reader.uint32();
          break;
        case 30:
          message.lastFir = fromTimestamp(Timestamp.decode(reader, reader.uint32()));
          break;
        case 31:
          message.rttCurrent = reader.uint32();
          break;
        case 32:
          message.rttMax = reader.uint32();
          break;
        case 33:
          message.keyFrames = reader.uint32();
          break;
        case 34:
          message.lastKeyFrame = fromTimestamp(Timestamp.decode(reader, reader.uint32()));
          break;
        case 35:
          message.layerLockPlis = reader.uint32();
          break;
        case 36:
          message.lastLayerLockPli = fromTimestamp(Timestamp.decode(reader, reader.uint32()));
          break;
        default:
          reader.skipType(tag & 7);
          break;
      }
    }
    return message;
  },

  fromJSON(object: any): RTPStats {
    return {
      startTime: isSet(object.startTime) ? fromJsonTimestamp(object.startTime) : undefined,
      endTime: isSet(object.endTime) ? fromJsonTimestamp(object.endTime) : undefined,
      duration: isSet(object.duration) ? Number(object.duration) : 0,
      packets: isSet(object.packets) ? Number(object.packets) : 0,
      packetRate: isSet(object.packetRate) ? Number(object.packetRate) : 0,
      bytes: isSet(object.bytes) ? Number(object.bytes) : 0,
      bitrate: isSet(object.bitrate) ? Number(object.bitrate) : 0,
      packetsLost: isSet(object.packetsLost) ? Number(object.packetsLost) : 0,
      packetLossRate: isSet(object.packetLossRate) ? Number(object.packetLossRate) : 0,
      packetLossPercentage: isSet(object.packetLossPercentage)
        ? Number(object.packetLossPercentage)
        : 0,
      packetsDuplicate: isSet(object.packetsDuplicate) ? Number(object.packetsDuplicate) : 0,
      packetDuplicateRate: isSet(object.packetDuplicateRate)
        ? Number(object.packetDuplicateRate)
        : 0,
      bytesDuplicate: isSet(object.bytesDuplicate) ? Number(object.bytesDuplicate) : 0,
      bitrateDuplicate: isSet(object.bitrateDuplicate) ? Number(object.bitrateDuplicate) : 0,
      packetsPadding: isSet(object.packetsPadding) ? Number(object.packetsPadding) : 0,
      packetPaddingRate: isSet(object.packetPaddingRate) ? Number(object.packetPaddingRate) : 0,
      bytesPadding: isSet(object.bytesPadding) ? Number(object.bytesPadding) : 0,
      bitratePadding: isSet(object.bitratePadding) ? Number(object.bitratePadding) : 0,
      packetsOutOfOrder: isSet(object.packetsOutOfOrder) ? Number(object.packetsOutOfOrder) : 0,
      frames: isSet(object.frames) ? Number(object.frames) : 0,
      frameRate: isSet(object.frameRate) ? Number(object.frameRate) : 0,
      jitterCurrent: isSet(object.jitterCurrent) ? Number(object.jitterCurrent) : 0,
      jitterMax: isSet(object.jitterMax) ? Number(object.jitterMax) : 0,
      gapHistogram: isObject(object.gapHistogram)
        ? Object.entries(object.gapHistogram).reduce<{ [key: number]: number }>(
            (acc, [key, value]) => {
              acc[Number(key)] = Number(value);
              return acc;
            },
            {},
          )
        : {},
      nacks: isSet(object.nacks) ? Number(object.nacks) : 0,
      nackAcks: isSet(object.nackAcks) ? Number(object.nackAcks) : 0,
      nackMisses: isSet(object.nackMisses) ? Number(object.nackMisses) : 0,
      nackRepeated: isSet(object.nackRepeated) ? Number(object.nackRepeated) : 0,
      plis: isSet(object.plis) ? Number(object.plis) : 0,
      lastPli: isSet(object.lastPli) ? fromJsonTimestamp(object.lastPli) : undefined,
      firs: isSet(object.firs) ? Number(object.firs) : 0,
      lastFir: isSet(object.lastFir) ? fromJsonTimestamp(object.lastFir) : undefined,
      rttCurrent: isSet(object.rttCurrent) ? Number(object.rttCurrent) : 0,
      rttMax: isSet(object.rttMax) ? Number(object.rttMax) : 0,
      keyFrames: isSet(object.keyFrames) ? Number(object.keyFrames) : 0,
      lastKeyFrame: isSet(object.lastKeyFrame) ? fromJsonTimestamp(object.lastKeyFrame) : undefined,
      layerLockPlis: isSet(object.layerLockPlis) ? Number(object.layerLockPlis) : 0,
      lastLayerLockPli: isSet(object.lastLayerLockPli)
        ? fromJsonTimestamp(object.lastLayerLockPli)
        : undefined,
    };
  },

  toJSON(message: RTPStats): unknown {
    const obj: any = {};
    message.startTime !== undefined && (obj.startTime = message.startTime.toISOString());
    message.endTime !== undefined && (obj.endTime = message.endTime.toISOString());
    message.duration !== undefined && (obj.duration = message.duration);
    message.packets !== undefined && (obj.packets = Math.round(message.packets));
    message.packetRate !== undefined && (obj.packetRate = message.packetRate);
    message.bytes !== undefined && (obj.bytes = Math.round(message.bytes));
    message.bitrate !== undefined && (obj.bitrate = message.bitrate);
    message.packetsLost !== undefined && (obj.packetsLost = Math.round(message.packetsLost));
    message.packetLossRate !== undefined && (obj.packetLossRate = message.packetLossRate);
    message.packetLossPercentage !== undefined &&
      (obj.packetLossPercentage = message.packetLossPercentage);
    message.packetsDuplicate !== undefined &&
      (obj.packetsDuplicate = Math.round(message.packetsDuplicate));
    message.packetDuplicateRate !== undefined &&
      (obj.packetDuplicateRate = message.packetDuplicateRate);
    message.bytesDuplicate !== undefined &&
      (obj.bytesDuplicate = Math.round(message.bytesDuplicate));
    message.bitrateDuplicate !== undefined && (obj.bitrateDuplicate = message.bitrateDuplicate);
    message.packetsPadding !== undefined &&
      (obj.packetsPadding = Math.round(message.packetsPadding));
    message.packetPaddingRate !== undefined && (obj.packetPaddingRate = message.packetPaddingRate);
    message.bytesPadding !== undefined && (obj.bytesPadding = Math.round(message.bytesPadding));
    message.bitratePadding !== undefined && (obj.bitratePadding = message.bitratePadding);
    message.packetsOutOfOrder !== undefined &&
      (obj.packetsOutOfOrder = Math.round(message.packetsOutOfOrder));
    message.frames !== undefined && (obj.frames = Math.round(message.frames));
    message.frameRate !== undefined && (obj.frameRate = message.frameRate);
    message.jitterCurrent !== undefined && (obj.jitterCurrent = message.jitterCurrent);
    message.jitterMax !== undefined && (obj.jitterMax = message.jitterMax);
    obj.gapHistogram = {};
    if (message.gapHistogram) {
      Object.entries(message.gapHistogram).forEach(([k, v]) => {
        obj.gapHistogram[k] = Math.round(v);
      });
    }
    message.nacks !== undefined && (obj.nacks = Math.round(message.nacks));
    message.nackAcks !== undefined && (obj.nackAcks = Math.round(message.nackAcks));
    message.nackMisses !== undefined && (obj.nackMisses = Math.round(message.nackMisses));
    message.nackRepeated !== undefined && (obj.nackRepeated = Math.round(message.nackRepeated));
    message.plis !== undefined && (obj.plis = Math.round(message.plis));
    message.lastPli !== undefined && (obj.lastPli = message.lastPli.toISOString());
    message.firs !== undefined && (obj.firs = Math.round(message.firs));
    message.lastFir !== undefined && (obj.lastFir = message.lastFir.toISOString());
    message.rttCurrent !== undefined && (obj.rttCurrent = Math.round(message.rttCurrent));
    message.rttMax !== undefined && (obj.rttMax = Math.round(message.rttMax));
    message.keyFrames !== undefined && (obj.keyFrames = Math.round(message.keyFrames));
    message.lastKeyFrame !== undefined && (obj.lastKeyFrame = message.lastKeyFrame.toISOString());
    message.layerLockPlis !== undefined && (obj.layerLockPlis = Math.round(message.layerLockPlis));
    message.lastLayerLockPli !== undefined &&
      (obj.lastLayerLockPli = message.lastLayerLockPli.toISOString());
    return obj;
  },

  fromPartial<I extends Exact<DeepPartial<RTPStats>, I>>(object: I): RTPStats {
    const message = createBaseRTPStats();
    message.startTime = object.startTime ?? undefined;
    message.endTime = object.endTime ?? undefined;
    message.duration = object.duration ?? 0;
    message.packets = object.packets ?? 0;
    message.packetRate = object.packetRate ?? 0;
    message.bytes = object.bytes ?? 0;
    message.bitrate = object.bitrate ?? 0;
    message.packetsLost = object.packetsLost ?? 0;
    message.packetLossRate = object.packetLossRate ?? 0;
    message.packetLossPercentage = object.packetLossPercentage ?? 0;
    message.packetsDuplicate = object.packetsDuplicate ?? 0;
    message.packetDuplicateRate = object.packetDuplicateRate ?? 0;
    message.bytesDuplicate = object.bytesDuplicate ?? 0;
    message.bitrateDuplicate = object.bitrateDuplicate ?? 0;
    message.packetsPadding = object.packetsPadding ?? 0;
    message.packetPaddingRate = object.packetPaddingRate ?? 0;
    message.bytesPadding = object.bytesPadding ?? 0;
    message.bitratePadding = object.bitratePadding ?? 0;
    message.packetsOutOfOrder = object.packetsOutOfOrder ?? 0;
    message.frames = object.frames ?? 0;
    message.frameRate = object.frameRate ?? 0;
    message.jitterCurrent = object.jitterCurrent ?? 0;
    message.jitterMax = object.jitterMax ?? 0;
    message.gapHistogram = Object.entries(object.gapHistogram ?? {}).reduce<{
      [key: number]: number;
    }>((acc, [key, value]) => {
      if (value !== undefined) {
        acc[Number(key)] = Number(value);
      }
      return acc;
    }, {});
    message.nacks = object.nacks ?? 0;
    message.nackAcks = object.nackAcks ?? 0;
    message.nackMisses = object.nackMisses ?? 0;
    message.nackRepeated = object.nackRepeated ?? 0;
    message.plis = object.plis ?? 0;
    message.lastPli = object.lastPli ?? undefined;
    message.firs = object.firs ?? 0;
    message.lastFir = object.lastFir ?? undefined;
    message.rttCurrent = object.rttCurrent ?? 0;
    message.rttMax = object.rttMax ?? 0;
    message.keyFrames = object.keyFrames ?? 0;
    message.lastKeyFrame = object.lastKeyFrame ?? undefined;
    message.layerLockPlis = object.layerLockPlis ?? 0;
    message.lastLayerLockPli = object.lastLayerLockPli ?? undefined;
    return message;
  },
};

function createBaseRTPStats_GapHistogramEntry(): RTPStats_GapHistogramEntry {
  return { key: 0, value: 0 };
}

export const RTPStats_GapHistogramEntry = {
  encode(
    message: RTPStats_GapHistogramEntry,
    writer: _m0.Writer = _m0.Writer.create(),
  ): _m0.Writer {
    if (message.key !== 0) {
      writer.uint32(8).int32(message.key);
    }
    if (message.value !== 0) {
      writer.uint32(16).uint32(message.value);
    }
    return writer;
  },

  decode(input: _m0.Reader | Uint8Array, length?: number): RTPStats_GapHistogramEntry {
    const reader = input instanceof _m0.Reader ? input : new _m0.Reader(input);
    let end = length === undefined ? reader.len : reader.pos + length;
    const message = createBaseRTPStats_GapHistogramEntry();
    while (reader.pos < end) {
      const tag = reader.uint32();
      switch (tag >>> 3) {
        case 1:
          message.key = reader.int32();
          break;
        case 2:
          message.value = reader.uint32();
          break;
        default:
          reader.skipType(tag & 7);
          break;
      }
    }
    return message;
  },

  fromJSON(object: any): RTPStats_GapHistogramEntry {
    return {
      key: isSet(object.key) ? Number(object.key) : 0,
      value: isSet(object.value) ? Number(object.value) : 0,
    };
  },

  toJSON(message: RTPStats_GapHistogramEntry): unknown {
    const obj: any = {};
    message.key !== undefined && (obj.key = Math.round(message.key));
    message.value !== undefined && (obj.value = Math.round(message.value));
    return obj;
  },

  fromPartial<I extends Exact<DeepPartial<RTPStats_GapHistogramEntry>, I>>(
    object: I,
  ): RTPStats_GapHistogramEntry {
    const message = createBaseRTPStats_GapHistogramEntry();
    message.key = object.key ?? 0;
    message.value = object.value ?? 0;
    return message;
  },
};

function createBaseTimedVersion(): TimedVersion {
  return { unixMicro: 0, ticks: 0 };
}

export const TimedVersion = {
  encode(message: TimedVersion, writer: _m0.Writer = _m0.Writer.create()): _m0.Writer {
    if (message.unixMicro !== 0) {
      writer.uint32(8).int64(message.unixMicro);
    }
    if (message.ticks !== 0) {
      writer.uint32(16).int32(message.ticks);
    }
    return writer;
  },

  decode(input: _m0.Reader | Uint8Array, length?: number): TimedVersion {
    const reader = input instanceof _m0.Reader ? input : new _m0.Reader(input);
    let end = length === undefined ? reader.len : reader.pos + length;
    const message = createBaseTimedVersion();
    while (reader.pos < end) {
      const tag = reader.uint32();
      switch (tag >>> 3) {
        case 1:
          message.unixMicro = longToNumber(reader.int64() as Long);
          break;
        case 2:
          message.ticks = reader.int32();
          break;
        default:
          reader.skipType(tag & 7);
          break;
      }
    }
    return message;
  },

  fromJSON(object: any): TimedVersion {
    return {
      unixMicro: isSet(object.unixMicro) ? Number(object.unixMicro) : 0,
      ticks: isSet(object.ticks) ? Number(object.ticks) : 0,
    };
  },

  toJSON(message: TimedVersion): unknown {
    const obj: any = {};
    message.unixMicro !== undefined && (obj.unixMicro = Math.round(message.unixMicro));
    message.ticks !== undefined && (obj.ticks = Math.round(message.ticks));
    return obj;
  },

  fromPartial<I extends Exact<DeepPartial<TimedVersion>, I>>(object: I): TimedVersion {
    const message = createBaseTimedVersion();
    message.unixMicro = object.unixMicro ?? 0;
    message.ticks = object.ticks ?? 0;
    return message;
  },
};

declare var self: any | undefined;
declare var window: any | undefined;
declare var global: any | undefined;
var globalThis: any = (() => {
  if (typeof globalThis !== 'undefined') return globalThis;
  if (typeof self !== 'undefined') return self;
  if (typeof window !== 'undefined') return window;
  if (typeof global !== 'undefined') return global;
  throw 'Unable to locate global object';
})();

const atob: (b64: string) => string =
  globalThis.atob || ((b64) => globalThis.Buffer.from(b64, 'base64').toString('binary'));
function bytesFromBase64(b64: string): Uint8Array {
  const bin = atob(b64);
  const arr = new Uint8Array(bin.length);
  for (let i = 0; i < bin.length; ++i) {
    arr[i] = bin.charCodeAt(i);
  }
  return arr;
}

const btoa: (bin: string) => string =
  globalThis.btoa || ((bin) => globalThis.Buffer.from(bin, 'binary').toString('base64'));
function base64FromBytes(arr: Uint8Array): string {
  const bin: string[] = [];
  arr.forEach((byte) => {
    bin.push(String.fromCharCode(byte));
  });
  return btoa(bin.join(''));
}

type Builtin = Date | Function | Uint8Array | string | number | boolean | undefined;

export type DeepPartial<T> = T extends Builtin
  ? T
  : T extends Array<infer U>
  ? Array<DeepPartial<U>>
  : T extends ReadonlyArray<infer U>
  ? ReadonlyArray<DeepPartial<U>>
  : T extends { $case: string }
  ? { [K in keyof Omit<T, '$case'>]?: DeepPartial<T[K]> } & { $case: T['$case'] }
  : T extends {}
  ? { [K in keyof T]?: DeepPartial<T[K]> }
  : Partial<T>;

type KeysOfUnion<T> = T extends T ? keyof T : never;
export type Exact<P, I extends P> = P extends Builtin
  ? P
  : P & { [K in keyof P]: Exact<P[K], I[K]> } & Record<Exclude<keyof I, KeysOfUnion<P>>, never>;

function toTimestamp(date: Date): Timestamp {
  const seconds = date.getTime() / 1_000;
  const nanos = (date.getTime() % 1_000) * 1_000_000;
  return { seconds, nanos };
}

function fromTimestamp(t: Timestamp): Date {
  let millis = t.seconds * 1_000;
  millis += t.nanos / 1_000_000;
  return new Date(millis);
}

function fromJsonTimestamp(o: any): Date {
  if (o instanceof Date) {
    return o;
  } else if (typeof o === 'string') {
    return new Date(o);
  } else {
    return fromTimestamp(Timestamp.fromJSON(o));
  }
}

function longToNumber(long: Long): number {
  if (long.gt(Number.MAX_SAFE_INTEGER)) {
    throw new globalThis.Error('Value is larger than Number.MAX_SAFE_INTEGER');
  }
  return long.toNumber();
}

if (_m0.util.Long !== Long) {
  _m0.util.Long = Long as any;
  _m0.configure();
}

function isObject(value: any): boolean {
  return typeof value === 'object' && value !== null;
}

function isSet(value: any): boolean {
  return value !== null && value !== undefined;
}<|MERGE_RESOLUTION|>--- conflicted
+++ resolved
@@ -279,11 +279,8 @@
       return 'ROOM_DELETED';
     case DisconnectReason.STATE_MISMATCH:
       return 'STATE_MISMATCH';
-<<<<<<< HEAD
     case DisconnectReason.JOIN_FAILURE:
       return 'JOIN_FAILURE';
-=======
->>>>>>> fc97dd13
     case DisconnectReason.UNRECOGNIZED:
     default:
       return 'UNRECOGNIZED';
