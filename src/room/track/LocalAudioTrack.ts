import log from '../../logger';
import { TrackEvent } from '../events';
import { AudioSenderStats, computeBitrate, monitorFrequency } from '../stats';
import { isWeb } from '../utils';
import LocalTrack from './LocalTrack';
import { AudioCaptureOptions } from './options';
import { Track } from './Track';
import { constraintsForOptions, detectSilence } from './utils';

export default class LocalAudioTrack extends LocalTrack {
  sender?: RTCRtpSender;

  /** @internal */
  stopOnMute: boolean = false;

  private prevStats?: AudioSenderStats;

  constructor(
    mediaTrack: MediaStreamTrack,
    constraints?: MediaTrackConstraints,
    userProvidedTrack = true,
  ) {
    super(mediaTrack, Track.Kind.Audio, constraints, userProvidedTrack);
    this.checkForSilence();
  }

  async setDeviceId(deviceId: string) {
    if (this.constraints.deviceId === deviceId) {
      return;
    }
    this.constraints.deviceId = deviceId;
    if (!this.isMuted) {
      await this.restartTrack();
    }
  }

  async mute(): Promise<LocalAudioTrack> {
<<<<<<< HEAD
    // disabled special handling as it will cause BT headsets to switch communication modes
    if (this.source === Track.Source.Microphone && this.stopOnMute && !this.isUserProvided) {
      log.debug('stopping mic track');
      // also stop the track, so that microphone indicator is turned off
      this._mediaStreamTrack.stop();
    }
    await super.mute();
=======
    await this.muteQueue.run(async () => {
      // disabled special handling as it will cause BT headsets to switch communication modes
      if (this.source === Track.Source.Microphone && this.stopOnMute) {
        log.debug('stopping mic track');
        // also stop the track, so that microphone indicator is turned off
        this._mediaStreamTrack.stop();
      }
      await super.mute();
    });
>>>>>>> b7cf499b
    return this;
  }

  async unmute(): Promise<LocalAudioTrack> {
    await this.muteQueue.run(async () => {
      if (this.source === Track.Source.Microphone && this.stopOnMute && !this.isUserProvided) {
        log.debug('reacquiring mic track');
        await this.restartTrack();
      }
      await super.unmute();
    });
    return this;
  }

  async restartTrack(options?: AudioCaptureOptions) {
    let constraints: MediaTrackConstraints | undefined;
    if (options) {
      const streamConstraints = constraintsForOptions({ audio: options });
      if (typeof streamConstraints.audio !== 'boolean') {
        constraints = streamConstraints.audio;
      }
    }
    await this.restart(constraints);
  }

  protected async restart(constraints?: MediaTrackConstraints): Promise<LocalTrack> {
    const track = await super.restart(constraints);
    this.checkForSilence();
    return track;
  }

  /* @internal */
  startMonitor() {
    if (!isWeb()) {
      return;
    }
    setTimeout(() => {
      this.monitorSender();
    }, monitorFrequency);
  }

  private monitorSender = async () => {
    if (!this.sender) {
      this._currentBitrate = 0;
      return;
    }

    let stats: AudioSenderStats | undefined;
    try {
      stats = await this.getSenderStats();
    } catch (e) {
      log.error('could not get audio sender stats', { error: e });
      return;
    }

    if (stats && this.prevStats) {
      this._currentBitrate = computeBitrate(stats, this.prevStats);
    }

    this.prevStats = stats;
    setTimeout(() => {
      this.monitorSender();
    }, monitorFrequency);
  };

  async getSenderStats(): Promise<AudioSenderStats | undefined> {
    if (!this.sender) {
      return undefined;
    }

    const stats = await this.sender.getStats();
    let audioStats: AudioSenderStats | undefined;
    stats.forEach((v) => {
      if (v.type === 'outbound-rtp') {
        audioStats = {
          type: 'audio',
          streamId: v.id,
          packetsSent: v.packetsSent,
          packetsLost: v.packetsLost,
          bytesSent: v.bytesSent,
          timestamp: v.timestamp,
          roundTripTime: v.roundTripTime,
          jitter: v.jitter,
        };
      }
    });

    return audioStats;
  }

  async checkForSilence() {
    const trackIsSilent = await detectSilence(this);
    if (trackIsSilent) {
      if (!this.isMuted) {
        log.warn('silence detected on local audio track');
      }
      this.emit(TrackEvent.AudioSilenceDetected);
    }
  }
}<|MERGE_RESOLUTION|>--- conflicted
+++ resolved
@@ -1,11 +1,11 @@
-import log from '../../logger';
-import { TrackEvent } from '../events';
-import { AudioSenderStats, computeBitrate, monitorFrequency } from '../stats';
-import { isWeb } from '../utils';
-import LocalTrack from './LocalTrack';
-import { AudioCaptureOptions } from './options';
-import { Track } from './Track';
-import { constraintsForOptions, detectSilence } from './utils';
+import log from '../../logger'
+import { TrackEvent } from '../events'
+import { AudioSenderStats, computeBitrate, monitorFrequency } from '../stats'
+import { isWeb } from '../utils'
+import LocalTrack from './LocalTrack'
+import { AudioCaptureOptions } from './options'
+import { Track } from './Track'
+import { constraintsForOptions, detectSilence } from './utils'
 
 export default class LocalAudioTrack extends LocalTrack {
   sender?: RTCRtpSender;
@@ -35,25 +35,15 @@
   }
 
   async mute(): Promise<LocalAudioTrack> {
-<<<<<<< HEAD
-    // disabled special handling as it will cause BT headsets to switch communication modes
-    if (this.source === Track.Source.Microphone && this.stopOnMute && !this.isUserProvided) {
-      log.debug('stopping mic track');
-      // also stop the track, so that microphone indicator is turned off
-      this._mediaStreamTrack.stop();
-    }
-    await super.mute();
-=======
     await this.muteQueue.run(async () => {
       // disabled special handling as it will cause BT headsets to switch communication modes
-      if (this.source === Track.Source.Microphone && this.stopOnMute) {
+      if (this.source === Track.Source.Microphone && this.stopOnMute && !this.isUserProvided) {
         log.debug('stopping mic track');
         // also stop the track, so that microphone indicator is turned off
         this._mediaStreamTrack.stop();
       }
       await super.mute();
     });
->>>>>>> b7cf499b
     return this;
   }
 
