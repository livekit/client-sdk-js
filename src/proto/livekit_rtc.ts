--- conflicted
+++ resolved
@@ -23,6 +23,7 @@
   connectionQualityFromJSON,
   connectionQualityToJSON,
 } from './livekit_models';
+import Long from 'long';
 import _m0 from 'protobufjs/minimal';
 
 export const protobufPackage = 'livekit';
@@ -127,76 +128,6 @@
 }
 
 export interface SignalRequest {
-<<<<<<< HEAD
-  /** initial join exchange, for publisher */
-  offer?: SessionDescription | undefined;
-  /** participant answering publisher offer */
-  answer?: SessionDescription | undefined;
-  trickle?: TrickleRequest | undefined;
-  addTrack?: AddTrackRequest | undefined;
-  /** mute the participant's published tracks */
-  mute?: MuteTrackRequest | undefined;
-  /** Subscribe or unsubscribe from tracks */
-  subscription?: UpdateSubscription | undefined;
-  /** Update settings of subscribed tracks */
-  trackSetting?: UpdateTrackSettings | undefined;
-  /** Immediately terminate session */
-  leave?: LeaveRequest | undefined;
-  /**
-   * Set active published layers, deprecated in favor of automatic tracking
-   *    SetSimulcastLayers simulcast = 9;
-   * Update published video layers
-   */
-  updateLayers?: UpdateVideoLayers | undefined;
-  /** Update subscriber permissions */
-  subscriptionPermission?: SubscriptionPermission | undefined;
-  /** sync client's subscribe state to server during reconnect */
-  syncState?: SyncState | undefined;
-  /** Simulate conditions, for client validations */
-  simulate?: SimulateScenario | undefined;
-  /** client triggered ping to server */
-  ping?: Ping | undefined;
-}
-
-export interface SignalResponse {
-  /** sent when join is accepted */
-  join?: JoinResponse | undefined;
-  /** sent when server answers publisher */
-  answer?: SessionDescription | undefined;
-  /** sent when server is sending subscriber an offer */
-  offer?: SessionDescription | undefined;
-  /** sent when an ICE candidate is available */
-  trickle?: TrickleRequest | undefined;
-  /** sent when participants in the room has changed */
-  update?: ParticipantUpdate | undefined;
-  /** sent to the participant when their track has been published */
-  trackPublished?: TrackPublishedResponse | undefined;
-  /** Immediately terminate session */
-  leave?: LeaveRequest | undefined;
-  /** server initiated mute */
-  mute?: MuteTrackRequest | undefined;
-  /** indicates changes to speaker status, including when they've gone to not speaking */
-  speakersChanged?: SpeakersChanged | undefined;
-  /** sent when metadata of the room has changed */
-  roomUpdate?: RoomUpdate | undefined;
-  /** when connection quality changed */
-  connectionQuality?: ConnectionQualityUpdate | undefined;
-  /**
-   * when streamed tracks state changed, used to notify when any of the streams were paused due to
-   * congestion
-   */
-  streamStateUpdate?: StreamStateUpdate | undefined;
-  /** when max subscribe quality changed, used by dynamic broadcasting to disable unused layers */
-  subscribedQualityUpdate?: SubscribedQualityUpdate | undefined;
-  /** when subscription permission changed */
-  subscriptionPermissionUpdate?: SubscriptionPermissionUpdate | undefined;
-  /** update the token the client was using, to prevent an active client from using an expired token */
-  refreshToken: string | undefined;
-  /** server initiated track unpublish */
-  trackUnpublished?: TrackUnpublishedResponse | undefined;
-  /** respond to ping */
-  pong: boolean | undefined;
-=======
   message?:
     | { $case: 'offer'; offer: SessionDescription }
     | { $case: 'answer'; answer: SessionDescription }
@@ -209,7 +140,8 @@
     | { $case: 'updateLayers'; updateLayers: UpdateVideoLayers }
     | { $case: 'subscriptionPermission'; subscriptionPermission: SubscriptionPermission }
     | { $case: 'syncState'; syncState: SyncState }
-    | { $case: 'simulate'; simulate: SimulateScenario };
+    | { $case: 'simulate'; simulate: SimulateScenario }
+    | { $case: 'ping'; ping: number };
 }
 
 export interface SignalResponse {
@@ -232,8 +164,8 @@
         subscriptionPermissionUpdate: SubscriptionPermissionUpdate;
       }
     | { $case: 'refreshToken'; refreshToken: string }
-    | { $case: 'trackUnpublished'; trackUnpublished: TrackUnpublishedResponse };
->>>>>>> fc97dd13
+    | { $case: 'trackUnpublished'; trackUnpublished: TrackUnpublishedResponse }
+    | { $case: 'pong'; pong: number };
 }
 
 export interface SimulcastCodec {
@@ -433,31 +365,8 @@
     | { $case: 'switchCandidateProtocol'; switchCandidateProtocol: CandidateProtocol };
 }
 
-/** declare Ping as message in order for it to stay "optional" in generated ts-proto files */
-export interface Ping {
-  ping: boolean;
-}
-
 function createBaseSignalRequest(): SignalRequest {
-<<<<<<< HEAD
-  return {
-    offer: undefined,
-    answer: undefined,
-    trickle: undefined,
-    addTrack: undefined,
-    mute: undefined,
-    subscription: undefined,
-    trackSetting: undefined,
-    leave: undefined,
-    updateLayers: undefined,
-    subscriptionPermission: undefined,
-    syncState: undefined,
-    simulate: undefined,
-    ping: undefined,
-  };
-=======
   return { message: undefined };
->>>>>>> fc97dd13
 }
 
 export const SignalRequest = {
@@ -501,8 +410,8 @@
     if (message.message?.$case === 'simulate') {
       SimulateScenario.encode(message.message.simulate, writer.uint32(106).fork()).ldelim();
     }
-    if (message.ping !== undefined) {
-      Ping.encode(message.ping, writer.uint32(114).fork()).ldelim();
+    if (message.message?.$case === 'ping') {
+      writer.uint32(112).int64(message.message.ping);
     }
     return writer;
   },
@@ -584,7 +493,7 @@
           };
           break;
         case 14:
-          message.ping = Ping.decode(reader, reader.uint32());
+          message.message = { $case: 'ping', ping: longToNumber(reader.int64() as Long) };
           break;
         default:
           reader.skipType(tag & 7);
@@ -623,16 +532,9 @@
         ? { $case: 'syncState', syncState: SyncState.fromJSON(object.syncState) }
         : isSet(object.simulate)
         ? { $case: 'simulate', simulate: SimulateScenario.fromJSON(object.simulate) }
+        : isSet(object.ping)
+        ? { $case: 'ping', ping: Number(object.ping) }
         : undefined,
-<<<<<<< HEAD
-      subscriptionPermission: isSet(object.subscriptionPermission)
-        ? SubscriptionPermission.fromJSON(object.subscriptionPermission)
-        : undefined,
-      syncState: isSet(object.syncState) ? SyncState.fromJSON(object.syncState) : undefined,
-      simulate: isSet(object.simulate) ? SimulateScenario.fromJSON(object.simulate) : undefined,
-      ping: isSet(object.ping) ? Ping.fromJSON(object.ping) : undefined,
-=======
->>>>>>> fc97dd13
     };
   },
 
@@ -686,71 +588,12 @@
       (obj.simulate = message.message?.simulate
         ? SimulateScenario.toJSON(message.message?.simulate)
         : undefined);
-<<<<<<< HEAD
-    message.syncState !== undefined &&
-      (obj.syncState = message.syncState ? SyncState.toJSON(message.syncState) : undefined);
-    message.simulate !== undefined &&
-      (obj.simulate = message.simulate ? SimulateScenario.toJSON(message.simulate) : undefined);
-    message.ping !== undefined && (obj.ping = message.ping ? Ping.toJSON(message.ping) : undefined);
-=======
->>>>>>> fc97dd13
+    message.message?.$case === 'ping' && (obj.ping = Math.round(message.message?.ping));
     return obj;
   },
 
   fromPartial<I extends Exact<DeepPartial<SignalRequest>, I>>(object: I): SignalRequest {
     const message = createBaseSignalRequest();
-<<<<<<< HEAD
-    message.offer =
-      object.offer !== undefined && object.offer !== null
-        ? SessionDescription.fromPartial(object.offer)
-        : undefined;
-    message.answer =
-      object.answer !== undefined && object.answer !== null
-        ? SessionDescription.fromPartial(object.answer)
-        : undefined;
-    message.trickle =
-      object.trickle !== undefined && object.trickle !== null
-        ? TrickleRequest.fromPartial(object.trickle)
-        : undefined;
-    message.addTrack =
-      object.addTrack !== undefined && object.addTrack !== null
-        ? AddTrackRequest.fromPartial(object.addTrack)
-        : undefined;
-    message.mute =
-      object.mute !== undefined && object.mute !== null
-        ? MuteTrackRequest.fromPartial(object.mute)
-        : undefined;
-    message.subscription =
-      object.subscription !== undefined && object.subscription !== null
-        ? UpdateSubscription.fromPartial(object.subscription)
-        : undefined;
-    message.trackSetting =
-      object.trackSetting !== undefined && object.trackSetting !== null
-        ? UpdateTrackSettings.fromPartial(object.trackSetting)
-        : undefined;
-    message.leave =
-      object.leave !== undefined && object.leave !== null
-        ? LeaveRequest.fromPartial(object.leave)
-        : undefined;
-    message.updateLayers =
-      object.updateLayers !== undefined && object.updateLayers !== null
-        ? UpdateVideoLayers.fromPartial(object.updateLayers)
-        : undefined;
-    message.subscriptionPermission =
-      object.subscriptionPermission !== undefined && object.subscriptionPermission !== null
-        ? SubscriptionPermission.fromPartial(object.subscriptionPermission)
-        : undefined;
-    message.syncState =
-      object.syncState !== undefined && object.syncState !== null
-        ? SyncState.fromPartial(object.syncState)
-        : undefined;
-    message.simulate =
-      object.simulate !== undefined && object.simulate !== null
-        ? SimulateScenario.fromPartial(object.simulate)
-        : undefined;
-    message.ping =
-      object.ping !== undefined && object.ping !== null ? Ping.fromPartial(object.ping) : undefined;
-=======
     if (
       object.message?.$case === 'offer' &&
       object.message?.offer !== undefined &&
@@ -867,35 +710,19 @@
         simulate: SimulateScenario.fromPartial(object.message.simulate),
       };
     }
->>>>>>> fc97dd13
+    if (
+      object.message?.$case === 'ping' &&
+      object.message?.ping !== undefined &&
+      object.message?.ping !== null
+    ) {
+      message.message = { $case: 'ping', ping: object.message.ping };
+    }
     return message;
   },
 };
 
 function createBaseSignalResponse(): SignalResponse {
-<<<<<<< HEAD
-  return {
-    join: undefined,
-    answer: undefined,
-    offer: undefined,
-    trickle: undefined,
-    update: undefined,
-    trackPublished: undefined,
-    leave: undefined,
-    mute: undefined,
-    speakersChanged: undefined,
-    roomUpdate: undefined,
-    connectionQuality: undefined,
-    streamStateUpdate: undefined,
-    subscribedQualityUpdate: undefined,
-    subscriptionPermissionUpdate: undefined,
-    refreshToken: undefined,
-    trackUnpublished: undefined,
-    pong: undefined,
-  };
-=======
   return { message: undefined };
->>>>>>> fc97dd13
 }
 
 export const SignalResponse = {
@@ -966,8 +793,8 @@
         writer.uint32(138).fork(),
       ).ldelim();
     }
-    if (message.pong !== undefined) {
-      writer.uint32(144).bool(message.pong);
+    if (message.message?.$case === 'pong') {
+      writer.uint32(144).int64(message.message.pong);
     }
     return writer;
   },
@@ -1070,7 +897,7 @@
           };
           break;
         case 18:
-          message.pong = reader.bool();
+          message.message = { $case: 'pong', pong: longToNumber(reader.int64() as Long) };
           break;
         default:
           reader.skipType(tag & 7);
@@ -1139,8 +966,9 @@
             $case: 'trackUnpublished',
             trackUnpublished: TrackUnpublishedResponse.fromJSON(object.trackUnpublished),
           }
+        : isSet(object.pong)
+        ? { $case: 'pong', pong: Number(object.pong) }
         : undefined,
-      pong: isSet(object.pong) ? Boolean(object.pong) : undefined,
     };
   },
 
@@ -1205,77 +1033,12 @@
       (obj.trackUnpublished = message.message?.trackUnpublished
         ? TrackUnpublishedResponse.toJSON(message.message?.trackUnpublished)
         : undefined);
-    message.pong !== undefined && (obj.pong = message.pong);
+    message.message?.$case === 'pong' && (obj.pong = Math.round(message.message?.pong));
     return obj;
   },
 
   fromPartial<I extends Exact<DeepPartial<SignalResponse>, I>>(object: I): SignalResponse {
     const message = createBaseSignalResponse();
-<<<<<<< HEAD
-    message.join =
-      object.join !== undefined && object.join !== null
-        ? JoinResponse.fromPartial(object.join)
-        : undefined;
-    message.answer =
-      object.answer !== undefined && object.answer !== null
-        ? SessionDescription.fromPartial(object.answer)
-        : undefined;
-    message.offer =
-      object.offer !== undefined && object.offer !== null
-        ? SessionDescription.fromPartial(object.offer)
-        : undefined;
-    message.trickle =
-      object.trickle !== undefined && object.trickle !== null
-        ? TrickleRequest.fromPartial(object.trickle)
-        : undefined;
-    message.update =
-      object.update !== undefined && object.update !== null
-        ? ParticipantUpdate.fromPartial(object.update)
-        : undefined;
-    message.trackPublished =
-      object.trackPublished !== undefined && object.trackPublished !== null
-        ? TrackPublishedResponse.fromPartial(object.trackPublished)
-        : undefined;
-    message.leave =
-      object.leave !== undefined && object.leave !== null
-        ? LeaveRequest.fromPartial(object.leave)
-        : undefined;
-    message.mute =
-      object.mute !== undefined && object.mute !== null
-        ? MuteTrackRequest.fromPartial(object.mute)
-        : undefined;
-    message.speakersChanged =
-      object.speakersChanged !== undefined && object.speakersChanged !== null
-        ? SpeakersChanged.fromPartial(object.speakersChanged)
-        : undefined;
-    message.roomUpdate =
-      object.roomUpdate !== undefined && object.roomUpdate !== null
-        ? RoomUpdate.fromPartial(object.roomUpdate)
-        : undefined;
-    message.connectionQuality =
-      object.connectionQuality !== undefined && object.connectionQuality !== null
-        ? ConnectionQualityUpdate.fromPartial(object.connectionQuality)
-        : undefined;
-    message.streamStateUpdate =
-      object.streamStateUpdate !== undefined && object.streamStateUpdate !== null
-        ? StreamStateUpdate.fromPartial(object.streamStateUpdate)
-        : undefined;
-    message.subscribedQualityUpdate =
-      object.subscribedQualityUpdate !== undefined && object.subscribedQualityUpdate !== null
-        ? SubscribedQualityUpdate.fromPartial(object.subscribedQualityUpdate)
-        : undefined;
-    message.subscriptionPermissionUpdate =
-      object.subscriptionPermissionUpdate !== undefined &&
-      object.subscriptionPermissionUpdate !== null
-        ? SubscriptionPermissionUpdate.fromPartial(object.subscriptionPermissionUpdate)
-        : undefined;
-    message.refreshToken = object.refreshToken ?? undefined;
-    message.trackUnpublished =
-      object.trackUnpublished !== undefined && object.trackUnpublished !== null
-        ? TrackUnpublishedResponse.fromPartial(object.trackUnpublished)
-        : undefined;
-    message.pong = object.pong ?? undefined;
-=======
     if (
       object.message?.$case === 'join' &&
       object.message?.join !== undefined &&
@@ -1428,7 +1191,13 @@
         trackUnpublished: TrackUnpublishedResponse.fromPartial(object.message.trackUnpublished),
       };
     }
->>>>>>> fc97dd13
+    if (
+      object.message?.$case === 'pong' &&
+      object.message?.pong !== undefined &&
+      object.message?.pong !== null
+    ) {
+      message.message = { $case: 'pong', pong: object.message.pong };
+    }
     return message;
   },
 };
@@ -3665,54 +3434,16 @@
   },
 };
 
-function createBasePing(): Ping {
-  return { ping: false };
-}
-
-export const Ping = {
-  encode(message: Ping, writer: _m0.Writer = _m0.Writer.create()): _m0.Writer {
-    if (message.ping === true) {
-      writer.uint32(8).bool(message.ping);
-    }
-    return writer;
-  },
-
-  decode(input: _m0.Reader | Uint8Array, length?: number): Ping {
-    const reader = input instanceof _m0.Reader ? input : new _m0.Reader(input);
-    let end = length === undefined ? reader.len : reader.pos + length;
-    const message = createBasePing();
-    while (reader.pos < end) {
-      const tag = reader.uint32();
-      switch (tag >>> 3) {
-        case 1:
-          message.ping = reader.bool();
-          break;
-        default:
-          reader.skipType(tag & 7);
-          break;
-      }
-    }
-    return message;
-  },
-
-  fromJSON(object: any): Ping {
-    return {
-      ping: isSet(object.ping) ? Boolean(object.ping) : false,
-    };
-  },
-
-  toJSON(message: Ping): unknown {
-    const obj: any = {};
-    message.ping !== undefined && (obj.ping = message.ping);
-    return obj;
-  },
-
-  fromPartial<I extends Exact<DeepPartial<Ping>, I>>(object: I): Ping {
-    const message = createBasePing();
-    message.ping = object.ping ?? false;
-    return message;
-  },
-};
+declare var self: any | undefined;
+declare var window: any | undefined;
+declare var global: any | undefined;
+var globalThis: any = (() => {
+  if (typeof globalThis !== 'undefined') return globalThis;
+  if (typeof self !== 'undefined') return self;
+  if (typeof window !== 'undefined') return window;
+  if (typeof global !== 'undefined') return global;
+  throw 'Unable to locate global object';
+})();
 
 type Builtin = Date | Function | Uint8Array | string | number | boolean | undefined;
 
@@ -3733,6 +3464,18 @@
   ? P
   : P & { [K in keyof P]: Exact<P[K], I[K]> } & Record<Exclude<keyof I, KeysOfUnion<P>>, never>;
 
+function longToNumber(long: Long): number {
+  if (long.gt(Number.MAX_SAFE_INTEGER)) {
+    throw new globalThis.Error('Value is larger than Number.MAX_SAFE_INTEGER');
+  }
+  return long.toNumber();
+}
+
+if (_m0.util.Long !== Long) {
+  _m0.util.Long = Long as any;
+  _m0.configure();
+}
+
 function isSet(value: any): boolean {
   return value !== null && value !== undefined;
 }