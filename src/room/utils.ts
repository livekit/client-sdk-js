--- conflicted
+++ resolved
@@ -457,10 +457,10 @@
   }
 }
 
-<<<<<<< HEAD
 export function isVideoCodec(maybeCodec: string): maybeCodec is VideoCodec {
   return videoCodecs.includes(maybeCodec as VideoCodec);
-=======
+}
+
 export function unwrapConstraint(constraint: ConstrainDOMString): string {
   if (typeof constraint === 'string') {
     return constraint;
@@ -482,5 +482,4 @@
     return constraint.ideal;
   }
   throw Error('could not unwrap constraint');
->>>>>>> b4e00b36
 }