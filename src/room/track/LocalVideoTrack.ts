import type { SignalClient } from '../../api/SignalClient';
import log from '../../logger';
import { VideoLayer, VideoQuality } from '../../proto/livekit_models';
import type { SubscribedCodec, SubscribedQuality } from '../../proto/livekit_rtc';
import { computeBitrate, monitorFrequency } from '../stats';
import type { VideoSenderStats } from '../stats';
import { Mutex, isFireFox, isMobile, isWeb } from '../utils';
import LocalTrack from './LocalTrack';
import { Track } from './Track';
import type { VideoCaptureOptions, VideoCodec } from './options';
import { constraintsForOptions } from './utils';

export class SimulcastTrackInfo {
  codec: VideoCodec;

  mediaStreamTrack: MediaStreamTrack;

  sender?: RTCRtpSender;

  encodings?: RTCRtpEncodingParameters[];

  constructor(codec: VideoCodec, mediaStreamTrack: MediaStreamTrack) {
    this.codec = codec;
    this.mediaStreamTrack = mediaStreamTrack;
  }
}

const refreshSubscribedCodecAfterNewCodec = 5000;

export default class LocalVideoTrack extends LocalTrack {
  /* @internal */
  signalClient?: SignalClient;

  private prevStats?: Map<string, VideoSenderStats>;

  private encodings?: RTCRtpEncodingParameters[];

  /* @internal */
  simulcastCodecs: Map<VideoCodec, SimulcastTrackInfo> = new Map<VideoCodec, SimulcastTrackInfo>();

  private subscribedCodecs?: SubscribedCodec[];

  // prevents concurrent manipulations to track sender
  // if multiple get/setParameter are called concurrently, certain timing of events
  // could lead to the browser throwing an exception in `setParameter`, due to
  // a missing `getParameter` call.
  private senderLock: Mutex;

  /**
   *
   * @param mediaTrack
   * @param constraints MediaTrackConstraints that are being used when restarting or reacquiring tracks
   * @param userProvidedTrack Signals to the SDK whether or not the mediaTrack should be managed (i.e. released and reacquired) internally by the SDK
   */
  constructor(
    mediaTrack: MediaStreamTrack,
    constraints?: MediaTrackConstraints,
    userProvidedTrack = true,
  ) {
    super(mediaTrack, Track.Kind.Video, constraints, userProvidedTrack);
    this.senderLock = new Mutex();
  }

  get isSimulcast(): boolean {
    if (this.sender && this.sender.getParameters().encodings.length > 1) {
      return true;
    }
    return false;
  }

  /* @internal */
  startMonitor(signalClient: SignalClient) {
    this.signalClient = signalClient;
    if (!isWeb()) {
      return;
    }
    // save original encodings
    // TODO : merge simulcast tracks stats
    const params = this.sender?.getParameters();
    if (params) {
      this.encodings = params.encodings;
    }

    if (this.monitorInterval) {
      return;
    }
    this.monitorInterval = setInterval(() => {
      this.monitorSender();
    }, monitorFrequency);
  }

  stop() {
    this._mediaStreamTrack.getConstraints();
    this.simulcastCodecs.forEach((trackInfo) => {
      trackInfo.mediaStreamTrack.stop();
    });
    super.stop();
  }

  async mute(): Promise<LocalVideoTrack> {
    const unlock = await this.muteLock.lock();
    try {
      if (this.source === Track.Source.Camera && !this.isUserProvided) {
        log.debug('stopping camera track');
        // also stop the track, so that camera indicator is turned off
        this._mediaStreamTrack.stop();
      }
      await super.mute();
      return this;
    } finally {
      unlock();
    }
  }

  async unmute(): Promise<LocalVideoTrack> {
    const unlock = await this.muteLock.lock();
    try {
      if (this.source === Track.Source.Camera && !this.isUserProvided) {
        log.debug('reacquiring camera track');
        await this.restartTrack();
      }
      await super.unmute();
      return this;
    } finally {
      unlock();
    }
  }

  async getSenderStats(): Promise<VideoSenderStats[]> {
    if (!this.sender?.getStats) {
      return [];
    }

    const items: VideoSenderStats[] = [];

    const stats = await this.sender.getStats();
    stats.forEach((v) => {
      if (v.type === 'outbound-rtp') {
        const vs: VideoSenderStats = {
          type: 'video',
          streamId: v.id,
          frameHeight: v.frameHeight,
          frameWidth: v.frameWidth,
          firCount: v.firCount,
          pliCount: v.pliCount,
          nackCount: v.nackCount,
          packetsSent: v.packetsSent,
          bytesSent: v.bytesSent,
          framesSent: v.framesSent,
          timestamp: v.timestamp,
          rid: v.rid ?? v.id,
          retransmittedPacketsSent: v.retransmittedPacketsSent,
          qualityLimitationReason: v.qualityLimitationReason,
          qualityLimitationResolutionChanges: v.qualityLimitationResolutionChanges,
          qualityLimitationDurations: v.qualityLimitationDurations,
        };

<<<<<<< HEAD
        // locate the appropriate remote-inbound-rtp item
        // @ts-expect-error get support got removed from the type
=======
        // locate the appropriate remote-inbound-rtp item
>>>>>>> 407cf372
        const r = stats.get(v.remoteId);
        if (r) {
          vs.jitter = r.jitter;
          vs.packetsLost = r.packetsLost;
          vs.roundTripTime = r.roundTripTime;
        }

        items.push(vs);
      }
    });

    return items;
  }

  setPublishingQuality(maxQuality: VideoQuality) {
    const qualities: SubscribedQuality[] = [];
    for (let q = VideoQuality.LOW; q <= VideoQuality.HIGH; q += 1) {
      qualities.push({
        quality: q,
        enabled: q <= maxQuality,
      });
    }
    log.debug(`setting publishing quality. max quality ${maxQuality}`);
    this.setPublishingLayers(qualities);
  }

  async setDeviceId(deviceId: ConstrainDOMString) {
    if (this.constraints.deviceId === deviceId) {
      return;
    }
    this.constraints.deviceId = deviceId;
    // when video is muted, underlying media stream track is stopped and
    // will be restarted later
    if (!this.isMuted) {
      await this.restartTrack();
    }
  }

  async restartTrack(options?: VideoCaptureOptions) {
    let constraints: MediaTrackConstraints | undefined;
    if (options) {
      const streamConstraints = constraintsForOptions({ video: options });
      if (typeof streamConstraints.video !== 'boolean') {
        constraints = streamConstraints.video;
      }
    }
    await this.restart(constraints);
  }

  addSimulcastTrack(codec: VideoCodec, encodings?: RTCRtpEncodingParameters[]): SimulcastTrackInfo {
    if (this.simulcastCodecs.has(codec)) {
      throw new Error(`${codec} already added`);
    }
    const simulcastCodecInfo: SimulcastTrackInfo = {
      codec,
      mediaStreamTrack: this.mediaStreamTrack.clone(),
      sender: undefined,
      encodings,
    };
    this.simulcastCodecs.set(codec, simulcastCodecInfo);
    return simulcastCodecInfo;
  }

  setSimulcastTrackSender(codec: VideoCodec, sender: RTCRtpSender) {
    const simulcastCodecInfo = this.simulcastCodecs.get(codec);
    if (!simulcastCodecInfo) {
      return;
    }
    simulcastCodecInfo.sender = sender;

    // browser will reenable disabled codec/layers after new codec has been published,
    // so refresh subscribedCodecs after publish a new codec
    setTimeout(() => {
      if (this.subscribedCodecs) {
        this.setPublishingCodecs(this.subscribedCodecs);
      }
    }, refreshSubscribedCodecAfterNewCodec);
  }

  /**
   * @internal
   * Sets codecs that should be publishing
   */
  async setPublishingCodecs(codecs: SubscribedCodec[]): Promise<VideoCodec[]> {
    log.debug('setting publishing codecs', {
      codecs,
      currentCodec: this.codec,
    });
    // only enable simulcast codec for preference codec setted
    if (!this.codec && codecs.length > 0) {
      await this.setPublishingLayers(codecs[0].qualities);
      return [];
    }

    this.subscribedCodecs = codecs;

    const newCodecs: VideoCodec[] = [];
    for await (const codec of codecs) {
      if (!this.codec || this.codec === codec.codec) {
        await this.setPublishingLayers(codec.qualities);
      } else {
        const simulcastCodecInfo = this.simulcastCodecs.get(codec.codec as VideoCodec);
        log.debug(`try setPublishingCodec for ${codec.codec}`, simulcastCodecInfo);
        if (!simulcastCodecInfo || !simulcastCodecInfo.sender) {
          for (const q of codec.qualities) {
            if (q.enabled) {
              newCodecs.push(codec.codec as VideoCodec);
              break;
            }
          }
        } else if (simulcastCodecInfo.encodings) {
          log.debug(`try setPublishingLayersForSender ${codec.codec}`);
          await setPublishingLayersForSender(
            simulcastCodecInfo.sender,
            simulcastCodecInfo.encodings!,
            codec.qualities,
            this.senderLock,
          );
        }
      }
    }
    return newCodecs;
  }

  /**
   * @internal
   * Sets layers that should be publishing
   */
  async setPublishingLayers(qualities: SubscribedQuality[]) {
    log.debug('setting publishing layers', qualities);
    if (!this.sender || !this.encodings) {
      return;
    }

    await setPublishingLayersForSender(this.sender, this.encodings, qualities, this.senderLock);
  }

  protected monitorSender = async () => {
    if (!this.sender) {
      this._currentBitrate = 0;
      return;
    }

    let stats: VideoSenderStats[] | undefined;
    try {
      stats = await this.getSenderStats();
    } catch (e) {
      log.error('could not get audio sender stats', { error: e });
      return;
    }
    const statsMap = new Map<string, VideoSenderStats>(stats.map((s) => [s.rid, s]));

    if (this.prevStats) {
      let totalBitrate = 0;
      statsMap.forEach((s, key) => {
        const prev = this.prevStats?.get(key);
        totalBitrate += computeBitrate(s, prev);
      });
      this._currentBitrate = totalBitrate;
    }

    this.prevStats = statsMap;
  };

  protected async handleAppVisibilityChanged() {
    await super.handleAppVisibilityChanged();
    if (!isMobile()) return;
    if (this.isInBackground && this.source === Track.Source.Camera) {
      this._mediaStreamTrack.enabled = false;
    }
  }
}

async function setPublishingLayersForSender(
  sender: RTCRtpSender,
  senderEncodings: RTCRtpEncodingParameters[],
  qualities: SubscribedQuality[],
  senderLock: Mutex,
) {
  const unlock = await senderLock.lock();
  log.debug('setPublishingLayersForSender', { sender, qualities, senderEncodings });
  try {
    const params = sender.getParameters();
    const { encodings } = params;
    if (!encodings) {
      return;
    }

    if (encodings.length !== senderEncodings.length) {
      log.warn('cannot set publishing layers, encodings mismatch');
      return;
    }

    let hasChanged = false;
    encodings.forEach((encoding, idx) => {
      let rid = encoding.rid ?? '';
      if (rid === '') {
        rid = 'q';
      }
      const quality = videoQualityForRid(rid);
      const subscribedQuality = qualities.find((q) => q.quality === quality);
      if (!subscribedQuality) {
        return;
      }
      if (encoding.active !== subscribedQuality.enabled) {
        hasChanged = true;
        encoding.active = subscribedQuality.enabled;
        log.debug(
          `setting layer ${subscribedQuality.quality} to ${
            encoding.active ? 'enabled' : 'disabled'
          }`,
        );

        // FireFox does not support setting encoding.active to false, so we
        // have a workaround of lowering its bitrate and resolution to the min.
        if (isFireFox()) {
          if (subscribedQuality.enabled) {
            encoding.scaleResolutionDownBy = senderEncodings[idx].scaleResolutionDownBy;
            encoding.maxBitrate = senderEncodings[idx].maxBitrate;
            /* @ts-ignore */
            encoding.maxFrameRate = senderEncodings[idx].maxFrameRate;
          } else {
            encoding.scaleResolutionDownBy = 4;
            encoding.maxBitrate = 10;
            /* @ts-ignore */
            encoding.maxFrameRate = 2;
          }
        }
      }
    });

    if (hasChanged) {
      params.encodings = encodings;
      await sender.setParameters(params);
    }
  } finally {
    unlock();
  }
}

export function videoQualityForRid(rid: string): VideoQuality {
  switch (rid) {
    case 'f':
      return VideoQuality.HIGH;
    case 'h':
      return VideoQuality.MEDIUM;
    case 'q':
      return VideoQuality.LOW;
    default:
      return VideoQuality.UNRECOGNIZED;
  }
}

export function videoLayersFromEncodings(
  width: number,
  height: number,
  encodings?: RTCRtpEncodingParameters[],
): VideoLayer[] {
  // default to a single layer, HQ
  if (!encodings) {
    return [
      {
        quality: VideoQuality.HIGH,
        width,
        height,
        bitrate: 0,
        ssrc: 0,
      },
    ];
  }
  return encodings.map((encoding) => {
    const scale = encoding.scaleResolutionDownBy ?? 1;
    let quality = videoQualityForRid(encoding.rid ?? '');
    if (quality === VideoQuality.UNRECOGNIZED && encodings.length === 1) {
      quality = VideoQuality.HIGH;
    }
    return {
      quality,
      width: width / scale,
      height: height / scale,
      bitrate: encoding.maxBitrate ?? 0,
      ssrc: 0,
    };
  });
}<|MERGE_RESOLUTION|>--- conflicted
+++ resolved
@@ -155,12 +155,7 @@
           qualityLimitationDurations: v.qualityLimitationDurations,
         };
 
-<<<<<<< HEAD
-        // locate the appropriate remote-inbound-rtp item
-        // @ts-expect-error get support got removed from the type
-=======
         // locate the appropriate remote-inbound-rtp item
->>>>>>> 407cf372
         const r = stats.get(v.remoteId);
         if (r) {
           vs.jitter = r.jitter;
