--- conflicted
+++ resolved
@@ -312,22 +312,14 @@
         break;
       default:
         break;
-<<<<<<< HEAD
-    };
-=======
-    }
->>>>>>> 8bed8d43
+    }
     if (currentRoom) {
       currentRoom.participants.forEach((participant) => {
         participant.tracks.forEach((track) => {
           track.setVideoQuality(q);
         });
       });
-<<<<<<< HEAD
-  }
-=======
-    }
->>>>>>> 8bed8d43
+    }
   },
 };
 
