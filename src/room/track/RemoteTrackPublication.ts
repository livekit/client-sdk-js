<<<<<<< HEAD
import log from '../../logger';
import { ParticipantTracks, SubscriptionError, TrackInfo } from '../../proto/livekit_models_pb';
=======
import {
  ParticipantTracks,
  SubscriptionError,
  TrackInfo,
  VideoQuality,
} from '../../proto/livekit_models_pb';
>>>>>>> fcdba036
import { UpdateSubscription, UpdateTrackSettings } from '../../proto/livekit_rtc_pb';
import { TrackEvent } from '../events';
import type { LoggerOptions } from '../types';
import type RemoteTrack from './RemoteTrack';
import RemoteVideoTrack from './RemoteVideoTrack';
import { Track, VideoQuality } from './Track';
import { TrackPublication } from './TrackPublication';

export default class RemoteTrackPublication extends TrackPublication {
  track?: RemoteTrack = undefined;

  /** @internal */
  protected allowed = true;

  // keeps track of client's desire to subscribe to a track, also true if autoSubscribe is active
  protected subscribed?: boolean;

  protected disabled: boolean = false;

  protected currentVideoQuality?: VideoQuality = VideoQuality.HIGH;

  protected videoDimensions?: Track.Dimensions;

  protected fps?: number;

  protected subscriptionError?: SubscriptionError;

  constructor(
    kind: Track.Kind,
    ti: TrackInfo,
    autoSubscribe: boolean | undefined,
    loggerOptions?: LoggerOptions,
  ) {
    super(kind, ti.sid, ti.name, loggerOptions);
    this.subscribed = autoSubscribe;
    this.updateInfo(ti);
  }

  /**
   * Subscribe or unsubscribe to this remote track
   * @param subscribed true to subscribe to a track, false to unsubscribe
   */
  setSubscribed(subscribed: boolean) {
    const prevStatus = this.subscriptionStatus;
    const prevPermission = this.permissionStatus;
    this.subscribed = subscribed;
    // reset allowed status when desired subscription state changes
    // server will notify client via signal message if it's not allowed
    if (subscribed) {
      this.allowed = true;
    }

    const sub = new UpdateSubscription({
      trackSids: [this.trackSid],
      subscribe: this.subscribed,
      participantTracks: [
        new ParticipantTracks({
          // sending an empty participant id since TrackPublication doesn't keep it
          // this is filled in by the participant that receives this message
          participantSid: '',
          trackSids: [this.trackSid],
        }),
      ],
    });
    this.emit(TrackEvent.UpdateSubscription, sub);
    this.emitSubscriptionUpdateIfChanged(prevStatus);
    this.emitPermissionUpdateIfChanged(prevPermission);
  }

  get subscriptionStatus(): TrackPublication.SubscriptionStatus {
    if (this.subscribed === false) {
      return TrackPublication.SubscriptionStatus.Unsubscribed;
    }
    if (!super.isSubscribed) {
      return TrackPublication.SubscriptionStatus.Desired;
    }
    return TrackPublication.SubscriptionStatus.Subscribed;
  }

  get permissionStatus(): TrackPublication.PermissionStatus {
    return this.allowed
      ? TrackPublication.PermissionStatus.Allowed
      : TrackPublication.PermissionStatus.NotAllowed;
  }

  /**
   * Returns true if track is subscribed, and ready for playback
   */
  get isSubscribed(): boolean {
    if (this.subscribed === false) {
      return false;
    }
    return super.isSubscribed;
  }

  // returns client's desire to subscribe to a track, also true if autoSubscribe is enabled
  get isDesired(): boolean {
    return this.subscribed !== false;
  }

  get isEnabled(): boolean {
    return !this.disabled;
  }

  /**
   * disable server from sending down data for this track. this is useful when
   * the participant is off screen, you may disable streaming down their video
   * to reduce bandwidth requirements
   * @param enabled
   */
  setEnabled(enabled: boolean) {
    if (!this.isManualOperationAllowed() || this.disabled === !enabled) {
      return;
    }
    this.disabled = !enabled;

    this.emitTrackUpdate();
  }

  /**
   * for tracks that support simulcasting, adjust subscribed quality
   *
   * This indicates the highest quality the client can accept. if network
   * bandwidth does not allow, server will automatically reduce quality to
   * optimize for uninterrupted video
   */
  setVideoQuality(quality: VideoQuality) {
    if (!this.isManualOperationAllowed() || this.currentVideoQuality === quality) {
      return;
    }
    this.currentVideoQuality = quality;
    this.videoDimensions = undefined;

    this.emitTrackUpdate();
  }

  setVideoDimensions(dimensions: Track.Dimensions) {
    if (!this.isManualOperationAllowed()) {
      return;
    }
    if (
      this.videoDimensions?.width === dimensions.width &&
      this.videoDimensions?.height === dimensions.height
    ) {
      return;
    }
    if (this.track instanceof RemoteVideoTrack) {
      this.videoDimensions = dimensions;
    }
    this.currentVideoQuality = undefined;

    this.emitTrackUpdate();
  }

  setVideoFPS(fps: number) {
    if (!this.isManualOperationAllowed()) {
      return;
    }

    if (!(this.track instanceof RemoteVideoTrack)) {
      return;
    }

    if (this.fps === fps) {
      return;
    }

    this.fps = fps;
    this.emitTrackUpdate();
  }

  get videoQuality(): VideoQuality | undefined {
    return this.currentVideoQuality;
  }

  /** @internal */
  setTrack(track?: RemoteTrack) {
    const prevStatus = this.subscriptionStatus;
    const prevPermission = this.permissionStatus;
    const prevTrack = this.track;
    if (prevTrack === track) {
      return;
    }
    if (prevTrack) {
      // unregister listener
      prevTrack.off(TrackEvent.VideoDimensionsChanged, this.handleVideoDimensionsChange);
      prevTrack.off(TrackEvent.VisibilityChanged, this.handleVisibilityChange);
      prevTrack.off(TrackEvent.Ended, this.handleEnded);
      prevTrack.detach();
      prevTrack.stopMonitor();
      this.emit(TrackEvent.Unsubscribed, prevTrack);
    }
    super.setTrack(track);
    if (track) {
      track.sid = this.trackSid;
      track.on(TrackEvent.VideoDimensionsChanged, this.handleVideoDimensionsChange);
      track.on(TrackEvent.VisibilityChanged, this.handleVisibilityChange);
      track.on(TrackEvent.Ended, this.handleEnded);
      this.emit(TrackEvent.Subscribed, track);
    }
    this.emitPermissionUpdateIfChanged(prevPermission);
    this.emitSubscriptionUpdateIfChanged(prevStatus);
  }

  /** @internal */
  setAllowed(allowed: boolean) {
    const prevStatus = this.subscriptionStatus;
    const prevPermission = this.permissionStatus;
    this.allowed = allowed;
    this.emitPermissionUpdateIfChanged(prevPermission);
    this.emitSubscriptionUpdateIfChanged(prevStatus);
  }

  /** @internal */
  setSubscriptionError(error: SubscriptionError) {
    this.emit(TrackEvent.SubscriptionFailed, error);
  }

  /** @internal */
  updateInfo(info: TrackInfo) {
    super.updateInfo(info);
    const prevMetadataMuted = this.metadataMuted;
    this.metadataMuted = info.muted;
    if (this.track) {
      this.track.setMuted(info.muted);
    } else if (prevMetadataMuted !== info.muted) {
      this.emit(info.muted ? TrackEvent.Muted : TrackEvent.Unmuted);
    }
  }

  private emitSubscriptionUpdateIfChanged(previousStatus: TrackPublication.SubscriptionStatus) {
    const currentStatus = this.subscriptionStatus;
    if (previousStatus === currentStatus) {
      return;
    }
    this.emit(TrackEvent.SubscriptionStatusChanged, currentStatus, previousStatus);
  }

  private emitPermissionUpdateIfChanged(
    previousPermissionStatus: TrackPublication.PermissionStatus,
  ) {
    const currentPermissionStatus = this.permissionStatus;
    if (currentPermissionStatus !== previousPermissionStatus) {
      this.emit(
        TrackEvent.SubscriptionPermissionChanged,
        this.permissionStatus,
        previousPermissionStatus,
      );
    }
  }

  private isManualOperationAllowed(): boolean {
    if (this.kind === Track.Kind.Video && this.isAdaptiveStream) {
      this.log.warn(
        'adaptive stream is enabled, cannot change video track settings',
        this.logContext,
      );
      return false;
    }
    if (!this.isDesired) {
      this.log.warn('cannot update track settings when not subscribed', this.logContext);
      return false;
    }
    return true;
  }

  protected handleEnded = (track: RemoteTrack) => {
    this.setTrack(undefined);
    this.emit(TrackEvent.Ended, track);
  };

  protected get isAdaptiveStream(): boolean {
    return this.track instanceof RemoteVideoTrack && this.track.isAdaptiveStream;
  }

  protected handleVisibilityChange = (visible: boolean) => {
    this.log.debug(
      `adaptivestream video visibility ${this.trackSid}, visible=${visible}`,
      this.logContext,
    );
    this.disabled = !visible;
    this.emitTrackUpdate();
  };

  protected handleVideoDimensionsChange = (dimensions: Track.Dimensions) => {
    this.log.debug(
      `adaptivestream video dimensions ${dimensions.width}x${dimensions.height}`,
      this.logContext,
    );
    this.videoDimensions = dimensions;
    this.emitTrackUpdate();
  };

  /* @internal */
  emitTrackUpdate() {
    const settings: UpdateTrackSettings = new UpdateTrackSettings({
      trackSids: [this.trackSid],
      disabled: this.disabled,
      fps: this.fps,
    });
    if (this.videoDimensions) {
      settings.width = Math.ceil(this.videoDimensions.width);
      settings.height = Math.ceil(this.videoDimensions.height);
    } else if (this.currentVideoQuality !== undefined) {
      settings.quality = this.currentVideoQuality;
    } else {
      // defaults to high quality
      settings.quality = VideoQuality.HIGH;
    }

    this.emit(TrackEvent.UpdateSettings, settings);
  }
}<|MERGE_RESOLUTION|>--- conflicted
+++ resolved
@@ -1,14 +1,4 @@
-<<<<<<< HEAD
-import log from '../../logger';
 import { ParticipantTracks, SubscriptionError, TrackInfo } from '../../proto/livekit_models_pb';
-=======
-import {
-  ParticipantTracks,
-  SubscriptionError,
-  TrackInfo,
-  VideoQuality,
-} from '../../proto/livekit_models_pb';
->>>>>>> fcdba036
 import { UpdateSubscription, UpdateTrackSettings } from '../../proto/livekit_rtc_pb';
 import { TrackEvent } from '../events';
 import type { LoggerOptions } from '../types';
