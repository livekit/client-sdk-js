{
  "name": "livekit-client",
  "version": "2.15.3",
  "description": "JavaScript/TypeScript client SDK for LiveKit",
  "main": "./dist/livekit-client.umd.js",
  "unpkg": "./dist/livekit-client.umd.js",
  "module": "./dist/livekit-client.esm.mjs",
  "exports": {
    ".": {
      "types": "./dist/src/index.d.ts",
      "import": "./dist/livekit-client.esm.mjs",
      "require": "./dist/livekit-client.umd.js"
    },
    "./e2ee-worker": {
      "types": "./dist/src/e2ee/worker/e2ee.worker.d.ts",
      "import": "./dist/livekit-client.e2ee.worker.mjs",
      "require": "./dist/livekit-client.e2ee.worker.js"
    }
  },
  "files": [
    "dist",
    "src"
  ],
  "types": "dist/src/index.d.ts",
  "typesVersions": {
    "<4.8": {
      "./dist/src/index.d.ts": [
        "./dist/ts4.2/src/index.d.ts"
      ],
      "./dist/src/e2ee/worker/e2ee.worker.d.ts": [
        "./dist/ts4.2/dist/src/e2ee/worker/e2ee.worker.d.ts"
      ]
    }
  },
  "repository": "git@github.com:livekit/client-sdk-js.git",
  "author": "LiveKit <hello@livekit.io>",
  "license": "Apache-2.0",
  "scripts": {
    "build": "rollup --config --bundleConfigAsCjs && rollup --config rollup.config.worker.js --bundleConfigAsCjs && pnpm downlevel-dts",
    "build:watch": "rollup --watch --config --bundleConfigAsCjs",
    "build:worker:watch": "rollup --watch --config rollup.config.worker.js --bundleConfigAsCjs",
    "build-docs": "typedoc && mkdir -p docs/assets/github && cp .github/*.png docs/assets/github/ && find docs -name '*.html' -type f -exec sed -i.bak 's|=\"/.github/|=\"assets/github/|g' {} + && find docs -name '*.bak' -delete",
    "proto": "protoc --es_out src/proto --es_opt target=ts -I./protocol ./protocol/livekit_rtc.proto ./protocol/livekit_models.proto",
    "examples:demo": "vite examples/demo -c vite.config.mjs",
    "dev": "pnpm examples:demo",
    "lint": "eslint src",
    "test": "vitest run src",
    "deploy": "gh-pages -d examples/demo/dist",
    "format": "prettier --write src examples/**/*.ts",
    "format:check": "prettier --check src examples/**/*.ts",
    "ci:publish": "pnpm build && pnpm compat && changeset publish",
    "downlevel-dts": "downlevel-dts ./dist/ ./dist/ts4.2 --to=4.2",
    "compat": "eslint --no-eslintrc --config ./.eslintrc.dist.cjs ./dist/livekit-client.umd.js",
    "size-limit": "size-limit"
  },
  "dependencies": {
    "@livekit/mutex": "1.1.1",
    "@livekit/protocol": "1.39.3",
    "events": "^3.3.0",
    "loglevel": "^1.9.2",
    "sdp-transform": "^2.15.0",
    "ts-debounce": "^4.0.0",
    "tslib": "2.8.1",
    "typed-emitter": "^2.1.0",
    "webrtc-adapter": "^9.0.1"
  },
  "peerDependencies": {
    "@types/dom-mediacapture-record": "^1"
  },
  "devDependencies": {
    "@babel/core": "7.28.0",
    "@babel/preset-env": "7.28.0",
    "@bufbuild/protoc-gen-es": "^1.10.0",
    "@changesets/cli": "2.29.5",
    "@livekit/changesets-changelog-github": "^0.0.4",
    "@rollup/plugin-babel": "6.0.4",
    "@rollup/plugin-commonjs": "28.0.6",
    "@rollup/plugin-json": "6.1.0",
    "@rollup/plugin-node-resolve": "16.0.1",
    "@rollup/plugin-terser": "^0.4.4",
    "@size-limit/file": "^11.2.0",
    "@size-limit/webpack": "^11.2.0",
    "@trivago/prettier-plugin-sort-imports": "^5.0.0",
    "@types/events": "^3.0.3",
    "@types/sdp-transform": "2.4.10",
    "@types/ua-parser-js": "0.7.39",
    "@typescript-eslint/eslint-plugin": "7.18.0",
    "@typescript-eslint/parser": "7.18.0",
    "downlevel-dts": "^0.11.0",
    "eslint": "8.57.1",
    "eslint-config-airbnb-typescript": "18.0.0",
    "eslint-config-prettier": "10.1.5",
    "eslint-plugin-ecmascript-compat": "^3.2.1",
    "eslint-plugin-import": "2.32.0",
    "gh-pages": "6.3.0",
    "happy-dom": "^17.2.0",
    "jsdom": "^26.1.0",
    "prettier": "^3.4.2",
    "rollup": "4.44.1",
    "rollup-plugin-delete": "^2.1.0",
    "rollup-plugin-typescript2": "0.36.0",
    "size-limit": "^11.2.0",
    "typedoc": "0.28.7",
    "typedoc-plugin-no-inherit": "1.6.1",
    "typescript": "5.8.3",
<<<<<<< HEAD
    "vite": "6.3.5",
    "vitest": "^3.2.4"
=======
    "vite": "7.0.0",
    "vitest": "^3.0.0"
>>>>>>> ab924683
  },
  "packageManager": "pnpm@10.12.4"
}<|MERGE_RESOLUTION|>--- conflicted
+++ resolved
@@ -103,13 +103,8 @@
     "typedoc": "0.28.7",
     "typedoc-plugin-no-inherit": "1.6.1",
     "typescript": "5.8.3",
-<<<<<<< HEAD
-    "vite": "6.3.5",
-    "vitest": "^3.2.4"
-=======
     "vite": "7.0.0",
     "vitest": "^3.0.0"
->>>>>>> ab924683
   },
   "packageManager": "pnpm@10.12.4"
 }