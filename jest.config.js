--- conflicted
+++ resolved
@@ -1,9 +1,6 @@
 module.exports = {
-<<<<<<< HEAD
   clearMocks: true,
-=======
   modulePathIgnorePatterns: ['<rootDir>/dist/'],
->>>>>>> 3817d69f
   preset: 'ts-jest',
   testEnvironment: 'node',
 };