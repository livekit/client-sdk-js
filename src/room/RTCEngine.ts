--- conflicted
+++ resolved
@@ -43,12 +43,9 @@
 import { Track } from './track/Track';
 import type { TrackPublishOptions, VideoCodec } from './track/options';
 import {
-<<<<<<< HEAD
-  isVideoCodec,
-=======
->>>>>>> c7b3fc02
   Mutex,
   isCloud,
+  isVideoCodec,
   isWeb,
   sleep,
   supportsAddTrack,
@@ -313,7 +310,6 @@
     this.participantSid = joinResponse.participant?.sid;
 
     const rtcConfig = this.makeRTCConfiguration(joinResponse);
-<<<<<<< HEAD
 
     if (this.signalOpts?.e2eeEnabled) {
       log.debug('E2EE - setting up transports with insertable streams');
@@ -321,9 +317,7 @@
       // @ts-ignore
       rtcConfig.encodedInsertableStreams = true;
     }
-    
-=======
->>>>>>> c7b3fc02
+
     const googConstraints = { optional: [{ googDscp: true }] };
     this.publisher = new PCTransport(rtcConfig, googConstraints);
     this.subscriber = new PCTransport(rtcConfig);
