import log from '../../logger';
import { RoomOptions } from '../../options';
import {
  DataPacket, DataPacket_Kind,
} from '../../proto/livekit_models';
import { AddTrackRequest, SubscribedQualityUpdate } from '../../proto/livekit_rtc';
import {
  TrackInvalidError,
  UnexpectedConnectionState,
} from '../errors';
import { ParticipantEvent, TrackEvent } from '../events';
import RTCEngine from '../RTCEngine';
import LocalAudioTrack from '../track/LocalAudioTrack';
import LocalTrack from '../track/LocalTrack';
import LocalTrackPublication from '../track/LocalTrackPublication';
import LocalVideoTrack, { videoLayersFromEncodings } from '../track/LocalVideoTrack';
import {
  CreateLocalTracksOptions,
  ScreenShareCaptureOptions,
  TrackPublishOptions, VideoCodec, VideoPresets,
} from '../track/options';
import { Track } from '../track/Track';
import { constraintsForOptions, mergeDefaultOptions } from '../track/utils';
import Participant from './Participant';
import { computeVideoEncodings, mediaTrackToLocalTrack } from './publishUtils';
import RemoteParticipant from './RemoteParticipant';

export default class LocalParticipant extends Participant {
  audioTracks: Map<string, LocalTrackPublication>;

  videoTracks: Map<string, LocalTrackPublication>;

  /** map of track sid => all published tracks */
  tracks: Map<string, LocalTrackPublication>;

  private pendingPublishing = new Set<Track.Source>();

  private cameraError: Error | undefined;

  private microphoneError: Error | undefined;

  private engine: RTCEngine;

  // keep a pointer to room options
  private roomOptions?: RoomOptions;

  /** @internal */
  constructor(sid: string, identity: string, engine: RTCEngine, options: RoomOptions) {
    super(sid, identity);
    this.audioTracks = new Map();
    this.videoTracks = new Map();
    this.tracks = new Map();
    this.engine = engine;
    this.roomOptions = options;

    this.engine.client.onRemoteMuteChanged = (trackSid: string, muted: boolean) => {
      const pub = this.tracks.get(trackSid);
      if (!pub || !pub.track) {
        return;
      }
      if (muted) {
        pub.mute();
      } else {
        pub.unmute();
      }
    };

    this.engine.client.onSubscribedQualityUpdate = this.handleSubscribedQualityUpdate;
  }

  get lastCameraError(): Error | undefined {
    return this.cameraError;
  }

  get lastMicrophoneError(): Error | undefined {
    return this.microphoneError;
  }

  getTrack(source: Track.Source): LocalTrackPublication | undefined {
    const track = super.getTrack(source);
    if (track) {
      return track as LocalTrackPublication;
    }
  }

  getTrackByName(name: string): LocalTrackPublication | undefined {
    const track = super.getTrackByName(name);
    if (track) {
      return track as LocalTrackPublication;
    }
  }

  /**
   * Enable or disable a participant's camera track.
   *
   * If a track has already published, it'll mute or unmute the track.
   */
  setCameraEnabled(enabled: boolean): Promise<void> {
    return this.setTrackEnabled(Track.Source.Camera, enabled);
  }

  /**
   * Enable or disable a participant's microphone track.
   *
   * If a track has already published, it'll mute or unmute the track.
   */
  setMicrophoneEnabled(enabled: boolean): Promise<void> {
    return this.setTrackEnabled(Track.Source.Microphone, enabled);
  }

  /**
   * Start or stop sharing a participant's screen
   */
  setScreenShareEnabled(enabled: boolean): Promise<void> {
    return this.setTrackEnabled(Track.Source.ScreenShare, enabled);
  }

  /**
   * Enable or disable publishing for a track by source. This serves as a simple
   * way to manage the common tracks (camera, mic, or screen share)
   */
  private async setTrackEnabled(source: Track.Source, enabled: boolean): Promise<void> {
    log.debug('setTrackEnabled', source, enabled);
    const track = this.getTrack(source);
    if (enabled) {
      if (track) {
        await track.unmute();
      } else {
        let localTrack: LocalTrack | undefined;
        if (this.pendingPublishing.has(source)) {
          // no-op it's already been requested
          return;
        }
        this.pendingPublishing.add(source);
        try {
          switch (source) {
            case Track.Source.Camera:
              [localTrack] = await this.createTracks({
                video: true,
              });
              break;
            case Track.Source.Microphone:
              [localTrack] = await this.createTracks({
                audio: true,
              });
              break;
            case Track.Source.ScreenShare:
              [localTrack] = await this.createScreenTracks({ audio: false });
              break;
            default:
              throw new TrackInvalidError(source);
          }

          await this.publishTrack(localTrack);
        } catch (e) {
          if (e instanceof Error && !(e instanceof TrackInvalidError)) {
            this.emit(ParticipantEvent.MediaDevicesError, e);
          }
          throw e;
        } finally {
          this.pendingPublishing.delete(source);
        }
      }
    } else if (track && track.track) {
      // screenshare cannot be muted, unpublish instead
      if (source === Track.Source.ScreenShare) {
        this.unpublishTrack(track.track);
      } else {
        await track.mute();
      }
    }
  }

  /**
   * Publish both camera and microphone at the same time. This is useful for
   * displaying a single Permission Dialog box to the end user.
   */
  async enableCameraAndMicrophone() {
    if (this.pendingPublishing.has(Track.Source.Camera)
        || this.pendingPublishing.has(Track.Source.Microphone)) {
      // no-op it's already been requested
      return;
    }

    this.pendingPublishing.add(Track.Source.Camera);
    this.pendingPublishing.add(Track.Source.Microphone);
    try {
      const tracks: LocalTrack[] = await this.createTracks({
        audio: true,
        video: true,
      });

      await Promise.all(tracks.map((track) => this.publishTrack(track)));
    } finally {
      this.pendingPublishing.delete(Track.Source.Camera);
      this.pendingPublishing.delete(Track.Source.Microphone);
    }
  }

  /**
   * Create local camera and/or microphone tracks
   * @param options
   * @returns
   */
  async createTracks(
    options?: CreateLocalTracksOptions,
  ): Promise<LocalTrack[]> {
    const opts = mergeDefaultOptions(
      options,
      this.roomOptions?.audioCaptureDefaults,
      this.roomOptions?.videoCaptureDefaults,
    );

    const constraints = constraintsForOptions(opts);
    let stream: MediaStream | undefined;
    try {
      stream = await navigator.mediaDevices.getUserMedia(
        constraints,
      );
    } catch (err) {
      if (err instanceof Error) {
        if (constraints.audio) {
          this.microphoneError = err;
        }
        if (constraints.video) {
          this.cameraError = err;
        }
      }

      throw err;
    }

    if (constraints.audio) {
      this.microphoneError = undefined;
    }
    if (constraints.video) {
      this.cameraError = undefined;
    }

    return stream.getTracks().map((mediaStreamTrack) => {
      const isAudio = mediaStreamTrack.kind === 'audio';
      let trackOptions = isAudio ? options!.audio : options!.video;
      if (typeof trackOptions === 'boolean' || !trackOptions) {
        trackOptions = {};
      }
      let trackConstraints: MediaTrackConstraints | undefined;
      const conOrBool = isAudio ? constraints.audio : constraints.video;
      if (typeof conOrBool !== 'boolean') {
        trackConstraints = conOrBool;
      }
      const track = mediaTrackToLocalTrack(mediaStreamTrack, trackConstraints);
      if (track.kind === Track.Kind.Video) {
        track.source = Track.Source.Camera;
      } else if (track.kind === Track.Kind.Audio) {
        track.source = Track.Source.Microphone;
      }
      return track;
    });
  }

  /**
   * Creates a screen capture tracks with getDisplayMedia().
   * A LocalVideoTrack is always created and returned.
   * If { audio: true }, and the browser supports audio capture, a LocalAudioTrack is also created.
   */
  async createScreenTracks(
    options?: ScreenShareCaptureOptions,
  ): Promise<Array<LocalTrack>> {
    if (options === undefined) {
      options = {};
    }
    if (options.resolution === undefined) {
      options.resolution = VideoPresets.fhd.resolution;
    }

    let videoConstraints: MediaTrackConstraints | boolean = true;
    if (options.resolution) {
      videoConstraints = {
        width: options.resolution.width,
        height: options.resolution.height,
        frameRate: options.resolution.frameRate,
      };
    }
    // typescript definition is missing getDisplayMedia: https://github.com/microsoft/TypeScript/issues/33232
    // @ts-ignore
    const stream: MediaStream = await navigator.mediaDevices.getDisplayMedia({
      audio: options.audio ?? false,
      video: videoConstraints,
    });

    const tracks = stream.getVideoTracks();
    if (tracks.length === 0) {
      throw new TrackInvalidError('no video track found');
    }
    const screenVideo = new LocalVideoTrack(tracks[0]);
    screenVideo.source = Track.Source.ScreenShare;
    const localTracks: Array<LocalTrack> = [screenVideo];
    if (stream.getAudioTracks().length > 0) {
      const screenAudio = new LocalAudioTrack(stream.getAudioTracks()[0]);
      screenAudio.source = Track.Source.ScreenShareAudio;
      localTracks.push(screenAudio);
    }
    return localTracks;
  }

  /**
   * Publish a new track to the room
   * @param track
   * @param options
   */
  async publishTrack(
    track: LocalTrack | MediaStreamTrack,
    options?: TrackPublishOptions,
  ): Promise<LocalTrackPublication> {
    const opts: TrackPublishOptions = {
      ...this.roomOptions?.publishDefaults,
      ...options,
    };

    // convert raw media track into audio or video track
    if (track instanceof MediaStreamTrack) {
      switch (track.kind) {
        case 'audio':
          track = new LocalAudioTrack(track);
          break;
        case 'video':
          track = new LocalVideoTrack(track);
          break;
        default:
          throw new TrackInvalidError(
            `unsupported MediaStreamTrack kind ${track.kind}`,
          );
      }
    }

    // is it already published? if so skip
    let existingPublication: LocalTrackPublication | undefined;
    this.tracks.forEach((publication) => {
      if (!publication.track) {
        return;
      }
      if (publication.track === track) {
        existingPublication = <LocalTrackPublication>publication;
      }
    });

    if (existingPublication) return existingPublication;

    if (opts.source) {
      track.source = opts.source;
    }
    if (opts.stopMicTrackOnMute && track instanceof LocalAudioTrack) {
      track.stopOnMute = true;
    }

    // handle track actions
    track.on(TrackEvent.Muted, this.onTrackMuted);
    track.on(TrackEvent.Unmuted, this.onTrackUnmuted);
    track.on(TrackEvent.Ended, this.onTrackUnpublish);

    // create track publication from track
    const req = AddTrackRequest.fromPartial({
      // get local track id for use during publishing
      cid: track.mediaStreamTrack.id,
      name: options?.name,
      type: Track.kindToProto(track.kind),
      muted: track.isMuted,
      source: Track.sourceToProto(track.source),
      disableDtx: !(opts?.dtx ?? true),
    });

    // compute encodings and layers for video
    let encodings: RTCRtpEncodingParameters[] | undefined;
    if (track.kind === Track.Kind.Video) {
      // TODO: support react native, which doesn't expose getSettings
      const settings = track.mediaStreamTrack.getSettings();
      const width = settings.width ?? track.dimensions?.width;
      const height = settings.height ?? track.dimensions?.height;
      // width and height should be defined for video
      req.width = width ?? 0;
      req.height = height ?? 0;
      encodings = computeVideoEncodings(
        track.source === Track.Source.ScreenShare,
        width,
        height,
        opts,
      );
      req.layers = videoLayersFromEncodings(req.width, req.height, encodings);
    } else if (track.kind === Track.Kind.Audio && opts.audioBitrate) {
      encodings = [
        {
          maxBitrate: opts.audioBitrate,
        },
      ];
    }

    const ti = await this.engine.addTrack(req);
    const publication = new LocalTrackPublication(track.kind, ti, track);
    track.sid = ti.sid;

    if (!this.engine.publisher) {
      throw new UnexpectedConnectionState('publisher is closed');
    }
    log.debug('publishing with encodings', encodings);
    const transceiverInit: RTCRtpTransceiverInit = { direction: 'sendonly' };
    if (encodings) {
      transceiverInit.sendEncodings = encodings;
    }
    const transceiver = this.engine.publisher.pc.addTransceiver(
      track.mediaStreamTrack, transceiverInit,
    );
    this.engine.negotiate();

    // store RTPSender
    track.sender = transceiver.sender;
    const disableLayerPause = this.roomOptions?.expDisableLayerPause ?? false;
    if (track instanceof LocalVideoTrack && !disableLayerPause) {
      track.startMonitor(this.engine.client);
    }

    if (opts.videoCodec) {
      this.setPreferredCodec(transceiver, track.kind, opts.videoCodec);
    }
    this.addTrackPublication(publication);

    // send event for publication
    this.emit(ParticipantEvent.LocalTrackPublished, publication);
    return publication;
  }

  unpublishTrack(
    track: LocalTrack | MediaStreamTrack,
  ): LocalTrackPublication | null {
    // look through all published tracks to find the right ones
    const publication = this.getPublicationForTrack(track);

    log.debug('unpublishTrack', 'unpublishing track', track);

    if (!publication) {
      log.warn(
        'unpublishTrack',
        'track was not unpublished because no publication was found',
        track,
      );
      return null;
    }

    if (track instanceof LocalAudioTrack || track instanceof LocalVideoTrack) {
      track.removeListener(TrackEvent.Muted, this.onTrackMuted);
      track.removeListener(TrackEvent.Unmuted, this.onTrackUnmuted);
    }
    if (this.roomOptions?.stopLocalTrackOnUnpublish ?? true) {
      track.stop();
    }

    let mediaStreamTrack: MediaStreamTrack;
    if (track instanceof MediaStreamTrack) {
      mediaStreamTrack = track;
    } else {
      mediaStreamTrack = track.mediaStreamTrack;

      track.off(TrackEvent.Muted, this.onTrackMuted);
      track.off(TrackEvent.Unmuted, this.onTrackUnmuted);
      track.off(TrackEvent.Ended, this.onTrackUnpublish);
    }

    if (this.engine.publisher) {
      const senders = this.engine.publisher.pc.getSenders();
      senders.forEach((sender) => {
        if (sender.track === mediaStreamTrack) {
          try {
            this.engine.publisher?.pc.removeTrack(sender);
            this.engine.negotiate();
          } catch (e) {
            log.warn('unpublishTrack', 'failed to remove track', e);
          }
        }
      });
    }

    // remove from our maps
    this.tracks.delete(publication.trackSid);
    switch (publication.kind) {
      case Track.Kind.Audio:
        this.audioTracks.delete(publication.trackSid);
        break;
      case Track.Kind.Video:
        this.videoTracks.delete(publication.trackSid);
        break;
      default:
        break;
    }

    this.emit(ParticipantEvent.LocalTrackUnpublished, publication);

    return publication;
  }

  unpublishTracks(
    tracks: LocalTrack[] | MediaStreamTrack[],
  ): LocalTrackPublication[] {
    const publications: LocalTrackPublication[] = [];
    tracks.forEach((track: LocalTrack | MediaStreamTrack) => {
      const pub = this.unpublishTrack(track);
      if (pub) {
        publications.push(pub);
      }
    });
    return publications;
  }

  get publisherMetrics(): any {
    return null;
  }

  /**
   * Publish a new data payload to the room. Data will be forwarded to each
   * participant in the room if the destination argument is empty
   *
   * @param data Uint8Array of the payload. To send string data, use TextEncoder.encode
   * @param kind whether to send this as reliable or lossy.
   * For data that you need delivery guarantee (such as chat messages), use Reliable.
   * For data that should arrive as quickly as possible, but you are ok with dropped
   * packets, use Lossy.
   * @param destination the participants who will receive the message
   */
  async publishData(data: Uint8Array, kind: DataPacket_Kind,
    destination?: RemoteParticipant[] | string[]) {
    const dest: string[] = [];
    if (destination !== undefined) {
      destination.forEach((val : any) => {
        if (val instanceof RemoteParticipant) {
          dest.push(val.sid);
        } else {
          dest.push(val);
        }
      });
    }

    const packet: DataPacket = {
      kind,
      user: {
        participantSid: this.sid,
        payload: data,
        destinationSids: dest,
      },
    };

    await this.engine.sendDataPacket(packet, kind);
  }

  /** @internal */
  onTrackUnmuted = (track: LocalTrack) => {
    this.onTrackMuted(track, false);
  };

  // when the local track changes in mute status, we'll notify server as such
  /** @internal */
  onTrackMuted = (
    track: LocalTrack,
    muted?: boolean,
  ) => {
    if (muted === undefined) {
      muted = true;
    }

    if (!track.sid) {
      log.error('could not update mute status for unpublished track', track);
      return;
    }

    this.engine.updateMuteStatus(track.sid, muted);
  };

<<<<<<< HEAD
  private handleSubscribedQualityUpdate = (update: SubscribedQualityUpdate) => {
    const pub = this.videoTracks.get(update.trackSid);
    if (!pub) {
      log.warn('handleSubscribedQualityUpdate',
        'received subscribed quality update for unknown track', update.trackSid);
      return;
    }
    pub.videoTrack?.setPublishingLayers(update.subscribedQualities);
=======
  onTrackUnpublish = (track: LocalTrack) => {
    this.unpublishTrack(track);
>>>>>>> 0b407afa
  };

  private getPublicationForTrack(
    track: LocalTrack | MediaStreamTrack,
  ): LocalTrackPublication | undefined {
    let publication: LocalTrackPublication | undefined;
    this.tracks.forEach((pub) => {
      const localTrack = pub.track;
      if (!localTrack) {
        return;
      }

      // this looks overly complicated due to this object tree
      if (track instanceof MediaStreamTrack) {
        if (
          localTrack instanceof LocalAudioTrack
          || localTrack instanceof LocalVideoTrack
        ) {
          if (localTrack.mediaStreamTrack === track) {
            publication = <LocalTrackPublication>pub;
          }
        }
      } else if (track === localTrack) {
        publication = <LocalTrackPublication>pub;
      }
    });
    return publication;
  }

  private setPreferredCodec(
    transceiver: RTCRtpTransceiver,
    kind: Track.Kind,
    videoCodec: VideoCodec,
  ) {
    if (!('getCapabilities' in RTCRtpSender)) {
      return;
    }
    const cap = RTCRtpSender.getCapabilities(kind);
    if (!cap) return;
    const selected = cap.codecs.find((c) => {
      const codec = c.mimeType.toLowerCase();
      const matchesVideoCodec = codec === `video/${videoCodec}`;

      // for h264 codecs that have sdpFmtpLine available, use only if the
      // profile-level-id is 42e01f for cross-browser compatibility
      if (videoCodec === 'h264' && c.sdpFmtpLine) {
        return matchesVideoCodec && c.sdpFmtpLine.includes('profile-level-id=42e01f');
      }

      return matchesVideoCodec || codec === 'audio/opus';
    });
    if (selected && 'setCodecPreferences' in transceiver) {
      // @ts-ignore
      transceiver.setCodecPreferences([selected]);
    }
  }
}<|MERGE_RESOLUTION|>--- conflicted
+++ resolved
@@ -572,7 +572,6 @@
     this.engine.updateMuteStatus(track.sid, muted);
   };
 
-<<<<<<< HEAD
   private handleSubscribedQualityUpdate = (update: SubscribedQualityUpdate) => {
     const pub = this.videoTracks.get(update.trackSid);
     if (!pub) {
@@ -581,10 +580,10 @@
       return;
     }
     pub.videoTrack?.setPublishingLayers(update.subscribedQualities);
-=======
-  onTrackUnpublish = (track: LocalTrack) => {
+  };
+
+  private onTrackUnpublish = (track: LocalTrack) => {
     this.unpublishTrack(track);
->>>>>>> 0b407afa
   };
 
   private getPublicationForTrack(
