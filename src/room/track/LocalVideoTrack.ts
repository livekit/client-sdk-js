import { Mutex } from '@livekit/mutex';
import {
  VideoQuality as ProtoVideoQuality,
  SubscribedCodec,
  SubscribedQuality,
  VideoLayer,
} from '@livekit/protocol';
import type { SignalClient } from '../../api/SignalClient';
import type { StructuredLogger } from '../../logger';
<<<<<<< HEAD
import { getBrowser } from '../../utils/browserParser';
import { TrackEvent } from '../events';
=======
>>>>>>> 205bd70a
import { ScalabilityMode } from '../participant/publishUtils';
import type { VideoSenderStats } from '../stats';
import { computeBitrate, monitorFrequency } from '../stats';
import type { LoggerOptions } from '../types';
import { isFireFox, isMobile, isSVCCodec, isWeb } from '../utils';
import LocalTrack from './LocalTrack';
import { Track, VideoQuality } from './Track';
import type { VideoCaptureOptions, VideoCodec } from './options';
import type { TrackProcessor } from './processor/types';
import { constraintsForOptions } from './utils';

export class SimulcastTrackInfo {
  codec: VideoCodec;

  mediaStreamTrack: MediaStreamTrack;

  sender?: RTCRtpSender;

  encodings?: RTCRtpEncodingParameters[];

  constructor(codec: VideoCodec, mediaStreamTrack: MediaStreamTrack) {
    this.codec = codec;
    this.mediaStreamTrack = mediaStreamTrack;
  }
}

const refreshSubscribedCodecAfterNewCodec = 5000;

export default class LocalVideoTrack extends LocalTrack<Track.Kind.Video> {
  /* @internal */
  signalClient?: SignalClient;

  private prevStats?: Map<string, VideoSenderStats>;

  private encodings?: RTCRtpEncodingParameters[];

  /* @internal */
  simulcastCodecs: Map<VideoCodec, SimulcastTrackInfo> = new Map<VideoCodec, SimulcastTrackInfo>();

  private subscribedCodecs?: SubscribedCodec[];

  // prevents concurrent manipulations to track sender
  // if multiple get/setParameter are called concurrently, certain timing of events
  // could lead to the browser throwing an exception in `setParameter`, due to
  // a missing `getParameter` call.
  private senderLock: Mutex;

  private degradationPreference: RTCDegradationPreference = 'balanced';

  private isCpuConstrained: boolean = false;

  get sender(): RTCRtpSender | undefined {
    return this._sender;
  }

  set sender(sender: RTCRtpSender | undefined) {
    this._sender = sender;
    if (this.degradationPreference) {
      this.setDegradationPreference(this.degradationPreference);
    }
  }

  /**
   *
   * @param mediaTrack
   * @param constraints MediaTrackConstraints that are being used when restarting or reacquiring tracks
   * @param userProvidedTrack Signals to the SDK whether or not the mediaTrack should be managed (i.e. released and reacquired) internally by the SDK
   */
  constructor(
    mediaTrack: MediaStreamTrack,
    constraints?: MediaTrackConstraints,
    userProvidedTrack = true,
    loggerOptions?: LoggerOptions,
  ) {
    super(mediaTrack, Track.Kind.Video, constraints, userProvidedTrack, loggerOptions);
    this.senderLock = new Mutex();
  }

  get isSimulcast(): boolean {
    if (this.sender && this.sender.getParameters().encodings.length > 1) {
      return true;
    }
    return false;
  }

  /* @internal */
  startMonitor(signalClient: SignalClient) {
    this.signalClient = signalClient;
    if (!isWeb()) {
      return;
    }
    // save original encodings
    // TODO : merge simulcast tracks stats
    const params = this.sender?.getParameters();
    if (params) {
      this.encodings = params.encodings;
    }

    if (this.monitorInterval) {
      return;
    }
    this.monitorInterval = setInterval(() => {
      this.monitorSender();
    }, monitorFrequency);
  }

  stop() {
    this._mediaStreamTrack.getConstraints();
    this.simulcastCodecs.forEach((trackInfo) => {
      trackInfo.mediaStreamTrack.stop();
    });
    super.stop();
  }

  async pauseUpstream() {
    await super.pauseUpstream();
    for await (const sc of this.simulcastCodecs.values()) {
      await sc.sender?.replaceTrack(null);
    }
  }

  async resumeUpstream() {
    await super.resumeUpstream();
    for await (const sc of this.simulcastCodecs.values()) {
      await sc.sender?.replaceTrack(sc.mediaStreamTrack);
    }
  }

  async mute(): Promise<typeof this> {
    const unlock = await this.muteLock.lock();
    try {
      if (this.isMuted) {
        this.log.debug('Track already muted', this.logContext);
        return this;
      }

      if (this.source === Track.Source.Camera && !this.isUserProvided) {
        this.log.debug('stopping camera track', this.logContext);
        // also stop the track, so that camera indicator is turned off
        this._mediaStreamTrack.stop();
      }
      await super.mute();
      return this;
    } finally {
      unlock();
    }
  }

  async unmute(): Promise<typeof this> {
    const unlock = await this.muteLock.lock();
    try {
      if (!this.isMuted) {
        this.log.debug('Track already unmuted', this.logContext);
        return this;
      }

      if (this.source === Track.Source.Camera && !this.isUserProvided) {
        this.log.debug('reacquiring camera track', this.logContext);
        await this.restartTrack();
      }
      await super.unmute();
      return this;
    } finally {
      unlock();
    }
  }

  protected setTrackMuted(muted: boolean) {
    super.setTrackMuted(muted);
    for (const sc of this.simulcastCodecs.values()) {
      sc.mediaStreamTrack.enabled = !muted;
    }
  }

  async getSenderStats(): Promise<VideoSenderStats[]> {
    if (!this.sender?.getStats) {
      return [];
    }

    const items: VideoSenderStats[] = [];

    const stats = await this.sender.getStats();
    stats.forEach((v) => {
      if (v.type === 'outbound-rtp') {
        const vs: VideoSenderStats = {
          type: 'video',
          streamId: v.id,
          frameHeight: v.frameHeight,
          frameWidth: v.frameWidth,
          framesPerSecond: v.framesPerSecond,
          framesSent: v.framesSent,
          firCount: v.firCount,
          pliCount: v.pliCount,
          nackCount: v.nackCount,
          packetsSent: v.packetsSent,
          bytesSent: v.bytesSent,
          qualityLimitationReason: v.qualityLimitationReason,
          qualityLimitationDurations: v.qualityLimitationDurations,
          qualityLimitationResolutionChanges: v.qualityLimitationResolutionChanges,
          rid: v.rid ?? v.id,
          retransmittedPacketsSent: v.retransmittedPacketsSent,
          targetBitrate: v.targetBitrate,
          timestamp: v.timestamp,
        };

        // locate the appropriate remote-inbound-rtp item
        const r = stats.get(v.remoteId);
        if (r) {
          vs.jitter = r.jitter;
          vs.packetsLost = r.packetsLost;
          vs.roundTripTime = r.roundTripTime;
        }

        items.push(vs);
      }
    });

    // make sure highest res layer is always first
    items.sort((a, b) => (b.frameWidth ?? 0) - (a.frameWidth ?? 0));
    return items;
  }

  setPublishingQuality(maxQuality: VideoQuality) {
    const qualities: SubscribedQuality[] = [];
    for (let q = VideoQuality.LOW; q <= VideoQuality.HIGH; q += 1) {
      qualities.push(
        new SubscribedQuality({
          quality: q,
          enabled: q <= maxQuality,
        }),
      );
    }
    this.log.debug(`setting publishing quality. max quality ${maxQuality}`, this.logContext);
    this.setPublishingLayers(isSVCCodec(this.codec), qualities);
  }

  async restartTrack(options?: VideoCaptureOptions) {
    let constraints: MediaTrackConstraints | undefined;
    if (options) {
      const streamConstraints = constraintsForOptions({ video: options });
      if (typeof streamConstraints.video !== 'boolean') {
        constraints = streamConstraints.video;
      }
    }
    await this.restart(constraints);

    // reset cpu constrained state after track is restarted
    this.isCpuConstrained = false;

    for await (const sc of this.simulcastCodecs.values()) {
      if (sc.sender && sc.sender.transport?.state !== 'closed') {
        sc.mediaStreamTrack = this.mediaStreamTrack.clone();
        await sc.sender.replaceTrack(sc.mediaStreamTrack);
      }
    }
  }

  async setProcessor(
    processor: TrackProcessor<Track.Kind.Video>,
    showProcessedStreamLocally = true,
  ) {
    await super.setProcessor(processor, showProcessedStreamLocally);

    if (this.processor?.processedTrack) {
      for await (const sc of this.simulcastCodecs.values()) {
        await sc.sender?.replaceTrack(this.processor.processedTrack);
      }
    }
  }

  async setDegradationPreference(preference: RTCDegradationPreference) {
    this.degradationPreference = preference;
    if (this.sender) {
      try {
        this.log.debug(`setting degradationPreference to ${preference}`, this.logContext);
        const params = this.sender.getParameters();
        params.degradationPreference = preference;
        this.sender.setParameters(params);
      } catch (e: any) {
        this.log.warn(`failed to set degradationPreference`, { error: e, ...this.logContext });
      }
    }
  }

  addSimulcastTrack(
    codec: VideoCodec,
    encodings?: RTCRtpEncodingParameters[],
  ): SimulcastTrackInfo | undefined {
    if (this.simulcastCodecs.has(codec)) {
      this.log.error(`${codec} already added, skipping adding simulcast codec`, this.logContext);
      return;
    }
    const simulcastCodecInfo: SimulcastTrackInfo = {
      codec,
      mediaStreamTrack: this.mediaStreamTrack.clone(),
      sender: undefined,
      encodings,
    };
    this.simulcastCodecs.set(codec, simulcastCodecInfo);
    return simulcastCodecInfo;
  }

  setSimulcastTrackSender(codec: VideoCodec, sender: RTCRtpSender) {
    const simulcastCodecInfo = this.simulcastCodecs.get(codec);
    if (!simulcastCodecInfo) {
      return;
    }
    simulcastCodecInfo.sender = sender;

    // browser will reenable disabled codec/layers after new codec has been published,
    // so refresh subscribedCodecs after publish a new codec
    setTimeout(() => {
      if (this.subscribedCodecs) {
        this.setPublishingCodecs(this.subscribedCodecs);
      }
    }, refreshSubscribedCodecAfterNewCodec);
  }

  /**
   * @internal
   * Sets codecs that should be publishing, returns new codecs that have not yet
   * been published
   */
  async setPublishingCodecs(codecs: SubscribedCodec[]): Promise<VideoCodec[]> {
    this.log.debug('setting publishing codecs', {
      ...this.logContext,
      codecs,
      currentCodec: this.codec,
    });
    // only enable simulcast codec for preference codec setted
    if (!this.codec && codecs.length > 0) {
      await this.setPublishingLayers(isSVCCodec(codecs[0].codec), codecs[0].qualities);
      return [];
    }

    this.subscribedCodecs = codecs;

    const newCodecs: VideoCodec[] = [];
    for await (const codec of codecs) {
      if (!this.codec || this.codec === codec.codec) {
        await this.setPublishingLayers(isSVCCodec(codec.codec), codec.qualities);
      } else {
        const simulcastCodecInfo = this.simulcastCodecs.get(codec.codec as VideoCodec);
        this.log.debug(`try setPublishingCodec for ${codec.codec}`, {
          ...this.logContext,
          simulcastCodecInfo,
        });
        if (!simulcastCodecInfo || !simulcastCodecInfo.sender) {
          for (const q of codec.qualities) {
            if (q.enabled) {
              newCodecs.push(codec.codec as VideoCodec);
              break;
            }
          }
        } else if (simulcastCodecInfo.encodings) {
          this.log.debug(`try setPublishingLayersForSender ${codec.codec}`, this.logContext);
          await setPublishingLayersForSender(
            simulcastCodecInfo.sender,
            simulcastCodecInfo.encodings!,
            codec.qualities,
            this.senderLock,
            isSVCCodec(codec.codec),
            this.log,
            this.logContext,
          );
        }
      }
    }
    return newCodecs;
  }

  /**
   * @internal
   * Sets layers that should be publishing
   */
  async setPublishingLayers(isSvc: boolean, qualities: SubscribedQuality[]) {
    this.log.debug('setting publishing layers', { ...this.logContext, qualities });
    if (!this.sender || !this.encodings) {
      return;
    }

    await setPublishingLayersForSender(
      this.sender,
      this.encodings,
      qualities,
      this.senderLock,
      isSvc,
      this.log,
      this.logContext,
    );
  }

  protected monitorSender = async () => {
    if (!this.sender) {
      this._currentBitrate = 0;
      return;
    }

    let stats: VideoSenderStats[] | undefined;
    try {
      stats = await this.getSenderStats();
    } catch (e) {
      this.log.error('could not get video sender stats', { ...this.logContext, error: e });
      return;
    }
    const statsMap = new Map<string, VideoSenderStats>(stats.map((s) => [s.rid, s]));

    const isCpuConstrained = stats.some((s) => s.qualityLimitationReason === 'cpu');
    if (isCpuConstrained !== this.isCpuConstrained) {
      this.isCpuConstrained = isCpuConstrained;
      if (this.isCpuConstrained) {
        this.emit(TrackEvent.CpuConstrained);
      }
    }

    if (this.prevStats) {
      let totalBitrate = 0;
      statsMap.forEach((s, key) => {
        const prev = this.prevStats?.get(key);
        totalBitrate += computeBitrate(s, prev);
      });
      this._currentBitrate = totalBitrate;
    }

    this.prevStats = statsMap;
  };

  protected async handleAppVisibilityChanged() {
    await super.handleAppVisibilityChanged();
    if (!isMobile()) return;
    if (this.isInBackground && this.source === Track.Source.Camera) {
      this._mediaStreamTrack.enabled = false;
    }
  }
}

async function setPublishingLayersForSender(
  sender: RTCRtpSender,
  senderEncodings: RTCRtpEncodingParameters[],
  qualities: SubscribedQuality[],
  senderLock: Mutex,
  isSVC: boolean,
  log: StructuredLogger,
  logContext: Record<string, unknown>,
) {
  const unlock = await senderLock.lock();
  log.debug('setPublishingLayersForSender', { ...logContext, sender, qualities, senderEncodings });
  try {
    const params = sender.getParameters();
    const { encodings } = params;
    if (!encodings) {
      return;
    }

    if (encodings.length !== senderEncodings.length) {
      log.warn('cannot set publishing layers, encodings mismatch', {
        ...logContext,
        encodings,
        senderEncodings,
      });
      return;
    }

    let hasChanged = false;

    /* disable closable spatial layer as it has video blur / frozen issue with current server / client
    1. chrome 113: when switching to up layer with scalability Mode change, it will generate a
          low resolution frame and recover very quickly, but noticable
    2. livekit sfu: additional pli request cause video frozen for a few frames, also noticable */
    const closableSpatial = false;
    /* @ts-ignore */
    if (closableSpatial && encodings[0].scalabilityMode) {
      // svc dynacast encodings
      const encoding = encodings[0];
      /* @ts-ignore */
      // const mode = new ScalabilityMode(encoding.scalabilityMode);
      let maxQuality = ProtoVideoQuality.OFF;
      qualities.forEach((q) => {
        if (q.enabled && (maxQuality === ProtoVideoQuality.OFF || q.quality > maxQuality)) {
          maxQuality = q.quality;
        }
      });

      if (maxQuality === ProtoVideoQuality.OFF) {
        if (encoding.active) {
          encoding.active = false;
          hasChanged = true;
        }
      } else if (!encoding.active /* || mode.spatial !== maxQuality + 1*/) {
        hasChanged = true;
        encoding.active = true;
        /*
        @ts-ignore
        const originalMode = new ScalabilityMode(senderEncodings[0].scalabilityMode)
        mode.spatial = maxQuality + 1;
        mode.suffix = originalMode.suffix;
        if (mode.spatial === 1) {
          // no suffix for L1Tx
          mode.suffix = undefined;
        }
        @ts-ignore
        encoding.scalabilityMode = mode.toString();
        encoding.scaleResolutionDownBy = 2 ** (2 - maxQuality);
      */
      }
    } else {
      if (isSVC) {
        const hasEnabledEncoding = qualities.some((q) => q.enabled);
        if (hasEnabledEncoding) {
          qualities.forEach((q) => (q.enabled = true));
        }
      }
      // simulcast dynacast encodings
      encodings.forEach((encoding, idx) => {
        let rid = encoding.rid ?? '';
        if (rid === '') {
          rid = 'q';
        }
        const quality = videoQualityForRid(rid);
        const subscribedQuality = qualities.find((q) => q.quality === quality);
        if (!subscribedQuality) {
          return;
        }
        if (encoding.active !== subscribedQuality.enabled) {
          hasChanged = true;
          encoding.active = subscribedQuality.enabled;
          log.debug(
            `setting layer ${subscribedQuality.quality} to ${
              encoding.active ? 'enabled' : 'disabled'
            }`,
            logContext,
          );

          // FireFox does not support setting encoding.active to false, so we
          // have a workaround of lowering its bitrate and resolution to the min.
          if (isFireFox()) {
            if (subscribedQuality.enabled) {
              encoding.scaleResolutionDownBy = senderEncodings[idx].scaleResolutionDownBy;
              encoding.maxBitrate = senderEncodings[idx].maxBitrate;
              /* @ts-ignore */
              encoding.maxFrameRate = senderEncodings[idx].maxFrameRate;
            } else {
              encoding.scaleResolutionDownBy = 4;
              encoding.maxBitrate = 10;
              /* @ts-ignore */
              encoding.maxFrameRate = 2;
            }
          }
        }
      });
    }

    if (hasChanged) {
      params.encodings = encodings;
      log.debug(`setting encodings`, { ...logContext, encodings: params.encodings });
      await sender.setParameters(params);
    }
  } finally {
    unlock();
  }
}

export function videoQualityForRid(rid: string): VideoQuality {
  switch (rid) {
    case 'f':
      return VideoQuality.HIGH;
    case 'h':
      return VideoQuality.MEDIUM;
    case 'q':
      return VideoQuality.LOW;
    default:
      return VideoQuality.HIGH;
  }
}

export function videoLayersFromEncodings(
  width: number,
  height: number,
  encodings?: RTCRtpEncodingParameters[],
  svc?: boolean,
): VideoLayer[] {
  // default to a single layer, HQ
  if (!encodings) {
    return [
      new VideoLayer({
        quality: VideoQuality.HIGH,
        width,
        height,
        bitrate: 0,
        ssrc: 0,
      }),
    ];
  }

  if (svc) {
    // svc layers
    /* @ts-ignore */
    const encodingSM = encodings[0].scalabilityMode as string;
    const sm = new ScalabilityMode(encodingSM);
    const layers = [];
    const resRatio = sm.suffix == 'h' ? 1.5 : 2;
    const bitratesRatio = sm.suffix == 'h' ? 2 : 3;
    for (let i = 0; i < sm.spatial; i += 1) {
      layers.push(
        new VideoLayer({
          quality: Math.min(VideoQuality.HIGH, sm.spatial - 1) - i,
          width: Math.ceil(width / resRatio ** i),
          height: Math.ceil(height / resRatio ** i),
          bitrate: encodings[0].maxBitrate
            ? Math.ceil(encodings[0].maxBitrate / bitratesRatio ** i)
            : 0,
          ssrc: 0,
        }),
      );
    }
    return layers;
  }

  return encodings.map((encoding) => {
    const scale = encoding.scaleResolutionDownBy ?? 1;
    let quality = videoQualityForRid(encoding.rid ?? '');
    return new VideoLayer({
      quality,
      width: Math.ceil(width / scale),
      height: Math.ceil(height / scale),
      bitrate: encoding.maxBitrate ?? 0,
      ssrc: 0,
    });
  });
}<|MERGE_RESOLUTION|>--- conflicted
+++ resolved
@@ -7,11 +7,7 @@
 } from '@livekit/protocol';
 import type { SignalClient } from '../../api/SignalClient';
 import type { StructuredLogger } from '../../logger';
-<<<<<<< HEAD
-import { getBrowser } from '../../utils/browserParser';
 import { TrackEvent } from '../events';
-=======
->>>>>>> 205bd70a
 import { ScalabilityMode } from '../participant/publishUtils';
 import type { VideoSenderStats } from '../stats';
 import { computeBitrate, monitorFrequency } from '../stats';
