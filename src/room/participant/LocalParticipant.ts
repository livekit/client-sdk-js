import log from '../../logger';
import type { RoomOptions } from '../../options';
import {
  DataPacket,
  DataPacket_Kind,
  ParticipantInfo,
  ParticipantPermission,
} from '../../proto/livekit_models';
import {
  AddTrackRequest,
  DataChannelInfo,
  SignalTarget,
  SubscribedQualityUpdate,
  TrackPublishedResponse,
  TrackUnpublishedResponse,
} from '../../proto/livekit_rtc';
import { TrackInvalidError, UnexpectedConnectionState } from '../errors';
import { EngineEvent, ParticipantEvent, TrackEvent } from '../events';
import type RTCEngine from '../RTCEngine';
import LocalAudioTrack from '../track/LocalAudioTrack';
import LocalTrack from '../track/LocalTrack';
import LocalTrackPublication from '../track/LocalTrackPublication';
import LocalVideoTrack, { videoLayersFromEncodings } from '../track/LocalVideoTrack';
import {
  AudioCaptureOptions,
  BackupVideoCodec,
  CreateLocalTracksOptions,
  isBackupCodec,
  ScreenShareCaptureOptions,
  ScreenSharePresets,
  TrackPublishOptions,
  VideoCaptureOptions,
} from '../track/options';
import { Track } from '../track/Track';
import { constraintsForOptions, mergeDefaultOptions } from '../track/utils';
import { isFireFox, isWeb } from '../utils';
import Participant from './Participant';
import { ParticipantTrackPermission, trackPermissionToProto } from './ParticipantTrackPermission';
import {
  computeTrackBackupEncodings,
  computeVideoEncodings,
  mediaTrackToLocalTrack,
} from './publishUtils';
import RemoteParticipant from './RemoteParticipant';
import 'webrtc-adapter';

export default class LocalParticipant extends Participant {
  audioTracks: Map<string, LocalTrackPublication>;

  videoTracks: Map<string, LocalTrackPublication>;

  /** map of track sid => all published tracks */
  tracks: Map<string, LocalTrackPublication>;

  /** @internal */
  engine: RTCEngine;

  private pendingPublishing = new Set<Track.Source>();

  private cameraError: Error | undefined;

  private microphoneError: Error | undefined;

  private participantTrackPermissions: Array<ParticipantTrackPermission> = [];

  private allParticipantsAllowedToSubscribe: boolean = true;

  // keep a pointer to room options
  private roomOptions?: RoomOptions;

  /** @internal */
  constructor(sid: string, identity: string, engine: RTCEngine, options: RoomOptions) {
    super(sid, identity);
    this.audioTracks = new Map();
    this.videoTracks = new Map();
    this.tracks = new Map();
    this.engine = engine;
    this.roomOptions = options;

    this.engine.client.onRemoteMuteChanged = (trackSid: string, muted: boolean) => {
      const pub = this.tracks.get(trackSid);
      if (!pub || !pub.track) {
        return;
      }
      if (muted) {
        pub.mute();
      } else {
        pub.unmute();
      }
    };

    this.engine.client.onSubscribedQualityUpdate = this.handleSubscribedQualityUpdate;

    this.engine.client.onLocalTrackUnpublished = this.handleLocalTrackUnpublished;

    this.engine
      .on(EngineEvent.Connected, this.updateTrackSubscriptionPermissions)
      .on(EngineEvent.Restarted, this.updateTrackSubscriptionPermissions)
      .on(EngineEvent.Resumed, this.updateTrackSubscriptionPermissions);
  }

  get lastCameraError(): Error | undefined {
    return this.cameraError;
  }

  get lastMicrophoneError(): Error | undefined {
    return this.microphoneError;
  }

  getTrack(source: Track.Source): LocalTrackPublication | undefined {
    const track = super.getTrack(source);
    if (track) {
      return track as LocalTrackPublication;
    }
  }

  getTrackByName(name: string): LocalTrackPublication | undefined {
    const track = super.getTrackByName(name);
    if (track) {
      return track as LocalTrackPublication;
    }
  }

  /**
   * Enable or disable a participant's camera track.
   *
   * If a track has already published, it'll mute or unmute the track.
   * Resolves with a `LocalTrackPublication` instance if successful and `undefined` otherwise
   */
  setCameraEnabled(
    enabled: boolean,
    options?: VideoCaptureOptions,
    publishOptions?: TrackPublishOptions,
  ): Promise<LocalTrackPublication | undefined> {
    return this.setTrackEnabled(Track.Source.Camera, enabled, options, publishOptions);
  }

  /**
   * Enable or disable a participant's microphone track.
   *
   * If a track has already published, it'll mute or unmute the track.
   * Resolves with a `LocalTrackPublication` instance if successful and `undefined` otherwise
   */
  setMicrophoneEnabled(
    enabled: boolean,
    options?: AudioCaptureOptions,
    publishOptions?: TrackPublishOptions,
  ): Promise<LocalTrackPublication | undefined> {
    return this.setTrackEnabled(Track.Source.Microphone, enabled, options, publishOptions);
  }

  /**
   * Start or stop sharing a participant's screen
   * Resolves with a `LocalTrackPublication` instance if successful and `undefined` otherwise
   */
  setScreenShareEnabled(
    enabled: boolean,
    options?: ScreenShareCaptureOptions,
    publishOptions?: TrackPublishOptions,
  ): Promise<LocalTrackPublication | undefined> {
    return this.setTrackEnabled(Track.Source.ScreenShare, enabled, options, publishOptions);
  }

  /** @internal */
  setPermissions(permissions: ParticipantPermission): boolean {
    const prevPermissions = this.permissions;
    const changed = super.setPermissions(permissions);
    if (changed && prevPermissions) {
      this.emit(ParticipantEvent.ParticipantPermissionsChanged, prevPermissions);
    }
    return changed;
  }

  /**
   * Enable or disable publishing for a track by source. This serves as a simple
   * way to manage the common tracks (camera, mic, or screen share).
   * Resolves with LocalTrackPublication if successful and void otherwise
   */
  private async setTrackEnabled(
    source: Extract<Track.Source, Track.Source.Camera>,
    enabled: boolean,
    options?: VideoCaptureOptions,
    publishOptions?: TrackPublishOptions,
  ): Promise<LocalTrackPublication | undefined>;
  private async setTrackEnabled(
    source: Extract<Track.Source, Track.Source.Microphone>,
    enabled: boolean,
    options?: AudioCaptureOptions,
    publishOptions?: TrackPublishOptions,
  ): Promise<LocalTrackPublication | undefined>;
  private async setTrackEnabled(
    source: Extract<Track.Source, Track.Source.ScreenShare>,
    enabled: boolean,
    options?: ScreenShareCaptureOptions,
    publishOptions?: TrackPublishOptions,
  ): Promise<LocalTrackPublication | undefined>;
  private async setTrackEnabled(
    source: Track.Source,
    enabled: true,
    options?: VideoCaptureOptions | AudioCaptureOptions | ScreenShareCaptureOptions,
    publishOptions?: TrackPublishOptions,
  ) {
    log.debug('setTrackEnabled', { source, enabled });
    let track = this.getTrack(source);
    if (enabled) {
      if (track) {
        await track.unmute();
      } else {
        let localTracks: Array<LocalTrack> | undefined;
        if (this.pendingPublishing.has(source)) {
          log.info('skipping duplicate published source', { source });
          // no-op it's already been requested
          return;
        }
        this.pendingPublishing.add(source);
        try {
          switch (source) {
            case Track.Source.Camera:
              localTracks = await this.createTracks({
                video: (options as VideoCaptureOptions | undefined) ?? true,
              });

              break;
            case Track.Source.Microphone:
              localTracks = await this.createTracks({
                audio: (options as AudioCaptureOptions | undefined) ?? true,
              });
              break;
            case Track.Source.ScreenShare:
              localTracks = await this.createScreenTracks({
                ...(options as ScreenShareCaptureOptions | undefined),
              });
              break;
            default:
              throw new TrackInvalidError(source);
          }
          const publishPromises: Array<Promise<LocalTrackPublication>> = [];
          for (const localTrack of localTracks) {
            publishPromises.push(this.publishTrack(localTrack, publishOptions));
          }
          const publishedTracks = await Promise.all(publishPromises);
          // for screen share publications including audio, this will only return the screen share publication, not the screen share audio one
          // revisit if we want to return an array of tracks instead for v2
          [track] = publishedTracks;
        } catch (e) {
          if (e instanceof Error && !(e instanceof TrackInvalidError)) {
            this.emit(ParticipantEvent.MediaDevicesError, e);
          }
          throw e;
        } finally {
          this.pendingPublishing.delete(source);
        }
      }
    } else if (track && track.track) {
      // screenshare cannot be muted, unpublish instead
      if (source === Track.Source.ScreenShare) {
        track = this.unpublishTrack(track.track);
        const screenAudioTrack = this.getTrack(Track.Source.ScreenShareAudio);
        if (screenAudioTrack && screenAudioTrack.track) {
          this.unpublishTrack(screenAudioTrack.track);
        }
      } else {
        await track.mute();
      }
    }
    return track;
  }

  /**
   * Publish both camera and microphone at the same time. This is useful for
   * displaying a single Permission Dialog box to the end user.
   */
  async enableCameraAndMicrophone() {
    if (
      this.pendingPublishing.has(Track.Source.Camera) ||
      this.pendingPublishing.has(Track.Source.Microphone)
    ) {
      // no-op it's already been requested
      return;
    }

    this.pendingPublishing.add(Track.Source.Camera);
    this.pendingPublishing.add(Track.Source.Microphone);
    try {
      const tracks: LocalTrack[] = await this.createTracks({
        audio: true,
        video: true,
      });

      await Promise.all(tracks.map((track) => this.publishTrack(track)));
    } finally {
      this.pendingPublishing.delete(Track.Source.Camera);
      this.pendingPublishing.delete(Track.Source.Microphone);
    }
  }

  /**
   * Create local camera and/or microphone tracks
   * @param options
   * @returns
   */
  async createTracks(options?: CreateLocalTracksOptions): Promise<LocalTrack[]> {
    const opts = mergeDefaultOptions(
      options,
      this.roomOptions?.audioCaptureDefaults,
      this.roomOptions?.videoCaptureDefaults,
    );

    const constraints = constraintsForOptions(opts);
    let stream: MediaStream | undefined;
    try {
      stream = await navigator.mediaDevices.getUserMedia(constraints);
    } catch (err) {
      if (err instanceof Error) {
        if (constraints.audio) {
          this.microphoneError = err;
        }
        if (constraints.video) {
          this.cameraError = err;
        }
      }

      throw err;
    }

    if (constraints.audio) {
      this.microphoneError = undefined;
    }
    if (constraints.video) {
      this.cameraError = undefined;
    }

    return stream.getTracks().map((mediaStreamTrack) => {
      const isAudio = mediaStreamTrack.kind === 'audio';
      let trackOptions = isAudio ? options!.audio : options!.video;
      if (typeof trackOptions === 'boolean' || !trackOptions) {
        trackOptions = {};
      }
      let trackConstraints: MediaTrackConstraints | undefined;
      const conOrBool = isAudio ? constraints.audio : constraints.video;
      if (typeof conOrBool !== 'boolean') {
        trackConstraints = conOrBool;
      }
      const track = mediaTrackToLocalTrack(mediaStreamTrack, trackConstraints);
      if (track.kind === Track.Kind.Video) {
        track.source = Track.Source.Camera;
      } else if (track.kind === Track.Kind.Audio) {
        track.source = Track.Source.Microphone;
      }
      track.mediaStream = stream;
      return track;
    });
  }

  /**
   * Creates a screen capture tracks with getDisplayMedia().
   * A LocalVideoTrack is always created and returned.
   * If { audio: true }, and the browser supports audio capture, a LocalAudioTrack is also created.
   */
  async createScreenTracks(options?: ScreenShareCaptureOptions): Promise<Array<LocalTrack>> {
    if (options === undefined) {
      options = {};
    }
    if (options.resolution === undefined) {
      options.resolution = ScreenSharePresets.h1080fps15.resolution;
    }

    let videoConstraints: MediaTrackConstraints | boolean = true;
    if (options.resolution) {
      videoConstraints = {
        width: options.resolution.width,
        height: options.resolution.height,
        frameRate: options.resolution.frameRate,
      };
    }
    // typescript definition is missing getDisplayMedia: https://github.com/microsoft/TypeScript/issues/33232
    // @ts-ignore
    const stream: MediaStream = await navigator.mediaDevices.getDisplayMedia({
      audio: options.audio ?? false,
      video: videoConstraints,
    });

    const tracks = stream.getVideoTracks();
    if (tracks.length === 0) {
      throw new TrackInvalidError('no video track found');
    }
    const screenVideo = new LocalVideoTrack(tracks[0], undefined, false);
    screenVideo.source = Track.Source.ScreenShare;
    const localTracks: Array<LocalTrack> = [screenVideo];
    if (stream.getAudioTracks().length > 0) {
      const screenAudio = new LocalAudioTrack(stream.getAudioTracks()[0], undefined, false);
      screenAudio.source = Track.Source.ScreenShareAudio;
      localTracks.push(screenAudio);
    }
    return localTracks;
  }

  /**
   * Publish a new track to the room
   * @param track
   * @param options
   */
  async publishTrack(
    track: LocalTrack | MediaStreamTrack,
    options?: TrackPublishOptions,
  ): Promise<LocalTrackPublication> {
    const opts: TrackPublishOptions = {
      ...this.roomOptions?.publishDefaults,
      ...options,
    };

    // convert raw media track into audio or video track
    if (track instanceof MediaStreamTrack) {
      switch (track.kind) {
        case 'audio':
          track = new LocalAudioTrack(track, undefined, true);
          break;
        case 'video':
          track = new LocalVideoTrack(track, undefined, true);
          break;
        default:
          throw new TrackInvalidError(`unsupported MediaStreamTrack kind ${track.kind}`);
      }
    }

    // is it already published? if so skip
    let existingPublication: LocalTrackPublication | undefined;
    this.tracks.forEach((publication) => {
      if (!publication.track) {
        return;
      }
      if (publication.track === track) {
        existingPublication = <LocalTrackPublication>publication;
      }
    });

    if (existingPublication) return existingPublication;

    if (opts.source) {
      track.source = opts.source;
    }
    const existingTrackOfSource = Array.from(this.tracks.values()).find(
      (publishedTrack) => track instanceof LocalTrack && publishedTrack.source === track.source,
    );
    if (existingTrackOfSource) {
      try {
        // throw an Error in order to capture the stack trace
        throw Error(`publishing a second track with the same source: ${track.source}`);
      } catch (e: unknown) {
        if (e instanceof Error) {
          log.warn(e.message, {
            oldTrack: existingTrackOfSource,
            newTrack: track,
            trace: e.stack,
          });
        }
      }
    }
    if (opts.stopMicTrackOnMute && track instanceof LocalAudioTrack) {
      track.stopOnMute = true;
    }

    if (track.source === Track.Source.ScreenShare && isFireFox()) {
      // Firefox does not work well with simulcasted screen share
      // we frequently get no data on layer 0 when enabled
      opts.simulcast = false;
    }

    // handle track actions
    track.on(TrackEvent.Muted, this.onTrackMuted);
    track.on(TrackEvent.Unmuted, this.onTrackUnmuted);
    track.on(TrackEvent.Ended, this.handleTrackEnded);
    track.on(TrackEvent.UpstreamPaused, this.onTrackUpstreamPaused);
    track.on(TrackEvent.UpstreamResumed, this.onTrackUpstreamResumed);

    // create track publication from track
    const req = AddTrackRequest.fromPartial({
      // get local track id for use during publishing
      cid: track.mediaStreamTrack.id,
      name: options?.name,
      type: Track.kindToProto(track.kind),
      muted: track.isMuted,
      source: Track.sourceToProto(track.source),
      disableDtx: !(opts?.dtx ?? true),
    });

    // compute encodings and layers for video
    let encodings: RTCRtpEncodingParameters[] | undefined;
    let simEncodings: RTCRtpEncodingParameters[] | undefined;
    if (track.kind === Track.Kind.Video) {
      // TODO: support react native, which doesn't expose getSettings
      const settings = track.mediaStreamTrack.getSettings();
      const width = settings.width ?? track.dimensions?.width;
      const height = settings.height ?? track.dimensions?.height;
      // width and height should be defined for video
      req.width = width ?? 0;
      req.height = height ?? 0;
      // for svc codecs, disable simulcast and use vp8 for backup codec
      if (track instanceof LocalVideoTrack) {
        if (opts?.videoCodec === 'av1') {
          // set scalabilityMode to 'L3T3' by default
          opts.scalabilityMode = opts.scalabilityMode ?? 'L3T3';
        }

        // set up backup
        if (opts.videoCodec && opts.backupCodec && opts.videoCodec !== opts.backupCodec.codec) {
          const simOpts = { ...opts };
          simOpts.simulcast = true;
          simEncodings = computeTrackBackupEncodings(track, opts.backupCodec.codec, simOpts);

          req.simulcastCodecs = [
            {
              codec: opts.videoCodec,
              cid: track.mediaStreamTrack.id,
              enableSimulcastLayers: true,
            },
            {
              codec: opts.backupCodec.codec,
              cid: '',
              enableSimulcastLayers: true,
            },
          ];
        }
      }

      encodings = computeVideoEncodings(
        track.source === Track.Source.ScreenShare,
        width,
        height,
        opts,
      );
      req.layers = videoLayersFromEncodings(req.width, req.height, simEncodings ?? encodings);
    } else if (track.kind === Track.Kind.Audio && opts.audioBitrate) {
      encodings = [
        {
          maxBitrate: opts.audioBitrate,
        },
      ];
    }

    if (!this.engine || this.engine.isClosed) {
      throw new UnexpectedConnectionState('cannot publish track when not connected');
    }

    const ti = await this.engine.addTrack(req);
    const publication = new LocalTrackPublication(track.kind, ti, track);
    // save options for when it needs to be republished again
    publication.options = opts;
    track.sid = ti.sid;

    if (!this.engine.publisher) {
      throw new UnexpectedConnectionState('publisher is closed');
    }
    log.debug(`publishing ${track.kind} with encodings`, { encodings, trackInfo: ti });
<<<<<<< HEAD
    const transceiverInit: RTCRtpTransceiverInit = { direction: 'sendonly' };
    if (encodings) {
      transceiverInit.sendEncodings = encodings;
    }
=======

    // store RTPSender
    track.sender = await this.engine.createSender(track, opts, encodings);
>>>>>>> fb2b2215

    if (track.codec === 'av1' && encodings && encodings[0]?.maxBitrate) {
      this.engine.publisher.setTrackCodecBitrate(
        req.cid,
        track.codec,
        encodings[0].maxBitrate / 1000,
      );
    }

    this.engine.negotiate();

<<<<<<< HEAD
    // store RTPSender
    track.sender = await this.engine.createSender(track, opts, encodings);
=======
>>>>>>> fb2b2215
    if (track instanceof LocalVideoTrack) {
      track.startMonitor(this.engine.client);
    } else if (track instanceof LocalAudioTrack) {
      track.startMonitor();
    }

    this.addTrackPublication(publication);

    // send event for publication
    this.emit(ParticipantEvent.LocalTrackPublished, publication);
    return publication;
  }

  /** @internal
   * publish additional codec to existing track
   */
  async publishAdditionalCodecForTrack(
    track: LocalTrack | MediaStreamTrack,
    videoCodec: BackupVideoCodec,
    options?: TrackPublishOptions,
  ) {
    // is it not published? if so skip
    let existingPublication: LocalTrackPublication | undefined;
    this.tracks.forEach((publication) => {
      if (!publication.track) {
        return;
      }
      if (publication.track === track) {
        existingPublication = <LocalTrackPublication>publication;
      }
    });
    if (!existingPublication) {
      throw new TrackInvalidError('track is not published');
    }

    if (!(track instanceof LocalVideoTrack)) {
      throw new TrackInvalidError('track is not a video track');
    }

    const opts: TrackPublishOptions = {
      ...this.roomOptions?.publishDefaults,
      ...options,
    };

    const encodings = computeTrackBackupEncodings(track, videoCodec, opts);
    if (!encodings) {
      log.info(
        `backup codec has been disabled, ignoring request to add additional codec for track`,
      );
      return;
    }
    const simulcastTrack = track.addSimulcastTrack(videoCodec, encodings);
    const req = AddTrackRequest.fromPartial({
      cid: simulcastTrack.mediaStreamTrack.id,
      type: Track.kindToProto(track.kind),
      muted: track.isMuted,
      source: Track.sourceToProto(track.source),
      sid: track.sid,
      simulcastCodecs: [
        {
          codec: opts.videoCodec,
          cid: simulcastTrack.mediaStreamTrack.id,
          enableSimulcastLayers: opts.simulcast,
        },
      ],
    });
    req.layers = videoLayersFromEncodings(req.width, req.height, encodings);

    if (!this.engine || this.engine.isClosed) {
      throw new UnexpectedConnectionState('cannot publish track when not connected');
    }

    const ti = await this.engine.addTrack(req);

    const transceiverInit: RTCRtpTransceiverInit = { direction: 'sendonly' };
    if (encodings) {
      transceiverInit.sendEncodings = encodings;
    }
<<<<<<< HEAD
    await this.engine.setupSimulcastSender(track, simulcastTrack, opts, encodings);
=======
    await this.engine.createSimulcastSender(track, simulcastTrack, opts, encodings);
>>>>>>> fb2b2215

    this.engine.negotiate();
    log.debug(`published ${videoCodec} for track ${track.sid}`, { encodings, trackInfo: ti });
  }

  unpublishTrack(
    track: LocalTrack | MediaStreamTrack,
    stopOnUnpublish?: boolean,
  ): LocalTrackPublication | undefined {
    // look through all published tracks to find the right ones
    const publication = this.getPublicationForTrack(track);

    log.debug('unpublishing track', { track, method: 'unpublishTrack' });

    if (!publication || !publication.track) {
      log.warn('track was not unpublished because no publication was found', {
        track,
        method: 'unpublishTrack',
      });
      return undefined;
    }

    track = publication.track;
    track.off(TrackEvent.Muted, this.onTrackMuted);
    track.off(TrackEvent.Unmuted, this.onTrackUnmuted);
    track.off(TrackEvent.Ended, this.handleTrackEnded);
    track.off(TrackEvent.UpstreamPaused, this.onTrackUpstreamPaused);
    track.off(TrackEvent.UpstreamResumed, this.onTrackUpstreamResumed);

    if (stopOnUnpublish === undefined) {
      stopOnUnpublish = this.roomOptions?.stopLocalTrackOnUnpublish ?? true;
    }
    if (stopOnUnpublish) {
      track.stop();
    }

    if (
      this.engine.publisher &&
      this.engine.publisher.pc.connectionState !== 'closed' &&
      track.sender
    ) {
      try {
        this.engine.removeTrack(track.sender);
        if (track instanceof LocalVideoTrack) {
          for (const [, trackInfo] of track.simulcastCodecs) {
            if (trackInfo.sender) {
              this.engine.removeTrack(trackInfo.sender);
              trackInfo.sender = undefined;
            }
          }
          track.simulcastCodecs.clear();
        }
      } catch (e) {
        log.warn('failed to unpublish track', { error: e, method: 'unpublishTrack' });
      } finally {
        this.engine.negotiate();
      }
    }

    track.sender = undefined;

    // remove from our maps
    this.tracks.delete(publication.trackSid);
    switch (publication.kind) {
      case Track.Kind.Audio:
        this.audioTracks.delete(publication.trackSid);
        break;
      case Track.Kind.Video:
        this.videoTracks.delete(publication.trackSid);
        break;
      default:
        break;
    }

    this.emit(ParticipantEvent.LocalTrackUnpublished, publication);
    publication.setTrack(undefined);

    return publication;
  }

  unpublishTracks(tracks: LocalTrack[] | MediaStreamTrack[]): LocalTrackPublication[] {
    const publications: LocalTrackPublication[] = [];
    tracks.forEach((track: LocalTrack | MediaStreamTrack) => {
      const pub = this.unpublishTrack(track);
      if (pub) {
        publications.push(pub);
      }
    });
    return publications;
  }

  /**
   * Publish a new data payload to the room. Data will be forwarded to each
   * participant in the room if the destination argument is empty
   *
   * @param data Uint8Array of the payload. To send string data, use TextEncoder.encode
   * @param kind whether to send this as reliable or lossy.
   * For data that you need delivery guarantee (such as chat messages), use Reliable.
   * For data that should arrive as quickly as possible, but you are ok with dropped
   * packets, use Lossy.
   * @param destination the participants who will receive the message
   */
  async publishData(
    data: Uint8Array,
    kind: DataPacket_Kind,
    destination?: RemoteParticipant[] | string[],
  ) {
    const dest: string[] = [];
    if (destination !== undefined) {
      destination.forEach((val: any) => {
        if (val instanceof RemoteParticipant) {
          dest.push(val.sid);
        } else {
          dest.push(val);
        }
      });
    }

    const packet: DataPacket = {
      kind,
      value: {
        $case: 'user',
        user: {
          participantSid: this.sid,
          payload: data,
          destinationSids: dest,
        },
      },
    };

    await this.engine.sendDataPacket(packet, kind);
  }

  /**
   * Control who can subscribe to LocalParticipant's published tracks.
   *
   * By default, all participants can subscribe. This allows fine-grained control over
   * who is able to subscribe at a participant and track level.
   *
   * Note: if access is given at a track-level (i.e. both [allParticipantsAllowed] and
   * [ParticipantTrackPermission.allTracksAllowed] are false), any newer published tracks
   * will not grant permissions to any participants and will require a subsequent
   * permissions update to allow subscription.
   *
   * @param allParticipantsAllowed Allows all participants to subscribe all tracks.
   *  Takes precedence over [[participantTrackPermissions]] if set to true.
   *  By default this is set to true.
   * @param participantTrackPermissions Full list of individual permissions per
   *  participant/track. Any omitted participants will not receive any permissions.
   */
  setTrackSubscriptionPermissions(
    allParticipantsAllowed: boolean,
    participantTrackPermissions: ParticipantTrackPermission[] = [],
  ) {
    this.participantTrackPermissions = participantTrackPermissions;
    this.allParticipantsAllowedToSubscribe = allParticipantsAllowed;
    if (this.engine.client.isConnected) {
      this.updateTrackSubscriptionPermissions();
    }
  }

  /** @internal */
  updateInfo(info: ParticipantInfo) {
    super.updateInfo(info);

    // reconcile track mute status.
    // if server's track mute status doesn't match actual, we'll have to update
    // the server's copy
    info.tracks.forEach((ti) => {
      const pub = this.tracks.get(ti.sid);

      if (pub) {
        const mutedOnServer = pub.isMuted || (pub.track?.isUpstreamPaused ?? false);
        if (mutedOnServer !== ti.muted) {
          log.debug('updating server mute state after reconcile', {
            sid: ti.sid,
            muted: mutedOnServer,
          });
          this.engine.client.sendMuteTrack(ti.sid, mutedOnServer);
        }
      }
    });
  }

  private updateTrackSubscriptionPermissions = () => {
    log.debug('updating track subscription permissions', {
      allParticipantsAllowed: this.allParticipantsAllowedToSubscribe,
      participantTrackPermissions: this.participantTrackPermissions,
    });
    this.engine.client.sendUpdateSubscriptionPermissions(
      this.allParticipantsAllowedToSubscribe,
      this.participantTrackPermissions.map((p) => trackPermissionToProto(p)),
    );
  };

  /** @internal */
  private onTrackUnmuted = (track: LocalTrack) => {
    this.onTrackMuted(track, track.isUpstreamPaused);
  };

  // when the local track changes in mute status, we'll notify server as such
  /** @internal */
  private onTrackMuted = (track: LocalTrack, muted?: boolean) => {
    if (muted === undefined) {
      muted = true;
    }

    if (!track.sid) {
      log.error('could not update mute status for unpublished track', track);
      return;
    }

    this.engine.updateMuteStatus(track.sid, muted);
  };

  private onTrackUpstreamPaused = (track: LocalTrack) => {
    log.debug('upstream paused');
    this.onTrackMuted(track, true);
  };

  private onTrackUpstreamResumed = (track: LocalTrack) => {
    log.debug('upstream resumed');
    this.onTrackMuted(track, track.isMuted);
  };

  private handleSubscribedQualityUpdate = async (update: SubscribedQualityUpdate) => {
    if (!this.roomOptions?.dynacast) {
      return;
    }
    const pub = this.videoTracks.get(update.trackSid);
    if (!pub) {
      log.warn('received subscribed quality update for unknown track', {
        method: 'handleSubscribedQualityUpdate',
        sid: update.trackSid,
      });
      return;
    }
    if (update.subscribedCodecs.length > 0) {
      if (!pub.videoTrack) {
        return;
      }
      const newCodecs = await pub.videoTrack.setPublishingCodecs(update.subscribedCodecs);
      for await (const codec of newCodecs) {
        if (isBackupCodec(codec)) {
          log.debug(`publish ${codec} for ${pub.videoTrack.sid}`);
          await this.publishAdditionalCodecForTrack(pub.videoTrack, codec, pub.options);
        }
      }
    } else if (update.subscribedQualities.length > 0) {
      pub.videoTrack?.setPublishingLayers(update.subscribedQualities);
    }
  };

  private handleLocalTrackUnpublished = (unpublished: TrackUnpublishedResponse) => {
    const track = this.tracks.get(unpublished.trackSid);
    if (!track) {
      log.warn('received unpublished event for unknown track', {
        method: 'handleLocalTrackUnpublished',
        trackSid: unpublished.trackSid,
      });
      return;
    }
    this.unpublishTrack(track.track!);
  };

  private handleTrackEnded = async (track: LocalTrack) => {
    if (
      track.source === Track.Source.ScreenShare ||
      track.source === Track.Source.ScreenShareAudio
    ) {
      log.debug('unpublishing local track due to TrackEnded', {
        track: track.sid,
      });
      this.unpublishTrack(track);
    } else if (track.isUserProvided) {
      await track.pauseUpstream();
    } else if (track instanceof LocalAudioTrack || track instanceof LocalVideoTrack) {
      try {
        if (isWeb()) {
          try {
            const currentPermissions = await navigator?.permissions.query({
              // the permission query for camera and microphone currently not supported in Safari and Firefox
              // @ts-ignore
              name: track.source === Track.Source.Camera ? 'camera' : 'microphone',
            });
            if (currentPermissions && currentPermissions.state === 'denied') {
              log.warn(`user has revoked access to ${track.source}`);

              // detect granted change after permissions were denied to try and resume then
              currentPermissions.onchange = () => {
                if (currentPermissions.state !== 'denied') {
                  track.restartTrack();
                  currentPermissions.onchange = null;
                }
              };
              throw new Error('GetUserMedia Permission denied');
            }
          } catch (e: any) {
            // permissions query fails for firefox, we continue and try to restart the track
          }
        }
        log.debug('track ended, attempting to use a different device');
        await track.restartTrack();
      } catch (e) {
        log.warn(`could not restart track, pausing upstream instead`);
        await track.pauseUpstream();
      }
    }
  };

  private getPublicationForTrack(
    track: LocalTrack | MediaStreamTrack,
  ): LocalTrackPublication | undefined {
    let publication: LocalTrackPublication | undefined;
    this.tracks.forEach((pub) => {
      const localTrack = pub.track;
      if (!localTrack) {
        return;
      }

      // this looks overly complicated due to this object tree
      if (track instanceof MediaStreamTrack) {
        if (localTrack instanceof LocalAudioTrack || localTrack instanceof LocalVideoTrack) {
          if (localTrack.mediaStreamTrack === track) {
            publication = <LocalTrackPublication>pub;
          }
        }
      } else if (track === localTrack) {
        publication = <LocalTrackPublication>pub;
      }
    });
    return publication;
  }

  /** @internal */
  publishedTracksInfo(): TrackPublishedResponse[] {
    const infos: TrackPublishedResponse[] = [];
    this.tracks.forEach((track: LocalTrackPublication) => {
      if (track.track !== undefined) {
        infos.push({
          cid: track.track.mediaStreamID,
          track: track.trackInfo,
        });
      }
    });
    return infos;
  }

  /** @internal */
  dataChannelsInfo(): DataChannelInfo[] {
    const infos: DataChannelInfo[] = [];
    const getInfo = (dc: RTCDataChannel | undefined, target: SignalTarget) => {
      if (dc?.id !== undefined && dc.id !== null) {
        infos.push({
          label: dc.label,
          id: dc.id,
          target,
        });
      }
    };
    getInfo(this.engine.dataChannelForKind(DataPacket_Kind.LOSSY), SignalTarget.PUBLISHER);
    getInfo(this.engine.dataChannelForKind(DataPacket_Kind.RELIABLE), SignalTarget.PUBLISHER);
    getInfo(this.engine.dataChannelForKind(DataPacket_Kind.LOSSY, true), SignalTarget.SUBSCRIBER);
    getInfo(
      this.engine.dataChannelForKind(DataPacket_Kind.RELIABLE, true),
      SignalTarget.SUBSCRIBER,
    );
    return infos;
  }
}<|MERGE_RESOLUTION|>--- conflicted
+++ resolved
@@ -552,16 +552,9 @@
       throw new UnexpectedConnectionState('publisher is closed');
     }
     log.debug(`publishing ${track.kind} with encodings`, { encodings, trackInfo: ti });
-<<<<<<< HEAD
-    const transceiverInit: RTCRtpTransceiverInit = { direction: 'sendonly' };
-    if (encodings) {
-      transceiverInit.sendEncodings = encodings;
-    }
-=======
 
     // store RTPSender
     track.sender = await this.engine.createSender(track, opts, encodings);
->>>>>>> fb2b2215
 
     if (track.codec === 'av1' && encodings && encodings[0]?.maxBitrate) {
       this.engine.publisher.setTrackCodecBitrate(
@@ -573,11 +566,6 @@
 
     this.engine.negotiate();
 
-<<<<<<< HEAD
-    // store RTPSender
-    track.sender = await this.engine.createSender(track, opts, encodings);
-=======
->>>>>>> fb2b2215
     if (track instanceof LocalVideoTrack) {
       track.startMonitor(this.engine.client);
     } else if (track instanceof LocalAudioTrack) {
@@ -656,11 +644,7 @@
     if (encodings) {
       transceiverInit.sendEncodings = encodings;
     }
-<<<<<<< HEAD
-    await this.engine.setupSimulcastSender(track, simulcastTrack, opts, encodings);
-=======
     await this.engine.createSimulcastSender(track, simulcastTrack, opts, encodings);
->>>>>>> fb2b2215
 
     this.engine.negotiate();
     log.debug(`published ${videoCodec} for track ${track.sid}`, { encodings, trackInfo: ti });
