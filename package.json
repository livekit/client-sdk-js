--- conflicted
+++ resolved
@@ -36,11 +36,7 @@
     "deploy": "gh-pages -d example/dist",
     "format": "prettier --write src example/sample.ts",
     "format:check": "prettier --check src",
-<<<<<<< HEAD
-    "release": "yarn build && changeset publish",
-=======
     "release": "yarn build && yarn compat && changeset publish",
->>>>>>> 41d90028
     "downlevel-dts": "downlevel-dts ./dist/ ./dist/ts4.2 --to=4.2",
     "compat": "eslint --no-eslintrc --config ./.eslintrc.dist.cjs ./dist/livekit-client.umd.js"
   },
