{
  "name": "livekit-client",
  "version": "1.9.3",
  "description": "JavaScript/TypeScript client SDK for LiveKit",
  "main": "./dist/livekit-client.umd.js",
  "unpkg": "./dist/livekit-client.umd.js",
  "module": "./dist/livekit-client.esm.mjs",
  "exports": {
    "types": "./dist/src/index.d.ts",
    "import": "./dist/livekit-client.esm.mjs",
    "require": "./dist/livekit-client.umd.js"
  },
  "files": [
    "dist",
    "src"
  ],
  "types": "dist/src/index.d.ts",
  "typesVersions": {
    "<4.8": {
      "./dist/src/index.d.ts": [
        "./dist/src/ts4.2/index.d.ts"
      ]
    }
  },
  "repository": "git@github.com:livekit/client-sdk-js.git",
  "author": "David Zhao <david@davidzhao.com>",
  "license": "Apache-2.0",
  "scripts": {
    "build": "rollup --config --bundleConfigAsCjs && yarn downlevel-dts",
    "build:watch": "rollup --watch --config rollup.config.js",
    "build-docs": "typedoc",
    "proto": "protoc --plugin=node_modules/ts-proto/protoc-gen-ts_proto --ts_proto_opt=esModuleInterop=true --ts_proto_out=./src/proto --ts_proto_opt=outputClientImpl=false,useOptionals=messages,oneof=unions -I./protocol ./protocol/livekit_rtc.proto ./protocol/livekit_models.proto",
    "sample": "vite serve example --port 8080 --open",
    "lint": "eslint src",
    "test": "jest",
    "deploy": "gh-pages -d example/dist",
    "format": "prettier --write src example/sample.ts",
    "format:check": "prettier --check src",
    "release": "yarn build && changeset publish",
    "downlevel-dts": "downlevel-dts ./dist/ ./dist/ts4.2 --to=4.2"
  },
  "dependencies": {
    "async-await-queue": "^1.2.1",
    "events": "^3.3.0",
    "loglevel": "^1.8.0",
    "protobufjs": "^7.0.0",
    "sdp-transform": "^2.14.1",
    "ts-debounce": "^4.0.0",
    "tslib": "^2.5.0",
    "typed-emitter": "^2.1.0",
    "ua-parser-js": "^1.0.2",
    "webrtc-adapter": "^8.1.1"
  },
  "devDependencies": {
    "@babel/core": "7.21.8",
    "@babel/preset-env": "7.21.5",
    "@changesets/cli": "2.26.1",
    "@livekit/changesets-changelog-github": "^0.0.4",
    "@rollup/plugin-babel": "6.0.3",
    "@rollup/plugin-commonjs": "24.1.0",
    "@rollup/plugin-json": "6.0.0",
    "@rollup/plugin-node-resolve": "15.0.2",
    "@rollup/plugin-terser": "^0.4.0",
    "@trivago/prettier-plugin-sort-imports": "^4.1.1",
    "@types/jest": "29.5.1",
    "@types/sdp-transform": "2.4.6",
    "@types/ua-parser-js": "0.7.36",
    "@types/ws": "8.5.4",
    "@typescript-eslint/eslint-plugin": "5.59.2",
    "@typescript-eslint/parser": "5.59.2",
    "downlevel-dts": "^0.11.0",
    "eslint": "8.39.0",
    "eslint-config-airbnb-typescript": "17.0.0",
    "eslint-config-prettier": "8.8.0",
    "eslint-plugin-import": "2.27.5",
    "gh-pages": "5.0.0",
    "jest": "29.5.0",
    "prettier": "^2.8.8",
    "rollup": "3.21.3",
    "rollup-plugin-delete": "^2.0.0",
    "rollup-plugin-filesize": "10.0.0",
    "rollup-plugin-re": "1.0.7",
    "rollup-plugin-typescript2": "0.34.1",
    "ts-jest": "29.1.0",
    "ts-proto": "1.147.1",
    "typedoc": "0.24.6",
    "typedoc-plugin-no-inherit": "1.4.0",
    "typescript": "5.0.4",
<<<<<<< HEAD
    "vite": "4.2.1"
=======
    "vite": "4.3.4"
>>>>>>> 407cf372
  },
  "browserslist": [
    "safari >= 11",
    "ios_saf >= 11",
    "chrome >= 64",
    "and_chr >= 64",
    "android >= 64",
    "firefox >= 53",
    "and_ff >= 53",
    "edge >= 79",
    "Opera >= 52",
    "Samsung >= 9.2",
    "not IE 11",
    "not dead"
  ]
}<|MERGE_RESOLUTION|>--- conflicted
+++ resolved
@@ -86,11 +86,7 @@
     "typedoc": "0.24.6",
     "typedoc-plugin-no-inherit": "1.4.0",
     "typescript": "5.0.4",
-<<<<<<< HEAD
-    "vite": "4.2.1"
-=======
     "vite": "4.3.4"
->>>>>>> 407cf372
   },
   "browserslist": [
     "safari >= 11",
