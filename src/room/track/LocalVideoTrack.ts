import { SignalClient } from '../../api/SignalClient';
import log from '../../logger';
import { VideoLayer, VideoQuality } from '../../proto/livekit_models';
import { SubscribedCodec, SubscribedQuality } from '../../proto/livekit_rtc';
import { computeBitrate, monitorFrequency, VideoSenderStats } from '../stats';
import { isFireFox, isMobile, isWeb } from '../utils';
import LocalTrack from './LocalTrack';
import { VideoCaptureOptions, VideoCodec } from './options';
import { Track } from './Track';
import { constraintsForOptions } from './utils';

export class SimulcastTrackInfo {
  codec: VideoCodec;

  mediaStreamTrack: MediaStreamTrack;

  sender?: RTCRtpSender;

  encodings?: RTCRtpEncodingParameters[];

  constructor(codec: VideoCodec, mediaStreamTrack: MediaStreamTrack) {
    this.codec = codec;
    this.mediaStreamTrack = mediaStreamTrack;
  }
}

export default class LocalVideoTrack extends LocalTrack {
  /* internal */
  signalClient?: SignalClient;

  private prevStats?: Map<string, VideoSenderStats>;

  private encodings?: RTCRtpEncodingParameters[];

  private simulcastCodecs: Map<VideoCodec, SimulcastTrackInfo> = new Map<
    VideoCodec,
    SimulcastTrackInfo
  >();

  constructor(mediaTrack: MediaStreamTrack, constraints?: MediaTrackConstraints) {
    super(mediaTrack, Track.Kind.Video, constraints);
  }

  get isSimulcast(): boolean {
    if (this.sender && this.sender.getParameters().encodings.length > 1) {
      return true;
    }
    return false;
  }

  /* @internal */
  startMonitor(signalClient: SignalClient) {
    this.signalClient = signalClient;
    if (!isWeb()) {
      return;
    }
    // save original encodings
    // TODO : merge simulcast tracks stats
    const params = this.sender?.getParameters();
    if (params) {
      this.encodings = params.encodings;
    }

    setTimeout(() => {
      this.monitorSender();
    }, monitorFrequency);
  }

  stop() {
    this.sender = undefined;
    this._mediaStreamTrack.getConstraints();
    this.simulcastCodecs.forEach((trackInfo) => {
      trackInfo.mediaStreamTrack.stop();
      trackInfo.sender = undefined;
    });
    this.simulcastCodecs.clear();
    super.stop();
  }

  async mute(): Promise<LocalVideoTrack> {
    if (this.source === Track.Source.Camera) {
      log.debug('stopping camera track');
      // also stop the track, so that camera indicator is turned off
      this._mediaStreamTrack.stop();
    }
    await super.mute();
    return this;
  }

  async unmute(): Promise<LocalVideoTrack> {
    if (this.source === Track.Source.Camera) {
      log.debug('reacquiring camera track');
      await this.restartTrack();
    }
    await super.unmute();
    return this;
  }

  async getSenderStats(): Promise<VideoSenderStats[]> {
    if (!this.sender) {
      return [];
    }

    const items: VideoSenderStats[] = [];

    const stats = await this.sender.getStats();
    stats.forEach((v) => {
      if (v.type === 'outbound-rtp') {
        const vs: VideoSenderStats = {
          type: 'video',
          streamId: v.id,
          frameHeight: v.frameHeight,
          frameWidth: v.frameWidth,
          firCount: v.firCount,
          pliCount: v.pliCount,
          nackCount: v.nackCount,
          packetsSent: v.packetsSent,
          bytesSent: v.bytesSent,
          framesSent: v.framesSent,
          timestamp: v.timestamp,
          rid: v.rid ?? v.id,
          retransmittedPacketsSent: v.retransmittedPacketsSent,
          qualityLimitationReason: v.qualityLimitationReason,
          qualityLimitationResolutionChanges: v.qualityLimitationResolutionChanges,
        };

        // locate the appropriate remote-inbound-rtp item
        const r = stats.get(v.remoteId);
        if (r) {
          vs.jitter = r.jitter;
          vs.packetsLost = r.packetsLost;
          vs.roundTripTime = r.roundTripTime;
        }

        items.push(vs);
      }
    });

    return items;
  }

  setPublishingQuality(maxQuality: VideoQuality) {
    const qualities: SubscribedQuality[] = [];
    for (let q = VideoQuality.LOW; q <= VideoQuality.HIGH; q += 1) {
      qualities.push({
        quality: q,
        enabled: q <= maxQuality,
      });
    }
    log.debug(`setting publishing quality. max quality ${maxQuality}`);
    this.setPublishingLayers(qualities);
  }

  async setDeviceId(deviceId: string) {
    if (this.constraints.deviceId === deviceId) {
      return;
    }
    this.constraints.deviceId = deviceId;
    // when video is muted, underlying media stream track is stopped and
    // will be restarted later
    if (!this.isMuted) {
      await this.restartTrack();
    }
  }

  async restartTrack(options?: VideoCaptureOptions) {
    let constraints: MediaTrackConstraints | undefined;
    if (options) {
      const streamConstraints = constraintsForOptions({ video: options });
      if (typeof streamConstraints.video !== 'boolean') {
        constraints = streamConstraints.video;
      }
    }
    await this.restart(constraints);
  }

  addSimulcastTrack(codec: VideoCodec, encodings?: RTCRtpEncodingParameters[]): SimulcastTrackInfo {
    if (this.simulcastCodecs.has(codec)) {
      throw new Error(`${codec} already added`);
    }
    const simulcastCodecInfo: SimulcastTrackInfo = {
      codec,
      mediaStreamTrack: this.mediaStreamTrack.clone(),
      sender: undefined,
      encodings,
    };
    this.simulcastCodecs.set(codec, simulcastCodecInfo);
    return simulcastCodecInfo;
  }

  setSimulcastTrackSender(codec: VideoCodec, sender: RTCRtpSender) {
    const simulcastCodecInfo = this.simulcastCodecs.get(codec);
    if (!simulcastCodecInfo) {
      return;
    }
    simulcastCodecInfo.sender = sender;
  }

  /**
   * @internal
   * Sets codecs that should be publishing
   */
<<<<<<< HEAD
  async setPublishingCodecs(codecs: SubscribedCodec[]): Promise<VideoCodec[]> {
    log.debug('setting publishing codecs', codecs);
    // only enable simulcast codec for preference codec setted
    if (!this.codec && codecs.length > 0) {
      await this.setPublishingLayers(codecs[0].qualities);
      return [];
    }
=======
  async setPublishingCodecs(codecs: SubscribedCodec[]) {
    log.debug('setting publishing codecs', {
      codecs,
      currentCodec: this.codec,
    });
>>>>>>> 9df9cbee

    const newCodecs: VideoCodec[] = [];
    for await (const codec of codecs) {
      if (!this.codec || this.codec === codec.codec) {
        await this.setPublishingLayers(codec.qualities);
      } else {
        const simulcastCodecInfo = this.simulcastCodecs.get(codec.codec as VideoCodec);
        log.debug(`try setPublishingCodec for ${codec.codec}`, simulcastCodecInfo);
        if (!simulcastCodecInfo || !simulcastCodecInfo.sender) {
          for (const q of codec.qualities) {
            if (q.enabled) {
              newCodecs.push(codec.codec as VideoCodec);
              break;
            }
          }
        } else if (simulcastCodecInfo.encodings) {
          log.debug(`try setPublishingLayersForSender ${codec.codec}`);
          await setPublishingLayersForSender(
            simulcastCodecInfo.sender,
            simulcastCodecInfo.encodings!,
            codec.qualities,
          );
        }
      }
    }
    return newCodecs;
  }

  /**
   * @internal
   * Sets layers that should be publishing
   */
  async setPublishingLayers(qualities: SubscribedQuality[]) {
    log.debug('setting publishing layers', qualities);
    if (!this.sender || !this.encodings) {
      return;
    }

    await setPublishingLayersForSender(this.sender, this.encodings, qualities);
  }

  private monitorSender = async () => {
    if (!this.sender) {
      this._currentBitrate = 0;
      return;
    }

    let stats: VideoSenderStats[] | undefined;
    try {
      stats = await this.getSenderStats();
    } catch (e) {
      log.error('could not get audio sender stats', { error: e });
      return;
    }
    const statsMap = new Map<string, VideoSenderStats>(stats.map((s) => [s.rid, s]));

    if (this.prevStats) {
      let totalBitrate = 0;
      statsMap.forEach((s, key) => {
        const prev = this.prevStats?.get(key);
        totalBitrate += computeBitrate(s, prev);
      });
      this._currentBitrate = totalBitrate;
    }

    this.prevStats = statsMap;
    setTimeout(() => {
      this.monitorSender();
    }, monitorFrequency);
  };

  protected async handleAppVisibilityChanged() {
    await super.handleAppVisibilityChanged();
    if (!isMobile()) return;
    if (this.isInBackground && this.source === Track.Source.Camera) {
      this._mediaStreamTrack.enabled = false;
    }
  }
}

async function setPublishingLayersForSender(
  sender: RTCRtpSender,
  senderEncodings: RTCRtpEncodingParameters[],
  qualities: SubscribedQuality[],
) {
  log.debug('setPublishingLayersForSender', { sender, qualities, senderEncodings });
  const params = sender.getParameters();
  const { encodings } = params;
  if (!encodings) {
    return;
  }

  if (encodings.length !== senderEncodings.length) {
    log.warn('cannot set publishing layers, encodings mismatch');
    return;
  }

  let hasChanged = false;
  encodings.forEach((encoding, idx) => {
    let rid = encoding.rid ?? '';
    if (rid === '') {
      rid = 'q';
    }
    const quality = videoQualityForRid(rid);
    const subscribedQuality = qualities.find((q) => q.quality === quality);
    if (!subscribedQuality) {
      return;
    }
    if (encoding.active !== subscribedQuality.enabled) {
      hasChanged = true;
      encoding.active = subscribedQuality.enabled;
      log.debug(
        `setting layer ${subscribedQuality.quality} to ${encoding.active ? 'enabled' : 'disabled'}`,
      );

      // FireFox does not support setting encoding.active to false, so we
      // have a workaround of lowering its bitrate and resolution to the min.
      if (isFireFox()) {
        if (subscribedQuality.enabled) {
          encoding.scaleResolutionDownBy = senderEncodings[idx].scaleResolutionDownBy;
          encoding.maxBitrate = senderEncodings[idx].maxBitrate;
          /* @ts-ignore */
          encoding.maxFrameRate = senderEncodings[idx].maxFrameRate;
        } else {
          encoding.scaleResolutionDownBy = 4;
          encoding.maxBitrate = 10;
          /* @ts-ignore */
          encoding.maxFrameRate = 2;
        }
      }
    }
  });

  if (hasChanged) {
    params.encodings = encodings;
    await sender.setParameters(params);
  }
}

export function videoQualityForRid(rid: string): VideoQuality {
  switch (rid) {
    case 'f':
      return VideoQuality.HIGH;
    case 'h':
      return VideoQuality.MEDIUM;
    case 'q':
      return VideoQuality.LOW;
    default:
      return VideoQuality.UNRECOGNIZED;
  }
}

export function videoLayersFromEncodings(
  width: number,
  height: number,
  encodings?: RTCRtpEncodingParameters[],
): VideoLayer[] {
  // default to a single layer, HQ
  if (!encodings) {
    return [
      {
        quality: VideoQuality.HIGH,
        width,
        height,
        bitrate: 0,
        ssrc: 0,
      },
    ];
  }
  return encodings.map((encoding) => {
    const scale = encoding.scaleResolutionDownBy ?? 1;
    let quality = videoQualityForRid(encoding.rid ?? '');
    if (quality === VideoQuality.UNRECOGNIZED && encodings.length === 1) {
      quality = VideoQuality.HIGH;
    }
    return {
      quality,
      width: width / scale,
      height: height / scale,
      bitrate: encoding.maxBitrate ?? 0,
      ssrc: 0,
    };
  });
}<|MERGE_RESOLUTION|>--- conflicted
+++ resolved
@@ -24,6 +24,8 @@
   }
 }
 
+const refreshSubscribedCodecAfterNewCodec = 5000;
+
 export default class LocalVideoTrack extends LocalTrack {
   /* internal */
   signalClient?: SignalClient;
@@ -36,6 +38,8 @@
     VideoCodec,
     SimulcastTrackInfo
   >();
+
+  private subscribedCodecs?: SubscribedCodec[];
 
   constructor(mediaTrack: MediaStreamTrack, constraints?: MediaTrackConstraints) {
     super(mediaTrack, Track.Kind.Video, constraints);
@@ -194,27 +198,32 @@
       return;
     }
     simulcastCodecInfo.sender = sender;
+
+    // browser will reenable disabled codec/layers after new codec has been published,
+    // so refresh subscribedCodecs after publish a new codec
+    setTimeout(() => {
+      if (this.subscribedCodecs) {
+        this.setPublishingCodecs(this.subscribedCodecs);
+      }
+    }, refreshSubscribedCodecAfterNewCodec);
   }
 
   /**
    * @internal
    * Sets codecs that should be publishing
    */
-<<<<<<< HEAD
   async setPublishingCodecs(codecs: SubscribedCodec[]): Promise<VideoCodec[]> {
-    log.debug('setting publishing codecs', codecs);
+    log.debug('setting publishing codecs', {
+      codecs,
+      currentCodec: this.codec,
+    });
     // only enable simulcast codec for preference codec setted
     if (!this.codec && codecs.length > 0) {
       await this.setPublishingLayers(codecs[0].qualities);
       return [];
     }
-=======
-  async setPublishingCodecs(codecs: SubscribedCodec[]) {
-    log.debug('setting publishing codecs', {
-      codecs,
-      currentCodec: this.codec,
-    });
->>>>>>> 9df9cbee
+
+    this.subscribedCodecs = codecs;
 
     const newCodecs: VideoCodec[] = [];
     for await (const codec of codecs) {
