/**
 * Events are the primary way LiveKit notifies your application of changes.
 *
 * The following are events emitted by [[Room]], listen to room events like
 *
 * ```typescript
 * room.on(RoomEvent.TrackPublished, (track, publication, participant) => {})
 * ```
 */

export enum RoomEvent {
  /**
   * When the connection to the server has been established
   */
  Connected = 'connected',

  /**
   * When the connection to the server has been interrupted and it's attempting
   * to reconnect.
   */
  Reconnecting = 'reconnecting',

  /**
   * When the signal connection to the server has been interrupted. This isn't noticeable to users most of the time.
   * It will resolve with a `RoomEvent.Reconnected` once the signal connection has been re-established.
   * If media fails additionally it an additional `RoomEvent.Reconnecting` will be emitted.
   */
  SignalReconnecting = 'signalReconnecting',

  /**
   * Fires when a reconnection has been successful.
   */
  Reconnected = 'reconnected',

  /**
   * When disconnected from room. This fires when room.disconnect() is called or
   * when an unrecoverable connection issue had occured.
   *
   * DisconnectReason can be used to determine why the participant was disconnected. Notable reasons are
   * - DUPLICATE_IDENTITY: another client with the same identity has joined the room
   * - PARTICIPANT_REMOVED: participant was removed by RemoveParticipant API
   * - ROOM_DELETED: the room has ended via DeleteRoom API
   *
   * args: ([[DisconnectReason]])
   */
  Disconnected = 'disconnected',

  /**
   * Whenever the connection state of the room changes
   *
   * args: ([[ConnectionState]])
   */
  ConnectionStateChanged = 'connectionStateChanged',

  /**
   * When input or output devices on the machine have changed.
   */
  MediaDevicesChanged = 'mediaDevicesChanged',

  /**
   * When a [[RemoteParticipant]] joins *after* the local
   * participant. It will not emit events for participants that are already
   * in the room
   *
   * args: ([[RemoteParticipant]])
   */
  ParticipantConnected = 'participantConnected',

  /**
   * When a [[RemoteParticipant]] leaves *after* the local
   * participant has joined.
   *
   * args: ([[RemoteParticipant]])
   */
  ParticipantDisconnected = 'participantDisconnected',

  /**
   * When a new track is published to room *after* the local
   * participant has joined. It will not fire for tracks that are already published.
   *
   * A track published doesn't mean the participant has subscribed to it. It's
   * simply reflecting the state of the room.
   *
   * args: ([[RemoteTrackPublication]], [[RemoteParticipant]])
   */
  TrackPublished = 'trackPublished',

  /**
   * The [[LocalParticipant]] has subscribed to a new track. This event will **always**
   * fire as long as new tracks are ready for use.
   *
   * args: ([[RemoteTrack]], [[RemoteTrackPublication]], [[RemoteParticipant]])
   */
  TrackSubscribed = 'trackSubscribed',

  /**
   * Could not subscribe to a track
   *
   * args: (track sid, [[RemoteParticipant]])
   */
  TrackSubscriptionFailed = 'trackSubscriptionFailed',

  /**
   * A [[RemoteParticipant]] has unpublished a track
   *
   * args: ([[RemoteTrackPublication]], [[RemoteParticipant]])
   */
  TrackUnpublished = 'trackUnpublished',

  /**
   * A subscribed track is no longer available. Clients should listen to this
   * event and ensure they detach tracks.
   *
   * args: ([[Track]], [[RemoteTrackPublication]], [[RemoteParticipant]])
   */
  TrackUnsubscribed = 'trackUnsubscribed',

  /**
   * A track that was muted, fires on both [[RemoteParticipant]]s and [[LocalParticipant]]
   *
   * args: ([[TrackPublication]], [[Participant]])
   */
  TrackMuted = 'trackMuted',

  /**
   * A track that was unmuted, fires on both [[RemoteParticipant]]s and [[LocalParticipant]]
   *
   * args: ([[TrackPublication]], [[Participant]])
   */
  TrackUnmuted = 'trackUnmuted',

  /**
   * A local track was published successfully. This event is helpful to know
   * when to update your local UI with the newly published track.
   *
   * args: ([[LocalTrackPublication]], [[LocalParticipant]])
   */
  LocalTrackPublished = 'localTrackPublished',

  /**
   * A local track was unpublished. This event is helpful to know when to remove
   * the local track from your UI.
   *
   * When a user stops sharing their screen by pressing "End" on the browser UI,
   * this event will also fire.
   *
   * args: ([[LocalTrackPublication]], [[LocalParticipant]])
   */
  LocalTrackUnpublished = 'localTrackUnpublished',

  /**
   * When a local audio track is published the SDK checks whether there is complete silence
   * on that track and emits the LocalAudioSilenceDetected event in that case.
   * This allows for applications to show UI informing users that they might have to
   * reset their audio hardware or check for proper device connectivity.
   */
  LocalAudioSilenceDetected = 'localAudioSilenceDetected',

  /**
   * Active speakers changed. List of speakers are ordered by their audio level.
   * loudest speakers first. This will include the LocalParticipant too.
   *
   * Speaker updates are sent only to the publishing participant and their subscribers.
   *
   * args: (Array<[[Participant]]>)
   */
  ActiveSpeakersChanged = 'activeSpeakersChanged',

  /**
   * Participant metadata is a simple way for app-specific state to be pushed to
   * all users.
   * When RoomService.UpdateParticipantMetadata is called to change a participant's
   * state, *all*  participants in the room will fire this event.
   *
   * args: (prevMetadata: string, [[Participant]])
   *
   */
  ParticipantMetadataChanged = 'participantMetadataChanged',

  /**
   * Participant's display name changed
   *
   * args: (name: string, [[Participant]])
   *
   */
  ParticipantNameChanged = 'participantNameChanged',

  /**
   * Participant attributes is an app-specific key value state to be pushed to
   * all users.
   * When a participant's attributes changed, this event will be emitted with the changed attributes and the participant
   */
  ParticipantAttributesChanged = 'participantAttributesChanged',

  /**
   * Room metadata is a simple way for app-specific state to be pushed to
   * all users.
   * When RoomService.UpdateRoomMetadata is called to change a room's state,
   * *all*  participants in the room will fire this event.
   *
   * args: (string)
   */
  RoomMetadataChanged = 'roomMetadataChanged',

  /**
   * Data received from another participant.
   * Data packets provides the ability to use LiveKit to send/receive arbitrary payloads.
   * All participants in the room will receive the messages sent to the room.
   *
   * args: (payload: Uint8Array, participant: [[Participant]], kind: [[DataPacket_Kind]], topic?: string)
   */
  DataReceived = 'dataReceived',

  /**
   * SIP DTMF tones received from another participant.
   *
   * args: (participant: [[Participant]], dtmf: [[DataPacket_Kind]])
   */
  SipDTMFReceived = 'sipDTMFReceived',

  /**
   * Transcription received from a participant's track.
   * @beta
   */
  TranscriptionReceived = 'transcriptionReceived',

  /**
   * Connection quality was changed for a Participant. It'll receive updates
   * from the local participant, as well as any [[RemoteParticipant]]s that we are
   * subscribed to.
   *
   * args: (connectionQuality: [[ConnectionQuality]], participant: [[Participant]])
   */
  ConnectionQualityChanged = 'connectionQualityChanged',

  /**
   * StreamState indicates if a subscribed (remote) track has been paused by the SFU
   * (typically this happens because of subscriber's bandwidth constraints)
   *
   * When bandwidth conditions allow, the track will be resumed automatically.
   * TrackStreamStateChanged will also be emitted when that happens.
   *
   * args: (pub: [[RemoteTrackPublication]], streamState: [[Track.StreamState]],
   *        participant: [[RemoteParticipant]])
   */
  TrackStreamStateChanged = 'trackStreamStateChanged',

  /**
   * One of subscribed tracks have changed its permissions for the current
   * participant. If permission was revoked, then the track will no longer
   * be subscribed. If permission was granted, a TrackSubscribed event will
   * be emitted.
   *
   * args: (pub: [[RemoteTrackPublication]],
   *        status: [[TrackPublication.PermissionStatus]],
   *        participant: [[RemoteParticipant]])
   */
  TrackSubscriptionPermissionChanged = 'trackSubscriptionPermissionChanged',

  /**
   * One of subscribed tracks have changed its status for the current
   * participant.
   *
   * args: (pub: [[RemoteTrackPublication]],
   *        status: [[TrackPublication.SubscriptionStatus]],
   *        participant: [[RemoteParticipant]])
   */
  TrackSubscriptionStatusChanged = 'trackSubscriptionStatusChanged',

  /**
   * LiveKit will attempt to autoplay all audio tracks when you attach them to
   * audio elements. However, if that fails, we'll notify you via AudioPlaybackStatusChanged.
   * `Room.canPlaybackAudio` will indicate if audio playback is permitted.
   */
  AudioPlaybackStatusChanged = 'audioPlaybackChanged',

  /**
   * LiveKit will attempt to autoplay all video tracks when you attach them to
   * a video element. However, if that fails, we'll notify you via VideoPlaybackStatusChanged.
   * Calling `room.startVideo()` in a user gesture event handler will resume the video playback.
   */
  VideoPlaybackStatusChanged = 'videoPlaybackChanged',

  /**
   * When we have encountered an error while attempting to create a track.
   * The errors take place in getUserMedia().
   * Use MediaDeviceFailure.getFailure(error) to get the reason of failure.
   * [[LocalParticipant.lastCameraError]] and [[LocalParticipant.lastMicrophoneError]]
   * will indicate if it had an error while creating the audio or video track respectively.
   *
   * args: (error: Error)
   */
  MediaDevicesError = 'mediaDevicesError',

  /**
   * A participant's permission has changed. Currently only fired on LocalParticipant.
   * args: (prevPermissions: [[ParticipantPermission]], participant: [[Participant]])
   */
  ParticipantPermissionsChanged = 'participantPermissionsChanged',

  /**
   * Signal connected, can publish tracks.
   */
  SignalConnected = 'signalConnected',

  /**
   * Recording of a room has started/stopped. Room.isRecording will be updated too.
   * args: (isRecording: boolean)
   */
  RecordingStatusChanged = 'recordingStatusChanged',

  ParticipantEncryptionStatusChanged = 'participantEncryptionStatusChanged',

  EncryptionError = 'encryptionError',
  /**
   * Emits whenever the current buffer status of a data channel changes
   * args: (isLow: boolean, kind: [[DataPacket_Kind]])
   */
  DCBufferStatusChanged = 'dcBufferStatusChanged',

  /**
   * Triggered by a call to room.switchActiveDevice
   * args: (kind: MediaDeviceKind, deviceId: string)
   */
  ActiveDeviceChanged = 'activeDeviceChanged',

<<<<<<< HEAD
  ChatMessageReceived = 'chatMessageReceived',
=======
  /**
   * fired when the first remote participant has subscribed to the localParticipant's track
   */
  LocalTrackSubscribed = 'localTrackSubscribed',
>>>>>>> 57bf8abd
}

export enum ParticipantEvent {
  /**
   * When a new track is published to room *after* the local
   * participant has joined. It will not fire for tracks that are already published.
   *
   * A track published doesn't mean the participant has subscribed to it. It's
   * simply reflecting the state of the room.
   *
   * args: ([[RemoteTrackPublication]])
   */
  TrackPublished = 'trackPublished',

  /**
   * Successfully subscribed to the [[RemoteParticipant]]'s track.
   * This event will **always** fire as long as new tracks are ready for use.
   *
   * args: ([[RemoteTrack]], [[RemoteTrackPublication]])
   */
  TrackSubscribed = 'trackSubscribed',

  /**
   * Could not subscribe to a track
   *
   * args: (track sid)
   */
  TrackSubscriptionFailed = 'trackSubscriptionFailed',

  /**
   * A [[RemoteParticipant]] has unpublished a track
   *
   * args: ([[RemoteTrackPublication]])
   */
  TrackUnpublished = 'trackUnpublished',

  /**
   * A subscribed track is no longer available. Clients should listen to this
   * event and ensure they detach tracks.
   *
   * args: ([[RemoteTrack]], [[RemoteTrackPublication]])
   */
  TrackUnsubscribed = 'trackUnsubscribed',

  /**
   * A track that was muted, fires on both [[RemoteParticipant]]s and [[LocalParticipant]]
   *
   * args: ([[TrackPublication]])
   */
  TrackMuted = 'trackMuted',

  /**
   * A track that was unmuted, fires on both [[RemoteParticipant]]s and [[LocalParticipant]]
   *
   * args: ([[TrackPublication]])
   */
  TrackUnmuted = 'trackUnmuted',

  /**
   * A local track was published successfully. This event is helpful to know
   * when to update your local UI with the newly published track.
   *
   * args: ([[LocalTrackPublication]])
   */
  LocalTrackPublished = 'localTrackPublished',

  /**
   * A local track was unpublished. This event is helpful to know when to remove
   * the local track from your UI.
   *
   * When a user stops sharing their screen by pressing "End" on the browser UI,
   * this event will also fire.
   *
   * args: ([[LocalTrackPublication]])
   */
  LocalTrackUnpublished = 'localTrackUnpublished',

  /**
   * Participant metadata is a simple way for app-specific state to be pushed to
   * all users.
   * When RoomService.UpdateParticipantMetadata is called to change a participant's
   * state, *all*  participants in the room will fire this event.
   * To access the current metadata, see [[Participant.metadata]].
   *
   * args: (prevMetadata: string)
   *
   */
  ParticipantMetadataChanged = 'participantMetadataChanged',

  /**
   * Participant's display name changed
   *
   * args: (name: string, [[Participant]])
   *
   */
  ParticipantNameChanged = 'participantNameChanged',

  /**
   * Data received from this participant as sender.
   * Data packets provides the ability to use LiveKit to send/receive arbitrary payloads.
   * All participants in the room will receive the messages sent to the room.
   *
   * args: (payload: Uint8Array, kind: [[DataPacket_Kind]])
   */
  DataReceived = 'dataReceived',

  /**
   * SIP DTMF tones received from this participant as sender.
   *
   * args: (dtmf: [[DataPacket_Kind]])
   */
  SipDTMFReceived = 'sipDTMFReceived',

  /**
   * Transcription received from this participant as data source.
   * @beta
   */
  TranscriptionReceived = 'transcriptionReceived',

  /**
   * Has speaking status changed for the current participant
   *
   * args: (speaking: boolean)
   */
  IsSpeakingChanged = 'isSpeakingChanged',

  /**
   * Connection quality was changed for a Participant. It'll receive updates
   * from the local participant, as well as any [[RemoteParticipant]]s that we are
   * subscribed to.
   *
   * args: (connectionQuality: [[ConnectionQuality]])
   */
  ConnectionQualityChanged = 'connectionQualityChanged',

  /**
   * StreamState indicates if a subscribed track has been paused by the SFU
   * (typically this happens because of subscriber's bandwidth constraints)
   *
   * When bandwidth conditions allow, the track will be resumed automatically.
   * TrackStreamStateChanged will also be emitted when that happens.
   *
   * args: (pub: [[RemoteTrackPublication]], streamState: [[Track.StreamState]])
   */
  TrackStreamStateChanged = 'trackStreamStateChanged',

  /**
   * One of subscribed tracks have changed its permissions for the current
   * participant. If permission was revoked, then the track will no longer
   * be subscribed. If permission was granted, a TrackSubscribed event will
   * be emitted.
   *
   * args: (pub: [[RemoteTrackPublication]],
   *        status: [[TrackPublication.SubscriptionStatus]])
   */
  TrackSubscriptionPermissionChanged = 'trackSubscriptionPermissionChanged',

  /**
   * One of the remote participants publications has changed its subscription status.
   *
   */
  TrackSubscriptionStatusChanged = 'trackSubscriptionStatusChanged',

  // fired only on LocalParticipant
  /** @internal */
  MediaDevicesError = 'mediaDevicesError',

  // fired only on LocalParticipant
  /** @internal */
  AudioStreamAcquired = 'audioStreamAcquired',

  /**
   * A participant's permission has changed. Currently only fired on LocalParticipant.
   * args: (prevPermissions: [[ParticipantPermission]])
   */
  ParticipantPermissionsChanged = 'participantPermissionsChanged',

  /** @internal */
  PCTrackAdded = 'pcTrackAdded',

  /**
   * Participant attributes is an app-specific key value state to be pushed to
   * all users.
   * When a participant's attributes changed, this event will be emitted with the changed attributes
   */
  AttributesChanged = 'attributesChanged',

  /**
   * fired on local participant only, when the first remote participant has subscribed to the track specified in the payload
   */
  LocalTrackSubscribed = 'localTrackSubscribed',
}

/** @internal */
export enum EngineEvent {
  TransportsCreated = 'transportsCreated',
  Connected = 'connected',
  Disconnected = 'disconnected',
  Resuming = 'resuming',
  Resumed = 'resumed',
  Restarting = 'restarting',
  Restarted = 'restarted',
  SignalResumed = 'signalResumed',
  SignalRestarted = 'signalRestarted',
  Closing = 'closing',
  MediaTrackAdded = 'mediaTrackAdded',
  ActiveSpeakersUpdate = 'activeSpeakersUpdate',
  DataPacketReceived = 'dataPacketReceived',
  RTPVideoMapUpdate = 'rtpVideoMapUpdate',
  DCBufferStatusChanged = 'dcBufferStatusChanged',
  ParticipantUpdate = 'participantUpdate',
  RoomUpdate = 'roomUpdate',
  SpeakersChanged = 'speakersChanged',
  StreamStateChanged = 'streamStateChanged',
  ConnectionQualityUpdate = 'connectionQualityUpdate',
  SubscriptionError = 'subscriptionError',
  SubscriptionPermissionUpdate = 'subscriptionPermissionUpdate',
  RemoteMute = 'remoteMute',
  SubscribedQualityUpdate = 'subscribedQualityUpdate',
  LocalTrackUnpublished = 'localTrackUnpublished',
  LocalTrackSubscribed = 'localTrackSubscribed',
  Offline = 'offline',
  SignalRequestResponse = 'signalRequestResponse',
}

export enum TrackEvent {
  Message = 'message',
  Muted = 'muted',
  Unmuted = 'unmuted',
  /**
   * Only fires on LocalTracks
   */
  Restarted = 'restarted',
  Ended = 'ended',
  Subscribed = 'subscribed',
  Unsubscribed = 'unsubscribed',
  /** @internal */
  UpdateSettings = 'updateSettings',
  /** @internal */
  UpdateSubscription = 'updateSubscription',
  /** @internal */
  AudioPlaybackStarted = 'audioPlaybackStarted',
  /** @internal */
  AudioPlaybackFailed = 'audioPlaybackFailed',
  /**
   * @internal
   * Only fires on LocalAudioTrack instances
   */
  AudioSilenceDetected = 'audioSilenceDetected',
  /** @internal */
  VisibilityChanged = 'visibilityChanged',
  /** @internal */
  VideoDimensionsChanged = 'videoDimensionsChanged',
  /** @internal */
  VideoPlaybackStarted = 'videoPlaybackStarted',
  /** @internal */
  VideoPlaybackFailed = 'videoPlaybackFailed',
  /** @internal */
  ElementAttached = 'elementAttached',
  /** @internal */
  ElementDetached = 'elementDetached',
  /**
   * @internal
   * Only fires on LocalTracks
   */
  UpstreamPaused = 'upstreamPaused',
  /**
   * @internal
   * Only fires on LocalTracks
   */
  UpstreamResumed = 'upstreamResumed',
  /**
   * @internal
   * Fires on RemoteTrackPublication
   */
  SubscriptionPermissionChanged = 'subscriptionPermissionChanged',
  /**
   * Fires on RemoteTrackPublication
   */
  SubscriptionStatusChanged = 'subscriptionStatusChanged',
  /**
   * Fires on RemoteTrackPublication
   */
  SubscriptionFailed = 'subscriptionFailed',
  /**
   * @internal
   */
  TrackProcessorUpdate = 'trackProcessorUpdate',

  /**
   * @internal
   */
  AudioTrackFeatureUpdate = 'audioTrackFeatureUpdate',

  /**
   * @beta
   */
  TranscriptionReceived = 'transcriptionReceived',

  /**
   * @experimental
   */
  TimeSyncUpdate = 'timeSyncUpdate',
}<|MERGE_RESOLUTION|>--- conflicted
+++ resolved
@@ -324,14 +324,11 @@
    */
   ActiveDeviceChanged = 'activeDeviceChanged',
 
-<<<<<<< HEAD
   ChatMessageReceived = 'chatMessageReceived',
-=======
   /**
    * fired when the first remote participant has subscribed to the localParticipant's track
    */
   LocalTrackSubscribed = 'localTrackSubscribed',
->>>>>>> 57bf8abd
 }
 
 export enum ParticipantEvent {
