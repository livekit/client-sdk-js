--- conflicted
+++ resolved
@@ -1,9 +1,4 @@
-<<<<<<< HEAD
 import { version as v } from '../package.json';
 
 export const version = v;
-export const protocolVersion = 7;
-=======
-export const version = '1.0.1';
-export const protocolVersion = 8;
->>>>>>> 3384ad79
+export const protocolVersion = 8;