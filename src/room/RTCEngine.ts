--- conflicted
+++ resolved
@@ -41,11 +41,8 @@
 import type { TrackPublishOptions, VideoCodec } from './track/options';
 import { Track } from './track/Track';
 import {
-<<<<<<< HEAD
   isVideoCodec,
-=======
   isCloud,
->>>>>>> 3a3b2972
   isWeb,
   Mutex,
   sleep,
@@ -1309,11 +1306,8 @@
   activeSpeakersUpdate: (speakers: Array<SpeakerInfo>) => void;
   dataPacketReceived: (userPacket: UserPacket, kind: DataPacket_Kind) => void;
   transportsCreated: (publisher: PCTransport, subscriber: PCTransport) => void;
-<<<<<<< HEAD
   /** @internal */
   trackSenderAdded: (track: Track, sender: RTCRtpSender) => void;
   rtpVideoMapUpdate: (rtpMap: Map<number, VideoCodec>) => void;
-=======
   dcBufferStatusChanged: (isLow: boolean, kind: DataPacket_Kind) => void;
->>>>>>> 3a3b2972
 };